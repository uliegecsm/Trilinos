//
//  Intrepid2_Data.hpp
//  QuadraturePerformance
//
//  Created by Roberts, Nathan V on 8/24/20.
//

#ifndef Intrepid2_Data_h
#define Intrepid2_Data_h

#include "Intrepid2_ArgExtractor.hpp"
#include "Intrepid2_ScalarView.hpp"
#include "Intrepid2_Utils.hpp"

/** \file  Intrepid2_Data.hpp
   \brief  Defines the Data class, a wrapper around a Kokkos::View that allows data that is constant or repeating in various logical dimensions to be stored just once, while providing a similar interface to that of View.
   \author Created by N.V. Roberts.
*/

namespace Intrepid2 {
/** \enum  Intrepid2::DataVariationType
    \brief Enumeration to indicate how data varies in a particular dimension of an Intrepid2::Data object.
 CONSTANT indicates that the data does not vary; MODULAR indicates that it varies according to some (separately specified) modulus; BLOCK_PLUS_DIAGONAL allows specification of a matrix that has a non-diagonal block followed by a diagonal block; GENERAL indicates arbitrary variation.
 
 To give some examples for a Data object containing the Jacobian for reference-to-physical space mappings:
 - CONSTANT could be used in the point dimension for an affine transformation
 - MODULAR could be used for the cell dimension for a uniform grid that has been subdivided into simplices
 - BLOCK_PLUS_DIAGONAL could be used for the coordinate dimensions for an arbitrary 2D mesh that has been orthogonally extruded in the z dimension (resulting in diagonal entries in the final row and column of the Jacobian matrix)
 - GENERAL should be used in any dimension in which the data varies in a way not captured by the other options
*/
  enum DataVariationType
  {
    CONSTANT            /// does not vary
  , MODULAR             /// varies according to modulus of the index
  , BLOCK_PLUS_DIAGONAL /// one of two dimensions in a matrix; bottom-right part of matrix is diagonal
  , GENERAL             /// arbitrary variation
  };

/** \struct  Intrepid2::DimensionInfo
    \brief Struct expressing all variation information about a Data object in a single dimension, including its logical extent and storage extent.
*/
  struct DimensionInfo
  {
    int logicalExtent;
    DataVariationType variationType;
    int dataExtent;
    int variationModulus; // should be equal to dataExtent variationType other than MODULAR and CONSTANT
    int blockPlusDiagonalLastNonDiagonal = -1; // only relevant for variationType == BLOCK_PLUS_DIAGONAL
  };

  //! Returns DimensionInfo for a Data container that combines (through multiplication, say, or addition) the two specified DimensionInfo specifications in one of its dimensions.
  KOKKOS_INLINE_FUNCTION
  DimensionInfo combinedDimensionInfo(const DimensionInfo &myData, const DimensionInfo &otherData)
  {
    const int myNominalExtent    = myData.logicalExtent;
#ifdef HAVE_INTREPID2_DEBUG
    INTREPID2_TEST_FOR_EXCEPTION_DEVICE_SAFE(myNominalExtent != otherData.logicalExtent, std::invalid_argument, "both Data objects must match in their logical extent in the specified dimension");
#endif
    const DataVariationType & myVariation    = myData.variationType;
    const DataVariationType & otherVariation = otherData.variationType;
    
    const int & myVariationModulus    = myData.variationModulus;
    const int & otherVariationModulus = otherData.variationModulus;
    
    int myDataExtent    = myData.dataExtent;
    int otherDataExtent = otherData.dataExtent;
    
    DimensionInfo combinedDimensionInfo;
    combinedDimensionInfo.logicalExtent = myNominalExtent;
    
    switch (myVariation)
    {
      case CONSTANT:
        switch (otherVariation)
        {
          case CONSTANT:
          case MODULAR:
          case GENERAL:
          case BLOCK_PLUS_DIAGONAL:
            combinedDimensionInfo = otherData;
        }
        break;
      case MODULAR:
        switch (otherVariation)
        {
          case CONSTANT:
            combinedDimensionInfo = myData;
            break;
          case MODULAR:
            if (myVariationModulus == otherVariationModulus)
            {
              // in this case, expect both to have the same data extent
              INTREPID2_TEST_FOR_EXCEPTION_DEVICE_SAFE(myDataExtent != otherDataExtent, std::logic_error, "Unexpected data extent/modulus combination");
              combinedDimensionInfo.variationType    = MODULAR;
              combinedDimensionInfo.dataExtent       = myDataExtent;
              combinedDimensionInfo.variationModulus = myVariationModulus;
            }
            else
            {
              // both modular with two different moduli
              // we could do something clever with e.g. least common multiples, but for now we just use GENERAL
              // (this is not a use case we anticipate being a common one)
              combinedDimensionInfo.variationType    = GENERAL;
              combinedDimensionInfo.dataExtent       = myNominalExtent;
              combinedDimensionInfo.variationModulus = myNominalExtent;
            }
            break;
          case BLOCK_PLUS_DIAGONAL:
            combinedDimensionInfo.variationType    = GENERAL;
            combinedDimensionInfo.dataExtent       = myNominalExtent;
            combinedDimensionInfo.variationModulus = myNominalExtent;
            break;
          case GENERAL:
            // otherData is GENERAL: its info dominates
            combinedDimensionInfo = otherData;
            break;
        }
        break;
      case BLOCK_PLUS_DIAGONAL:
        switch (otherVariation)
        {
          case CONSTANT:
            combinedDimensionInfo = myData;
            break;
          case MODULAR:
            combinedDimensionInfo.variationType    = GENERAL;
            combinedDimensionInfo.dataExtent       = myNominalExtent;
            combinedDimensionInfo.variationModulus = myNominalExtent;
            break;
          case GENERAL:
            // otherData is GENERAL: its info dominates
            combinedDimensionInfo = otherData;
            break;
          case BLOCK_PLUS_DIAGONAL:
            combinedDimensionInfo.variationType    = GENERAL;
            combinedDimensionInfo.dataExtent       = max(myDataExtent,otherDataExtent);
            combinedDimensionInfo.variationModulus = combinedDimensionInfo.dataExtent;
            // for this case, we want to take the minimum of the two Data objects' blockPlusDiagonalLastNonDiagonal as the combined object's blockPlusDiagonalLastNonDiagonal
            combinedDimensionInfo.blockPlusDiagonalLastNonDiagonal = min(myData.blockPlusDiagonalLastNonDiagonal, otherData.blockPlusDiagonalLastNonDiagonal);
        }
        break;
      case GENERAL:
        switch (otherVariation)
        {
          case CONSTANT:
          case MODULAR:
          case GENERAL:
          case BLOCK_PLUS_DIAGONAL:
            combinedDimensionInfo = myData;
        }
    }
    return combinedDimensionInfo;
  }

/**
\class  Intrepid2::ZeroView
\brief  A singleton class for a DynRankView containing exactly one zero entry.  (Technically, the entry is DataScalar(), the default value for the scalar type.)  This allows View-wrapping classes to return a reference to zero, even when that zero is not explicitly stored in the wrapped views.
 
This is used by Interpid2::Data for its getEntry() and getWritableEntry() methods.
 
 \note There is no protection against the zero value being overwritten; perhaps we should add some (i.e., const-qualify DataScalar).  Because of implementation details in Intrepid2::Data, we don't do so yet.
 */
template<class DataScalar,typename DeviceType>
class ZeroView {
public:
  static ScalarView<DataScalar,DeviceType> zeroView()
  {
    static ScalarView<DataScalar,DeviceType> zeroView = ScalarView<DataScalar,DeviceType>("zero",1);
<<<<<<< HEAD
=======
    static bool havePushedFinalizeHook = false;
    if (!havePushedFinalizeHook)
    {
      Kokkos::push_finalize_hook( [=] {
        zeroView = ScalarView<DataScalar,DeviceType>();
      });
      havePushedFinalizeHook = true;
    }
>>>>>>> ce68e438
    return zeroView;
  }
};

    /**
      \class  Intrepid2::Data
      \brief  Wrapper around a Kokkos::View that allows data that is constant or repeating in various logical dimensions to be stored just once, while providing a similar interface to that of View.
     
      The Data class distinguishes between the logical extent and the data extent.  For example, one could construct a data container corresponding to constant (cell, point) data with 100 cells
     and 25 points per cell as follows:
          auto cpData = Data(value, Kokkos::Array<int>{100,25});
     The data extent of the container is 1 in every dimension, while the logical extent is 100 in the first dimension, and 25 in the second.  Similarly, the logical rank of the container is 2, but the rank of the
     underlying View is 1.
     
     There are four possible variation types in a logical dimension:
     - GENERAL: the data varies arbitrarily.  The underlying View will have the same extent in its corresponding dimension (which may be distinct from the logical dimension).
     - CONSTANT: the data does not vary.  The underlying View will not have a dimension corresponding to this dimension.
     - MODULAR: the data varies with a modulus.  The underlying View will have a corresponding dimension with extent corresponding to the modulus.
     - BLOCK_PLUS_DIAGONAL: the data varies in this logical dimension and one other, corresponding to a square matrix that has some (possibly trivial) full block, with diagonal entries in the remaining dimensions.  The underlying View will have one dimension corresponding to the two logical dimensions, with extent corresponding to the number of nonzeros in the matrix.
     
  */
  template<class DataScalar,typename DeviceType>
  class Data {
  public:
    using value_type      = DataScalar;
    using execution_space = typename DeviceType::execution_space;
  private:
    ordinal_type dataRank_;
    Kokkos::View<DataScalar*,       DeviceType> data1_;  // the rank 1 data that is explicitly stored
    Kokkos::View<DataScalar**,      DeviceType> data2_;  // the rank 2 data that is explicitly stored
    Kokkos::View<DataScalar***,     DeviceType> data3_;  // the rank 3 data that is explicitly stored
    Kokkos::View<DataScalar****,    DeviceType> data4_;  // the rank 4 data that is explicitly stored
    Kokkos::View<DataScalar*****,   DeviceType> data5_;  // the rank 5 data that is explicitly stored
    Kokkos::View<DataScalar******,  DeviceType> data6_;  // the rank 6 data that is explicitly stored
    Kokkos::View<DataScalar*******, DeviceType> data7_;  // the rank 7 data that is explicitly stored
    Kokkos::Array<int,7> extents_;                     // logical extents in each dimension
    Kokkos::Array<DataVariationType,7> variationType_; // for each dimension, whether the data varies in that dimension
    Kokkos::Array<int,7> variationModulus_;            // for each dimension, a value by which indices should be modulused (only used when variationType_ is MODULAR)
    int blockPlusDiagonalLastNonDiagonal_ = -1;        // last row/column that is part of the non-diagonal part of the matrix indicated by BLOCK_PLUS_DIAGONAL (if any dimensions are thus marked)
    
    bool hasNontrivialModulusUNUSED_;  // this is a little nutty, but having this UNUSED member variable improves performance, probably by shifting the alignment of underlyingMatchesLogical_.  This is true with nvcc; it may also be true with Apple clang
    bool underlyingMatchesLogical_;   // if true, this Data object has the same rank and extent as the underlying view
    Kokkos::Array<ordinal_type,7> activeDims_;
    int numActiveDims_; // how many of the 7 entries are actually filled in
    
    ordinal_type rank_;
    
    using reference_type       = typename ScalarView<DataScalar,DeviceType>::reference_type;
    using const_reference_type = typename ScalarView<const DataScalar,DeviceType>::reference_type;
    // we use reference_type as the return for operator() for performance reasons, especially significant when using Sacado types
    using return_type = const_reference_type;
    
    ScalarView<DataScalar,DeviceType> zeroView_ = ZeroView<DataScalar,DeviceType>::zeroView(); // one-entry (zero); used to allow getEntry() to return 0 for off-diagonal entries in BLOCK_PLUS_DIAGONAL
    
    //! Returns the number of non-diagonal entries based on the last non-diagonal.  Only applicable for BLOCK_PLUS_DIAGONAL DataVariationType.
    KOKKOS_INLINE_FUNCTION
    static int blockPlusDiagonalNumNondiagonalEntries(const int &lastNondiagonal)
    {
      return (lastNondiagonal + 1) * (lastNondiagonal + 1);
    }
    
    //! //! Returns flattened index of the specified (i,j) matrix entry, assuming that i,j ≤ lastNondiagonal.  Only applicable for BLOCK_PLUS_DIAGONAL DataVariationType.
    KOKKOS_INLINE_FUNCTION
    static int blockPlusDiagonalBlockEntryIndex(const int &lastNondiagonal, const int &numNondiagonalEntries, const int &i, const int &j)
    {
      return i * (lastNondiagonal + 1) + j;
    }
    
    //! Returns flattened index of the specified (i,i) matrix entry, assuming that i > lastNondiagonal.  Only applicable for BLOCK_PLUS_DIAGONAL DataVariationType.
    KOKKOS_INLINE_FUNCTION
    static int blockPlusDiagonalDiagonalEntryIndex(const int &lastNondiagonal, const int &numNondiagonalEntries, const int &i)
    {
      return i - (lastNondiagonal + 1) + numNondiagonalEntries;
    }
    
    //! Returns the extent of the underlying view in the specified dimension.
    KOKKOS_INLINE_FUNCTION
    int getUnderlyingViewExtent(const int &dim) const
    {
      switch (dataRank_)
      {
        case 1: return data1_.extent_int(dim);
        case 2: return data2_.extent_int(dim);
        case 3: return data3_.extent_int(dim);
        case 4: return data4_.extent_int(dim);
        case 5: return data5_.extent_int(dim);
        case 6: return data6_.extent_int(dim);
        case 7: return data7_.extent_int(dim);
        default: return -1;
      }
    }
    
    //! class initialization method.  Called by constructors.
    void setActiveDims()
    {
      // check that rank is compatible with the claimed extents:
      for (int d=rank_; d<7; d++)
      {
        INTREPID2_TEST_FOR_EXCEPTION(extents_[d] > 1, std::invalid_argument, "Nominal extents may not be > 1 in dimensions beyond the rank of the container");
      }
      
      numActiveDims_ = 0;
      int blockPlusDiagonalCount = 0;
      underlyingMatchesLogical_ = true;
      for (ordinal_type i=0; i<7; i++)
      {
        if (variationType_[i] == GENERAL)
        {
          if (extents_[i] != 0)
          {
            variationModulus_[i] = extents_[i];
          }
          else
          {
            variationModulus_[i] = 1;
          }
          activeDims_[numActiveDims_] = i;
          numActiveDims_++;
        }
        else if (variationType_[i] == MODULAR)
        {
          underlyingMatchesLogical_ = false;
          if (extents_[i] != getUnderlyingViewExtent(numActiveDims_))
          {
            const int dataExtent = getUnderlyingViewExtent(numActiveDims_);
            const int logicalExtent = extents_[i];
            const int modulus = dataExtent;
            
            INTREPID2_TEST_FOR_EXCEPTION( dataExtent * (logicalExtent / dataExtent) != logicalExtent, std::invalid_argument, "data extent must evenly divide logical extent");
            
            variationModulus_[i] = modulus;
          }
          else
          {
            variationModulus_[i] = extents_[i];
          }
          activeDims_[numActiveDims_] = i;
          numActiveDims_++;
        }
        else if (variationType_[i] == BLOCK_PLUS_DIAGONAL)
        {
          underlyingMatchesLogical_ = false;
          blockPlusDiagonalCount++;
          if (blockPlusDiagonalCount == 1) // first dimension thus marked --> active
          {
            
#ifdef HAVE_INTREPID2_DEBUG
            const int numNondiagonalEntries = blockPlusDiagonalNumNondiagonalEntries(blockPlusDiagonalLastNonDiagonal_);
            const int dataExtent = getUnderlyingViewExtent(numActiveDims_); // flat storage of all matrix entries
            const int logicalExtent = extents_[i];
            const int numDiagonalEntries    = logicalExtent - (blockPlusDiagonalLastNonDiagonal_ + 1);
            const int expectedDataExtent = numNondiagonalEntries + numDiagonalEntries;
            INTREPID2_TEST_FOR_EXCEPTION(dataExtent != expectedDataExtent, std::invalid_argument, ("BLOCK_PLUS_DIAGONAL data extent of " + std::to_string(dataExtent) + " does not match expected based on blockPlusDiagonalLastNonDiagonal setting of " + std::to_string(blockPlusDiagonalLastNonDiagonal_)).c_str());
#endif
            
            activeDims_[numActiveDims_] = i;
            numActiveDims_++;
          }
          variationModulus_[i] = getUnderlyingViewExtent(numActiveDims_);
          INTREPID2_TEST_FOR_EXCEPTION(variationType_[i+1] != BLOCK_PLUS_DIAGONAL, std::invalid_argument, "BLOCK_PLUS_DIAGONAL ranks must be contiguous");
          i++; // skip over the next BLOCK_PLUS_DIAGONAL
          variationModulus_[i] = 1; // trivial modulus (should not ever be used)
          INTREPID2_TEST_FOR_EXCEPTION(blockPlusDiagonalCount > 1, std::invalid_argument, "BLOCK_PLUS_DIAGONAL can only apply to two ranks");
        }
        else // CONSTANT
        {
          if (i < rank_)
          {
            underlyingMatchesLogical_ = false;
          }
          variationModulus_[i] = 1; // trivial modulus
        }
      }
      
      if (rank_ != dataRank_)
      {
        underlyingMatchesLogical_ = false;
      }
      
      for (int d=numActiveDims_; d<7; d++)
      {
        // for *inactive* dims, the activeDims_ map just is the identity
        // (this allows getEntry() to work even when the logical rank of the Data object is lower than that of the underlying View.  This can happen for gradients in 1D.)
        activeDims_[d] = d;
      }
      for (int d=0; d<7; d++)
      {
        INTREPID2_TEST_FOR_EXCEPTION(variationModulus_[d] == 0, std::logic_error, "variationModulus should not ever be 0");
      }
    }

  public:
    //! For use with Data object into which a value will be stored.
    struct FullArgExtractorWritableData
    {
      template<class ViewType, class ...IntArgs>
      static KOKKOS_INLINE_FUNCTION reference_type get(const ViewType &view, const IntArgs&... intArgs)
      {
        return view.getWritableEntry(intArgs...);
      }
    };
    
    template<class BinaryOperator, class ThisUnderlyingViewType, class AUnderlyingViewType, class BUnderlyingViewType,
             class ArgExtractorThis, class ArgExtractorA, class ArgExtractorB, bool includeInnerLoop=false>
    struct InPlaceCombinationFunctor
    {
    private:
      ThisUnderlyingViewType this_underlying_;
      AUnderlyingViewType A_underlying_;
      BUnderlyingViewType B_underlying_;
      BinaryOperator binaryOperator_;
      int innerLoopSize_;
    public:
      InPlaceCombinationFunctor(ThisUnderlyingViewType this_underlying, AUnderlyingViewType A_underlying, BUnderlyingViewType B_underlying,
                                BinaryOperator binaryOperator)
      :
      this_underlying_(this_underlying),
      A_underlying_(A_underlying),
      B_underlying_(B_underlying),
      binaryOperator_(binaryOperator)
      {
        INTREPID2_TEST_FOR_EXCEPTION(includeInnerLoop,std::invalid_argument,"If includeInnerLoop is true, must specify the size of the inner loop");
      }
      
      InPlaceCombinationFunctor(ThisUnderlyingViewType this_underlying, AUnderlyingViewType A_underlying, BUnderlyingViewType B_underlying,
                                BinaryOperator binaryOperator, int innerLoopSize)
      :
      this_underlying_(this_underlying),
      A_underlying_(A_underlying),
      B_underlying_(B_underlying),
      binaryOperator_(binaryOperator),
      innerLoopSize_(innerLoopSize)
      {
        INTREPID2_TEST_FOR_EXCEPTION(includeInnerLoop,std::invalid_argument,"If includeInnerLoop is true, must specify the size of the inner loop");
      }
      
      template<class ...IntArgs, bool M=includeInnerLoop>
      KOKKOS_INLINE_FUNCTION
      enable_if_t<!M, void>
      operator()(const IntArgs&... args) const
      {
        auto      & result = ArgExtractorThis::get( this_underlying_, args... );
        const auto & A_val =    ArgExtractorA::get(    A_underlying_, args... );
        const auto & B_val =    ArgExtractorB::get(    B_underlying_, args... );
        
        result = binaryOperator_(A_val,B_val);
      }
      
      template<class ...IntArgs, bool M=includeInnerLoop>
      KOKKOS_INLINE_FUNCTION
      enable_if_t<M, void>
      operator()(const IntArgs&... args) const
      {
        using int_type = std::tuple_element_t<0, std::tuple<IntArgs...>>;
        for (int_type iFinal=0; iFinal<static_cast<int_type>(innerLoopSize_); iFinal++)
        {
          auto      & result = ArgExtractorThis::get( this_underlying_, args..., iFinal );
          const auto & A_val =    ArgExtractorA::get(    A_underlying_, args..., iFinal );
          const auto & B_val =    ArgExtractorB::get(    B_underlying_, args..., iFinal );
          
          result = binaryOperator_(A_val,B_val);
        }
      }
    };
    
    //! storeInPlaceCombination implementation for rank < 7, with compile-time underlying views and argument interpretation.  Intended for internal and expert use.
    template<class BinaryOperator, class PolicyType, class ThisUnderlyingViewType, class AUnderlyingViewType, class BUnderlyingViewType,
             class ArgExtractorThis, class ArgExtractorA, class ArgExtractorB>
    void storeInPlaceCombination(PolicyType &policy, ThisUnderlyingViewType &this_underlying,
                                 AUnderlyingViewType &A_underlying, BUnderlyingViewType &B_underlying,
                                 BinaryOperator &binaryOperator, ArgExtractorThis argThis, ArgExtractorA argA, ArgExtractorB argB)
    {
      using Functor = InPlaceCombinationFunctor<BinaryOperator, ThisUnderlyingViewType, AUnderlyingViewType, BUnderlyingViewType, ArgExtractorThis, ArgExtractorA, ArgExtractorB>;
      Functor functor(this_underlying, A_underlying, B_underlying, binaryOperator);
      Kokkos::parallel_for("compute in-place", policy, functor);
    }
    
    //! storeInPlaceCombination with compile-time rank -- implementation for rank < 7.
    template<class BinaryOperator, int rank>
    enable_if_t<rank != 7, void>
    storeInPlaceCombination(const Data<DataScalar,DeviceType> &A, const Data<DataScalar,DeviceType> &B, BinaryOperator binaryOperator)
    {
      auto policy = dataExtentRangePolicy<rank>();
      
      // shallow copy of this to avoid implicit references to this in calls to getWritableEntry() below
      Data<DataScalar,DeviceType> thisData = *this;
      
      const bool A_1D          = A.getUnderlyingViewRank() == 1;
      const bool B_1D          = B.getUnderlyingViewRank() == 1;
      const bool this_1D       = this->getUnderlyingViewRank() == 1;
      const bool A_constant    = A_1D && (A.getUnderlyingViewSize() == 1);
      const bool B_constant    = B_1D && (B.getUnderlyingViewSize() == 1);
      const bool this_constant = this_1D && (this->getUnderlyingViewSize() == 1);
      const bool A_full        = A.underlyingMatchesLogical();
      const bool B_full        = B.underlyingMatchesLogical();
      const bool this_full     = this->underlyingMatchesLogical();
      
      const ConstantArgExtractor<reference_type> constArg;
      
      const FullArgExtractor<reference_type> fullArgs;
      const FullArgExtractor<const_reference_type> fullArgsConst;
      const FullArgExtractorWritableData fullArgsWritable;
      
      const SingleArgExtractor<reference_type,0> arg0;
      const SingleArgExtractor<reference_type,1> arg1;
      const SingleArgExtractor<reference_type,2> arg2;
      const SingleArgExtractor<reference_type,3> arg3;
      const SingleArgExtractor<reference_type,4> arg4;
      const SingleArgExtractor<reference_type,5> arg5;
      
      // this lambda returns -1 if there is not a rank-1 underlying view whose data extent matches the logical extent in the corresponding dimension;
      // otherwise, it returns the logical index of the corresponding dimension.
      auto get1DArgIndex = [](const Data<DataScalar,DeviceType> &data) -> int
      {
        const auto & variationTypes = data.getVariationTypes();
        for (int d=0; d<rank; d++)
        {
          if (variationTypes[d] == GENERAL)
          {
            return d;
          }
        }
        return -1;
      };
      if (this_constant)
      {
        // then A, B are constant, too
        auto thisAE = constArg;
        auto AAE    = constArg;
        auto BAE    = constArg;
        auto & this_underlying = this->getUnderlyingView<1>();
        auto & A_underlying    = A.getUnderlyingView<1>();
        auto & B_underlying    = B.getUnderlyingView<1>();
        storeInPlaceCombination(policy, this_underlying, A_underlying, B_underlying, binaryOperator, thisAE, AAE, BAE);
      }
      else if (this_full && A_full && B_full)
      {
        auto thisAE = fullArgs;
        auto AAE    = fullArgs;
        auto BAE    = fullArgs;
        
        auto & this_underlying = this->getUnderlyingView<rank>();
        auto & A_underlying    = A.getUnderlyingView<rank>();
        auto & B_underlying    = B.getUnderlyingView<rank>();
        
        storeInPlaceCombination(policy, this_underlying, A_underlying, B_underlying, binaryOperator, thisAE, AAE, BAE);
      }
      else if (A_constant)
      {
        auto AAE = constArg;
        auto & A_underlying = A.getUnderlyingView<1>();
        if (this_full)
        {
          auto thisAE = fullArgs;
          auto & this_underlying = this->getUnderlyingView<rank>();
          
          if (B_full)
          {
            auto BAE = fullArgs;
            auto & B_underlying = B.getUnderlyingView<rank>();
            storeInPlaceCombination(policy, this_underlying, A_underlying, B_underlying, binaryOperator, thisAE, AAE, BAE);
          }
          else // this_full, not B_full: B may have modular data, etc.
          {
            auto BAE = fullArgsConst;
            storeInPlaceCombination(policy, this_underlying, A_underlying, B, binaryOperator, thisAE, AAE, BAE);
          }
        }
        else // this is not full
        {
          // below, we optimize for the case of 1D data in B, when A is constant.  Still need to handle other cases…
          if (B_1D && (get1DArgIndex(B) != -1) )
          {
            // since A is constant, that implies that this_1D is true, and has the same 1DArgIndex
            const int argIndex = get1DArgIndex(B);
            auto & B_underlying    = B.getUnderlyingView<1>();
            auto & this_underlying = this->getUnderlyingView<1>();
            switch (argIndex)
            {
              case 0: storeInPlaceCombination(policy, this_underlying, A_underlying, B_underlying, binaryOperator, arg0, AAE, arg0); break;
              case 1: storeInPlaceCombination(policy, this_underlying, A_underlying, B_underlying, binaryOperator, arg1, AAE, arg1); break;
              case 2: storeInPlaceCombination(policy, this_underlying, A_underlying, B_underlying, binaryOperator, arg2, AAE, arg2); break;
              case 3: storeInPlaceCombination(policy, this_underlying, A_underlying, B_underlying, binaryOperator, arg3, AAE, arg3); break;
              case 4: storeInPlaceCombination(policy, this_underlying, A_underlying, B_underlying, binaryOperator, arg4, AAE, arg4); break;
              case 5: storeInPlaceCombination(policy, this_underlying, A_underlying, B_underlying, binaryOperator, arg5, AAE, arg5); break;
              default: INTREPID2_TEST_FOR_EXCEPTION(true, std::invalid_argument, "Invalid/unexpected arg index");
            }
          }
          else
          {
            // since storing to Data object requires a call to getWritableEntry(), we use FullArgExtractorWritableData
            auto thisAE = fullArgsWritable;
            auto BAE    = fullArgsConst;
            storeInPlaceCombination(policy, thisData, A_underlying, B, binaryOperator, thisAE, AAE, BAE);
          }
        }
      }
      else if (B_constant)
      {
        auto BAE = constArg;
        auto & B_underlying = B.getUnderlyingView<1>();
        if (this_full)
        {
          auto thisAE = fullArgs;
          auto & this_underlying = this->getUnderlyingView<rank>();
          if (A_full)
          {
            auto AAE = fullArgs;
            auto & A_underlying = A.getUnderlyingView<rank>();
            
            storeInPlaceCombination(policy, this_underlying, A_underlying, B_underlying, binaryOperator, thisAE, AAE, BAE);
          }
          else  // this_full, not A_full: A may have modular data, etc.
          {
            // use A (the Data object).  This could be further optimized by using A's underlying View and an appropriately-defined ArgExtractor.
            auto AAE = fullArgsConst;
            storeInPlaceCombination(policy, this_underlying, A, B_underlying, binaryOperator, thisAE, AAE, BAE);
          }
        }
        else // this is not full
        {
          // below, we optimize for the case of 1D data in A, when B is constant.  Still need to handle other cases…
          if (A_1D && (get1DArgIndex(A) != -1) )
          {
            // since B is constant, that implies that this_1D is true, and has the same 1DArgIndex as A
            const int argIndex = get1DArgIndex(A);
            auto & A_underlying    = A.getUnderlyingView<1>();
            auto & this_underlying = this->getUnderlyingView<1>();
            switch (argIndex)
            {
              case 0: storeInPlaceCombination(policy, this_underlying, A_underlying, B_underlying, binaryOperator, arg0, arg0, BAE); break;
              case 1: storeInPlaceCombination(policy, this_underlying, A_underlying, B_underlying, binaryOperator, arg1, arg1, BAE); break;
              case 2: storeInPlaceCombination(policy, this_underlying, A_underlying, B_underlying, binaryOperator, arg2, arg2, BAE); break;
              case 3: storeInPlaceCombination(policy, this_underlying, A_underlying, B_underlying, binaryOperator, arg3, arg3, BAE); break;
              case 4: storeInPlaceCombination(policy, this_underlying, A_underlying, B_underlying, binaryOperator, arg4, arg4, BAE); break;
              case 5: storeInPlaceCombination(policy, this_underlying, A_underlying, B_underlying, binaryOperator, arg5, arg5, BAE); break;
              default: INTREPID2_TEST_FOR_EXCEPTION(true, std::invalid_argument, "Invalid/unexpected arg index");
            }
          }
          else
          {
            // since storing to Data object requires a call to getWritableEntry(), we use FullArgExtractorWritableData
            auto thisAE = fullArgsWritable;
            auto AAE    = fullArgsConst;
            storeInPlaceCombination(policy, thisData, A, B_underlying, binaryOperator, thisAE, AAE, BAE);
          }
        }
      }
      else // neither A nor B constant
      {
        if (this_1D && (get1DArgIndex(thisData) != -1))
        {
          // possible ways that "this" could have full-extent, 1D data
          // 1. A constant, B 1D
          // 2. A 1D, B constant
          // 3. A 1D, B 1D
          // The constant possibilities are already addressed above, leaving us with (3).  Note that A and B don't have to be full-extent, however
          const int argThis = get1DArgIndex(thisData);
          const int argA    = get1DArgIndex(A); // if not full-extent, will be -1
          const int argB    = get1DArgIndex(B); // ditto
          
          auto & A_underlying    = A.getUnderlyingView<1>();
          auto & B_underlying    = B.getUnderlyingView<1>();
          auto & this_underlying = this->getUnderlyingView<1>();
          if ((argA != -1) && (argB != -1))
          {
#ifdef INTREPID2_HAVE_DEBUG
            INTREPID2_TEST_FOR_EXCEPTION(argA != argThis, std::logic_error, "Unexpected 1D arg combination.");
            INTREPID2_TEST_FOR_EXCEPTION(argB != argThis, std::logic_error, "Unexpected 1D arg combination.");
#endif
            switch (argThis)
            {
              case 0: storeInPlaceCombination(policy, this_underlying, A_underlying, B_underlying, binaryOperator, arg0, arg0, arg0); break;
              case 1: storeInPlaceCombination(policy, this_underlying, A_underlying, B_underlying, binaryOperator, arg1, arg1, arg1); break;
              case 2: storeInPlaceCombination(policy, this_underlying, A_underlying, B_underlying, binaryOperator, arg2, arg2, arg2); break;
              case 3: storeInPlaceCombination(policy, this_underlying, A_underlying, B_underlying, binaryOperator, arg3, arg3, arg3); break;
              case 4: storeInPlaceCombination(policy, this_underlying, A_underlying, B_underlying, binaryOperator, arg4, arg4, arg4); break;
              case 5: storeInPlaceCombination(policy, this_underlying, A_underlying, B_underlying, binaryOperator, arg5, arg5, arg5); break;
              default: INTREPID2_TEST_FOR_EXCEPTION(true, std::invalid_argument, "Invalid/unexpected arg index");
            }
          }
          else if (argA != -1)
          {
            // B is not full-extent in dimension argThis; use the Data object
            switch (argThis)
            {
              case 0: storeInPlaceCombination(policy, this_underlying, A_underlying, B, binaryOperator, arg0, arg0, fullArgsConst); break;
              case 1: storeInPlaceCombination(policy, this_underlying, A_underlying, B, binaryOperator, arg1, arg1, fullArgsConst); break;
              case 2: storeInPlaceCombination(policy, this_underlying, A_underlying, B, binaryOperator, arg2, arg2, fullArgsConst); break;
              case 3: storeInPlaceCombination(policy, this_underlying, A_underlying, B, binaryOperator, arg3, arg3, fullArgsConst); break;
              case 4: storeInPlaceCombination(policy, this_underlying, A_underlying, B, binaryOperator, arg4, arg4, fullArgsConst); break;
              case 5: storeInPlaceCombination(policy, this_underlying, A_underlying, B, binaryOperator, arg5, arg5, fullArgsConst); break;
              default: INTREPID2_TEST_FOR_EXCEPTION(true, std::invalid_argument, "Invalid/unexpected arg index");
            }
          }
          else
          {
            // A is not full-extent in dimension argThis; use the Data object
            switch (argThis)
            {
              case 0: storeInPlaceCombination(policy, this_underlying, A, B_underlying, binaryOperator, arg0, fullArgsConst, arg0); break;
              case 1: storeInPlaceCombination(policy, this_underlying, A, B_underlying, binaryOperator, arg1, fullArgsConst, arg1); break;
              case 2: storeInPlaceCombination(policy, this_underlying, A, B_underlying, binaryOperator, arg2, fullArgsConst, arg2); break;
              case 3: storeInPlaceCombination(policy, this_underlying, A, B_underlying, binaryOperator, arg3, fullArgsConst, arg3); break;
              case 4: storeInPlaceCombination(policy, this_underlying, A, B_underlying, binaryOperator, arg4, fullArgsConst, arg4); break;
              case 5: storeInPlaceCombination(policy, this_underlying, A, B_underlying, binaryOperator, arg5, fullArgsConst, arg5); break;
              default: INTREPID2_TEST_FOR_EXCEPTION(true, std::invalid_argument, "Invalid/unexpected arg index");
            }
          }
        }
        else if (this_full)
        {
          // This case uses A,B Data objects; could be optimized by dividing into subcases and using underlying Views with appropriate ArgExtractors.
          auto & this_underlying = this->getUnderlyingView<rank>();
          auto thisAE = fullArgs;
          
          if (A_full)
          {
            auto & A_underlying = A.getUnderlyingView<rank>();
            auto AAE = fullArgs;
            
            if (B_1D && (get1DArgIndex(B) != -1))
            {
              const int argIndex = get1DArgIndex(B);
              auto & B_underlying = B.getUnderlyingView<1>();
              switch (argIndex)
              {
                case 0: storeInPlaceCombination(policy, this_underlying, A_underlying, B_underlying, binaryOperator, thisAE, AAE, arg0); break;
                case 1: storeInPlaceCombination(policy, this_underlying, A_underlying, B_underlying, binaryOperator, thisAE, AAE, arg1); break;
                case 2: storeInPlaceCombination(policy, this_underlying, A_underlying, B_underlying, binaryOperator, thisAE, AAE, arg2); break;
                case 3: storeInPlaceCombination(policy, this_underlying, A_underlying, B_underlying, binaryOperator, thisAE, AAE, arg3); break;
                case 4: storeInPlaceCombination(policy, this_underlying, A_underlying, B_underlying, binaryOperator, thisAE, AAE, arg4); break;
                case 5: storeInPlaceCombination(policy, this_underlying, A_underlying, B_underlying, binaryOperator, thisAE, AAE, arg5); break;
                default: INTREPID2_TEST_FOR_EXCEPTION(true, std::invalid_argument, "Invalid/unexpected arg index");
              }
            }
            else
            {
              // A is full; B is not full, but not constant or full-extent 1D
              // unoptimized in B access:
              auto BAE = fullArgsConst;
              storeInPlaceCombination(policy, this_underlying, A_underlying, B, binaryOperator, thisAE, AAE, BAE);
            }
          }
          else // A is not full
          {
            if (A_1D && (get1DArgIndex(A) != -1))
            {
              const int argIndex = get1DArgIndex(A);
              auto & A_underlying  = A.getUnderlyingView<1>();
              if (B_full)
              {
                auto & B_underlying = B.getUnderlyingView<rank>();
                auto BAE = fullArgs;
                switch (argIndex)
                {
                  case 0: storeInPlaceCombination(policy, this_underlying, A_underlying, B_underlying, binaryOperator, thisAE, arg0, BAE); break;
                  case 1: storeInPlaceCombination(policy, this_underlying, A_underlying, B_underlying, binaryOperator, thisAE, arg1, BAE); break;
                  case 2: storeInPlaceCombination(policy, this_underlying, A_underlying, B_underlying, binaryOperator, thisAE, arg2, BAE); break;
                  case 3: storeInPlaceCombination(policy, this_underlying, A_underlying, B_underlying, binaryOperator, thisAE, arg3, BAE); break;
                  case 4: storeInPlaceCombination(policy, this_underlying, A_underlying, B_underlying, binaryOperator, thisAE, arg4, BAE); break;
                  case 5: storeInPlaceCombination(policy, this_underlying, A_underlying, B_underlying, binaryOperator, thisAE, arg5, BAE); break;
                  default: INTREPID2_TEST_FOR_EXCEPTION(true, std::invalid_argument, "Invalid/unexpected arg index");
                }
              }
              else
              {
                auto BAE = fullArgsConst;
                switch (argIndex)
                {
                  case 0: storeInPlaceCombination(policy, this_underlying, A_underlying, B, binaryOperator, thisAE, arg0, BAE); break;
                  case 1: storeInPlaceCombination(policy, this_underlying, A_underlying, B, binaryOperator, thisAE, arg1, BAE); break;
                  case 2: storeInPlaceCombination(policy, this_underlying, A_underlying, B, binaryOperator, thisAE, arg2, BAE); break;
                  case 3: storeInPlaceCombination(policy, this_underlying, A_underlying, B, binaryOperator, thisAE, arg3, BAE); break;
                  case 4: storeInPlaceCombination(policy, this_underlying, A_underlying, B, binaryOperator, thisAE, arg4, BAE); break;
                  case 5: storeInPlaceCombination(policy, this_underlying, A_underlying, B, binaryOperator, thisAE, arg5, BAE); break;
                  default: INTREPID2_TEST_FOR_EXCEPTION(true, std::invalid_argument, "Invalid/unexpected arg index");
                }
              }
            }
            else // A not full, and not full-extent 1D
            {
              // unoptimized in A, B accesses.
              auto AAE    = fullArgsConst;
              auto BAE    = fullArgsConst;
              storeInPlaceCombination(policy, this_underlying, A, B, binaryOperator, thisAE, AAE, BAE);
            }
          }
        }
        else
        {
          // completely un-optimized case: we use Data objects for this, A, B.
          auto thisAE = fullArgsWritable;
          auto AAE    = fullArgsConst;
          auto BAE    = fullArgsConst;
          storeInPlaceCombination(policy, thisData, A, B, binaryOperator, thisAE, AAE, BAE);
        }
      }
    }
    
    //! storeInPlaceCombination with compile-time rank -- implementation for rank of 7.  (Not optimized; expectation is this case will be rarely used.)
    template<class BinaryOperator, int rank>
    enable_if_t<rank == 7, void>
    storeInPlaceCombination(const Data<DataScalar,DeviceType> &A, const Data<DataScalar,DeviceType> &B, BinaryOperator binaryOperator)
    {
      auto policy = dataExtentRangePolicy<rank>();
      
      using DataType = Data<DataScalar,DeviceType>;
      using ThisAE = FullArgExtractorWritableData;
      using AAE    = FullArgExtractor<const_reference_type>;
      using BAE    = FullArgExtractor<const_reference_type>;
      
      const ordinal_type dim6 = getDataExtent(6);
      const bool includeInnerLoop = true;
      using Functor = InPlaceCombinationFunctor<BinaryOperator, DataType, DataType, DataType, ThisAE, AAE, BAE, includeInnerLoop>;
      Functor functor(*this, A, B, binaryOperator, dim6);
      Kokkos::parallel_for("compute in-place", policy, functor);
    }
  public:
    //! applies the specified unary operator to each entry
    template<class UnaryOperator>
    void applyOperator(UnaryOperator unaryOperator)
    {
      using ExecutionSpace = typename DeviceType::execution_space;
      
      switch (dataRank_)
      {
        case 1:
        {
          const int dataRank = 1;
          auto view = getUnderlyingView<dataRank>();
          
          const int dataExtent = this->getDataExtent(0);
          Kokkos::RangePolicy<ExecutionSpace> policy(ExecutionSpace(),0,dataExtent);
          Kokkos::parallel_for("apply operator in-place", policy,
          KOKKOS_LAMBDA (const int &i0) {
            view(i0) = unaryOperator(view(i0));
          });
          
        }
        break;
        case 2:
        {
          const int dataRank = 2;
          auto policy = dataExtentRangePolicy<dataRank>();
          auto view = getUnderlyingView<dataRank>();
          
          Kokkos::parallel_for("apply operator in-place", policy,
          KOKKOS_LAMBDA (const int &i0, const int &i1) {
            view(i0,i1) = unaryOperator(view(i0,i1));
          });
        }
        break;
        case 3:
        {
          const int dataRank = 3;
          auto policy = dataExtentRangePolicy<dataRank>();
          auto view = getUnderlyingView<dataRank>();
          
          Kokkos::parallel_for("apply operator in-place", policy,
          KOKKOS_LAMBDA (const int &i0, const int &i1, const int &i2) {
            view(i0,i1,i2) = unaryOperator(view(i0,i1,i2));
          });
        }
        break;
        case 4:
        {
          const int dataRank = 4;
          auto policy = dataExtentRangePolicy<dataRank>();
          auto view = getUnderlyingView<dataRank>();
          
          Kokkos::parallel_for("apply operator in-place", policy,
          KOKKOS_LAMBDA (const int &i0, const int &i1, const int &i2, const int &i3) {
            view(i0,i1,i2,i3) = unaryOperator(view(i0,i1,i2,i3));
          });
        }
        break;
        case 5:
        {
          const int dataRank = 5;
          auto policy = dataExtentRangePolicy<dataRank>();
          auto view = getUnderlyingView<dataRank>();
          
          Kokkos::parallel_for("apply operator in-place", policy,
          KOKKOS_LAMBDA (const int &i0, const int &i1, const int &i2, const int &i3, const int &i4) {
            view(i0,i1,i2,i3,i4) = unaryOperator(view(i0,i1,i2,i3,i4));
          });
        }
        break;
        case 6:
        {
          const int dataRank = 6;
          auto policy = dataExtentRangePolicy<dataRank>();
          auto view = getUnderlyingView<dataRank>();
          
          Kokkos::parallel_for("apply operator in-place", policy,
          KOKKOS_LAMBDA (const int &i0, const int &i1, const int &i2, const int &i3, const int &i4, const int &i5) {
            view(i0,i1,i2,i3,i4,i5) = unaryOperator(view(i0,i1,i2,i3,i4,i5));
          });
        }
        break;
        case 7:
        {
          const int dataRank = 7;
          auto policy6 = dataExtentRangePolicy<6>();
          auto view = getUnderlyingView<dataRank>();
          
          const int dim_i6 = view.extent_int(6);
          
          Kokkos::parallel_for("apply operator in-place", policy6,
          KOKKOS_LAMBDA (const int &i0, const int &i1, const int &i2, const int &i3, const int &i4, const int &i5) {
            for (int i6=0; i6<dim_i6; i6++)
            {
              view(i0,i1,i2,i3,i4,i5,i6) = unaryOperator(view(i0,i1,i2,i3,i4,i5,i6));
            }
          });
        }
        break;
        default:
          INTREPID2_TEST_FOR_EXCEPTION(true,std::invalid_argument,"Unsupported data rank");
      }
    }
    
    //! Returns an l-value reference to the specified logical entry in the underlying view.  Note that for variation types other than GENERAL, multiple valid argument sets will refer to the same memory location.  Intended for Intrepid2 developers and expert users only.
    template<class ...IntArgs>
    KOKKOS_INLINE_FUNCTION
    reference_type getWritableEntry(const IntArgs... intArgs) const
    {
#ifdef INTREPID2_HAVE_DEBUG
      INTREPID2_TEST_FOR_EXCEPTION_DEVICE_SAFE(numArgs != rank_, std::invalid_argument, "getWritableEntry() should have the same number of arguments as the logical rank.");
#endif
      constexpr int numArgs = sizeof...(intArgs);
      if (underlyingMatchesLogical_)
      {
        // in this case, we require that numArgs == dataRank_
        return getUnderlyingView<numArgs>()(intArgs...);
      }
      
      // extract the type of the first argument; use that for the arrays below
      using int_type = std::tuple_element_t<0, std::tuple<IntArgs...>>;
      
      const Kokkos::Array<int_type, numArgs> args {intArgs...};
      Kokkos::Array<int_type, 7> refEntry;
      for (int d=0; d<numArgs; d++)
      {
        switch (variationType_[d])
        {
          case CONSTANT: refEntry[d] = 0;                              break;
          case GENERAL:  refEntry[d] = args[d];                        break;
          case MODULAR:  refEntry[d] = args[d] % variationModulus_[d]; break;
          case BLOCK_PLUS_DIAGONAL:
          {
            const int numNondiagonalEntries = blockPlusDiagonalNumNondiagonalEntries(blockPlusDiagonalLastNonDiagonal_);
            
            const int_type &i = args[d];
            if (d+1 >= numArgs)
            {
              INTREPID2_TEST_FOR_EXCEPTION_DEVICE_SAFE(true, std::invalid_argument, "BLOCK_PLUS_DIAGONAL must be present for two dimensions; here, encountered only one");
            }
            else
            {
              const int_type &j = args[d+1];
              
              if ((i > static_cast<int_type>(blockPlusDiagonalLastNonDiagonal_)) || (j > static_cast<int_type>(blockPlusDiagonalLastNonDiagonal_)))
              {
                if (i != j)
                {
                  // off diagonal: zero
                  return zeroView_(0); // NOTE: this branches in an argument-dependent way; this is not great for CUDA performance.  When using BLOCK_PLUS_DIAGONAL, should generally avoid calls to this getEntry() method.  (Use methods that directly take advantage of the data packing instead.)
                }
                else
                {
                  refEntry[d] = blockPlusDiagonalDiagonalEntryIndex(blockPlusDiagonalLastNonDiagonal_, numNondiagonalEntries, i);
                }
              }
              else
              {
                refEntry[d] = blockPlusDiagonalBlockEntryIndex(blockPlusDiagonalLastNonDiagonal_, numNondiagonalEntries, i, j);
              }

              // skip next d (this is required also to be BLOCK_PLUS_DIAGONAL, and we've consumed its arg as j above)
              refEntry[d+1] = 0;
            }
            d++;
          }
        }
      }
       // refEntry should be zero-filled beyond numArgs, for cases when rank_ < dataRank_ (this only is allowed if the extra dimensions each has extent 1).
      for (int d=numArgs; d<7; d++)
      {
        refEntry[d] = 0;
      }
      
      if (dataRank_ == 1)
      {
        return data1_(refEntry[activeDims_[0]]);
      }
      else if (dataRank_ == 2)
      {
        return data2_(refEntry[activeDims_[0]],refEntry[activeDims_[1]]);
      }
      else if (dataRank_ == 3)
      {
        return data3_(refEntry[activeDims_[0]],refEntry[activeDims_[1]],refEntry[activeDims_[2]]);
      }
      else if (dataRank_ == 4)
      {
        return data4_(refEntry[activeDims_[0]],refEntry[activeDims_[1]],refEntry[activeDims_[2]],refEntry[activeDims_[3]]);
      }
      else if (dataRank_ == 5)
      {
        return data5_(refEntry[activeDims_[0]],refEntry[activeDims_[1]],refEntry[activeDims_[2]],refEntry[activeDims_[3]],
                      refEntry[activeDims_[4]]);
      }
      else if (dataRank_ == 6)
      {
        return data6_(refEntry[activeDims_[0]],refEntry[activeDims_[1]],refEntry[activeDims_[2]],refEntry[activeDims_[3]],
                      refEntry[activeDims_[4]],refEntry[activeDims_[5]]);
      }
      else // dataRank_ == 7
      {
        return data7_(refEntry[activeDims_[0]],refEntry[activeDims_[1]],refEntry[activeDims_[2]],refEntry[activeDims_[3]],
                      refEntry[activeDims_[4]],refEntry[activeDims_[5]],refEntry[activeDims_[6]]);
      }
    }
  public:
    //! Generic data copying method to allow construction of Data object from DynRankViews for which deep_copy() to the underlying view would be disallowed.  This method made public to allow CUDA compilation (because it contains a Kokkos lambda).
    template<class ToContainer, class FromContainer>
    static void copyContainer(ToContainer to, FromContainer from)
    {
//      std::cout << "Entered copyContainer().\n";
      auto policy = Kokkos::MDRangePolicy<execution_space,Kokkos::Rank<6>>({0,0,0,0,0,0},{from.extent_int(0),from.extent_int(1),from.extent_int(2), from.extent_int(3), from.extent_int(4), from.extent_int(5)});
      
      Kokkos::parallel_for("copyContainer", policy,
      KOKKOS_LAMBDA (const int &i0, const int &i1, const int &i2, const int &i3, const int &i4, const int &i5) {
        for (int i6=0; i6<from.extent_int(6); i6++)
        {
          to.access(i0,i1,i2,i3,i4,i5,i6) = from.access(i0,i1,i2,i3,i4,i5,i6);
        }
      });
    }
    
    //! allocate an underlying View that matches the provided DynRankView in dimensions, and copy.  Called by constructors that accept a DynRankView as argument.
    void allocateAndCopyFromDynRankView(ScalarView<DataScalar,DeviceType> data)
    {
//      std::cout << "Entered allocateAndCopyFromDynRankView().\n";
      switch (dataRank_)
      {
        case 1: data1_ = Kokkos::View<DataScalar*,       DeviceType>("Intrepid2 Data", data.extent_int(0)); break;
        case 2: data2_ = Kokkos::View<DataScalar**,      DeviceType>("Intrepid2 Data", data.extent_int(0), data.extent_int(1)); break;
        case 3: data3_ = Kokkos::View<DataScalar***,     DeviceType>("Intrepid2 Data", data.extent_int(0), data.extent_int(1), data.extent_int(2)); break;
        case 4: data4_ = Kokkos::View<DataScalar****,    DeviceType>("Intrepid2 Data", data.extent_int(0), data.extent_int(1), data.extent_int(2), data.extent_int(3)); break;
        case 5: data5_ = Kokkos::View<DataScalar*****,   DeviceType>("Intrepid2 Data", data.extent_int(0), data.extent_int(1), data.extent_int(2), data.extent_int(3), data.extent_int(4)); break;
        case 6: data6_ = Kokkos::View<DataScalar******,  DeviceType>("Intrepid2 Data", data.extent_int(0), data.extent_int(1), data.extent_int(2), data.extent_int(3), data.extent_int(4), data.extent_int(5)); break;
        case 7: data7_ = Kokkos::View<DataScalar*******, DeviceType>("Intrepid2 Data", data.extent_int(0), data.extent_int(1), data.extent_int(2), data.extent_int(3), data.extent_int(4), data.extent_int(5), data.extent_int(6)); break;
        default: INTREPID2_TEST_FOR_EXCEPTION(true, std::invalid_argument, "Invalid data rank");
      }
      
      switch (dataRank_)
      {
        case 1: copyContainer(data1_,data); break;
        case 2: copyContainer(data2_,data); break;
        case 3: copyContainer(data3_,data); break;
        case 4: copyContainer(data4_,data); break;
        case 5: copyContainer(data5_,data); break;
        case 6: copyContainer(data6_,data); break;
        case 7: copyContainer(data7_,data); break;
        default: INTREPID2_TEST_FOR_EXCEPTION(true, std::invalid_argument, "Invalid data rank");
      }
    }
    
    //! Constructor in terms of DimensionInfo for each logical dimension; does not require a View to be specified.  Will allocate a View of appropriate rank, zero-filled.
    Data(std::vector<DimensionInfo> dimInfoVector)
    :
    // initialize member variables as if default constructor; if dimInfoVector is empty, we want default constructor behavior.
    dataRank_(0), extents_({0,0,0,0,0,0,0}), variationType_({CONSTANT,CONSTANT,CONSTANT,CONSTANT,CONSTANT,CONSTANT,CONSTANT}), blockPlusDiagonalLastNonDiagonal_(-1), rank_(dimInfoVector.size())
    {
      // If dimInfoVector is empty, the member initialization above is correct; otherwise, we set as below.
      // Either way, once members are initialized, we must call setActiveDims().
      if (dimInfoVector.size() != 0)
      {
        std::vector<int> dataExtents;

        bool blockPlusDiagonalEncountered = true;
        for (int d=0; d<rank_; d++)
        {
          const DimensionInfo & dimInfo = dimInfoVector[d];
          extents_[d] = dimInfo.logicalExtent;
          variationType_[d] = dimInfo.variationType;
          const bool isBlockPlusDiagonal = (variationType_[d] == BLOCK_PLUS_DIAGONAL);
          const bool isSecondBlockPlusDiagonal = isBlockPlusDiagonal && blockPlusDiagonalEncountered;
          if (isBlockPlusDiagonal)
          {
            blockPlusDiagonalEncountered = true;
            blockPlusDiagonalLastNonDiagonal_ = dimInfo.blockPlusDiagonalLastNonDiagonal;
          }
          if ((variationType_[d] != CONSTANT) && (!isSecondBlockPlusDiagonal))
          {
            dataExtents.push_back(dimInfo.dataExtent);
          }
        }
        if (dataExtents.size() == 0)
        {
          // constant data
          dataExtents.push_back(1);
        }
        dataRank_ = dataExtents.size();
        switch (dataRank_)
        {
          case 1: data1_ = Kokkos::View<DataScalar*,       DeviceType>("Intrepid2 Data", dataExtents[0]); break;
          case 2: data2_ = Kokkos::View<DataScalar**,      DeviceType>("Intrepid2 Data", dataExtents[0], dataExtents[1]); break;
          case 3: data3_ = Kokkos::View<DataScalar***,     DeviceType>("Intrepid2 Data", dataExtents[0], dataExtents[1], dataExtents[2]); break;
          case 4: data4_ = Kokkos::View<DataScalar****,    DeviceType>("Intrepid2 Data", dataExtents[0], dataExtents[1], dataExtents[2], dataExtents[3]); break;
          case 5: data5_ = Kokkos::View<DataScalar*****,   DeviceType>("Intrepid2 Data", dataExtents[0], dataExtents[1], dataExtents[2], dataExtents[3], dataExtents[4]); break;
          case 6: data6_ = Kokkos::View<DataScalar******,  DeviceType>("Intrepid2 Data", dataExtents[0], dataExtents[1], dataExtents[2], dataExtents[3], dataExtents[4], dataExtents[5]); break;
          case 7: data7_ = Kokkos::View<DataScalar*******, DeviceType>("Intrepid2 Data", dataExtents[0], dataExtents[1], dataExtents[2], dataExtents[3], dataExtents[4], dataExtents[5], dataExtents[6]); break;
          default: INTREPID2_TEST_FOR_EXCEPTION(true, std::invalid_argument, "Invalid data rank");
        }
      }
      setActiveDims();
    }
    
    //! DynRankView constructor.  Will copy to a View of appropriate rank.
    Data(const ScalarView<DataScalar,DeviceType> &data, int rank, Kokkos::Array<int,7> extents, Kokkos::Array<DataVariationType,7> variationType, const int blockPlusDiagonalLastNonDiagonal = -1)
    :
    dataRank_(data.rank()), extents_(extents), variationType_(variationType), blockPlusDiagonalLastNonDiagonal_(blockPlusDiagonalLastNonDiagonal), rank_(rank)
    {
      allocateAndCopyFromDynRankView(data);
      setActiveDims();
    }
    
    //! copy-like constructor for differing device type, but same memory space.  This does a shallow copy of the underlying view.
    template<typename OtherDeviceType, class = typename std::enable_if< std::is_same<typename DeviceType::memory_space, typename OtherDeviceType::memory_space>::value>::type,
                                       class = typename std::enable_if<!std::is_same<DeviceType,OtherDeviceType>::value>::type>
    Data(const Data<DataScalar,OtherDeviceType> &data)
    :
    dataRank_(data.getUnderlyingViewRank()), extents_(data.getExtents()), variationType_(data.getVariationTypes()), blockPlusDiagonalLastNonDiagonal_(data.blockPlusDiagonalLastNonDiagonal()), rank_(data.rank())
    {
//      std::cout << "Entered copy-like Data constructor.\n";
      if (dataRank_ != 0) // dataRank_ == 0 indicates an invalid Data object (a placeholder, can indicate zero value)
      {
        const auto view = data.getUnderlyingView();
        switch (dataRank_)
        {
          case 1: data1_ = data.getUnderlyingView1(); break;
          case 2: data2_ = data.getUnderlyingView2(); break;
          case 3: data3_ = data.getUnderlyingView3(); break;
          case 4: data4_ = data.getUnderlyingView4(); break;
          case 5: data5_ = data.getUnderlyingView5(); break;
          case 6: data6_ = data.getUnderlyingView6(); break;
          case 7: data7_ = data.getUnderlyingView7(); break;
          default: INTREPID2_TEST_FOR_EXCEPTION(true, std::invalid_argument, "Invalid data rank");
        }
      }
      setActiveDims();
    }
    
    //! copy-like constructor for differing execution spaces.  This does a deep_copy of the underlying view.
    template<typename OtherDeviceType, class = typename std::enable_if<!std::is_same<typename DeviceType::memory_space, typename OtherDeviceType::memory_space>::value>::type>
    Data(const Data<DataScalar,OtherDeviceType> &data)
    :
    dataRank_(data.getUnderlyingViewRank()), extents_(data.getExtents()), variationType_(data.getVariationTypes()), blockPlusDiagonalLastNonDiagonal_(data.blockPlusDiagonalLastNonDiagonal()), rank_(data.rank())
    {
//      std::cout << "Entered copy-like Data constructor.\n";
      if (dataRank_ != 0) // dataRank_ == 0 indicates an invalid Data object (a placeholder, can indicate zero value)
      {
        const auto view = data.getUnderlyingView();
        switch (dataRank_)
        {
          case 1: data1_ = Kokkos::View<DataScalar*,       DeviceType>("Intrepid2 Data", view.extent_int(0)); break;
          case 2: data2_ = Kokkos::View<DataScalar**,      DeviceType>("Intrepid2 Data", view.extent_int(0), view.extent_int(1)); break;
          case 3: data3_ = Kokkos::View<DataScalar***,     DeviceType>("Intrepid2 Data", view.extent_int(0), view.extent_int(1), view.extent_int(2)); break;
          case 4: data4_ = Kokkos::View<DataScalar****,    DeviceType>("Intrepid2 Data", view.extent_int(0), view.extent_int(1), view.extent_int(2), view.extent_int(3)); break;
          case 5: data5_ = Kokkos::View<DataScalar*****,   DeviceType>("Intrepid2 Data", view.extent_int(0), view.extent_int(1), view.extent_int(2), view.extent_int(3), view.extent_int(4)); break;
          case 6: data6_ = Kokkos::View<DataScalar******,  DeviceType>("Intrepid2 Data", view.extent_int(0), view.extent_int(1), view.extent_int(2), view.extent_int(3), view.extent_int(4), view.extent_int(5)); break;
          case 7: data7_ = Kokkos::View<DataScalar*******, DeviceType>("Intrepid2 Data", view.extent_int(0), view.extent_int(1), view.extent_int(2), view.extent_int(3), view.extent_int(4), view.extent_int(5), view.extent_int(6)); break;
          default: INTREPID2_TEST_FOR_EXCEPTION(true, std::invalid_argument, "Invalid data rank");
        }
        
        // copy
        // (Note: Kokkos::deep_copy() will not generally work if the layouts are different; that's why we do a manual copy here once we have the data on the host):
        // first, mirror and copy dataView; then copy to the appropriate data_ member
        using MemorySpace = typename DeviceType::memory_space;
        switch (dataRank_)
        {
          case 1: {auto dataViewMirror = Kokkos::create_mirror_view_and_copy(MemorySpace(), data.getUnderlyingView1()); copyContainer(data1_, dataViewMirror);} break;
          case 2: {auto dataViewMirror = Kokkos::create_mirror_view_and_copy(MemorySpace(), data.getUnderlyingView2()); copyContainer(data2_, dataViewMirror);} break;
          case 3: {auto dataViewMirror = Kokkos::create_mirror_view_and_copy(MemorySpace(), data.getUnderlyingView3()); copyContainer(data3_, dataViewMirror);} break;
          case 4: {auto dataViewMirror = Kokkos::create_mirror_view_and_copy(MemorySpace(), data.getUnderlyingView4()); copyContainer(data4_, dataViewMirror);} break;
          case 5: {auto dataViewMirror = Kokkos::create_mirror_view_and_copy(MemorySpace(), data.getUnderlyingView5()); copyContainer(data5_, dataViewMirror);} break;
          case 6: {auto dataViewMirror = Kokkos::create_mirror_view_and_copy(MemorySpace(), data.getUnderlyingView6()); copyContainer(data6_, dataViewMirror);} break;
          case 7: {auto dataViewMirror = Kokkos::create_mirror_view_and_copy(MemorySpace(), data.getUnderlyingView7()); copyContainer(data7_, dataViewMirror);} break;
          default: INTREPID2_TEST_FOR_EXCEPTION(true, std::invalid_argument, "Invalid data rank");
        }
      }
      setActiveDims();
    }
    
    //! copy constructor modeled after the copy-like constructor above.  Not as efficient as the implicit copy constructor, so this should only be uncommented to emulate the copy-like constructor above in situations where host and device space are the same, and the copy-like constructor does not exist, or to provide a debugging breakpoint to assess when copies are being constructed.
//    Data(const Data<DataScalar,ExecSpaceType> &data)
//    :
//    dataRank_(data.getUnderlyingViewRank()), extents_(data.getExtents()), variationType_(data.getVariationTypes()), blockPlusDiagonalLastNonDiagonal_(data.blockPlusDiagonalLastNonDiagonal()), rank_(data.rank())
//    {
//      std::cout << "Entered Data copy constructor.\n";
//      if (dataRank_ != 0) // dataRank_ == 0 indicates an invalid Data object (a placeholder, can indicate zero value)
//      {
//        const auto view = data.getUnderlyingView();
//        switch (dataRank_)
//        {
//          case 1: data1_ = Kokkos::View<DataScalar*,       DeviceType>("Intrepid2 Data - explicit copy constructor(for debugging)", view.extent_int(0)); break;
//          case 2: data2_ = Kokkos::View<DataScalar**,      DeviceType>("Intrepid2 Data - explicit copy constructor(for debugging)", view.extent_int(0), view.extent_int(1)); break;
//          case 3: data3_ = Kokkos::View<DataScalar***,     DeviceType>("Intrepid2 Data - explicit copy constructor(for debugging)", view.extent_int(0), view.extent_int(1), view.extent_int(2)); break;
//          case 4: data4_ = Kokkos::View<DataScalar****,    DeviceType>("Intrepid2 Data - explicit copy constructor(for debugging)", view.extent_int(0), view.extent_int(1), view.extent_int(2), view.extent_int(3)); break;
//          case 5: data5_ = Kokkos::View<DataScalar*****,   DeviceType>("Intrepid2 Data - explicit copy constructor(for debugging)", view.extent_int(0), view.extent_int(1), view.extent_int(2), view.extent_int(3), view.extent_int(4)); break;
//          case 6: data6_ = Kokkos::View<DataScalar******,  DeviceType>("Intrepid2 Data - explicit copy constructor(for debugging)", view.extent_int(0), view.extent_int(1), view.extent_int(2), view.extent_int(3), view.extent_int(4), view.extent_int(5)); break;
//          case 7: data7_ = Kokkos::View<DataScalar*******, DeviceType>("Intrepid2 Data - explicit copy constructor(for debugging)", view.extent_int(0), view.extent_int(1), view.extent_int(2), view.extent_int(3), view.extent_int(4), view.extent_int(5), view.extent_int(6)); break;
//          default: INTREPID2_TEST_FOR_EXCEPTION(true, std::invalid_argument, "Invalid data rank");
//        }
//
//        // copy
//        // (Note: Kokkos::deep_copy() will not generally work if the layouts are different; that's why we do a manual copy here once we have the data on the host):
//        // first, mirror and copy dataView; then copy to the appropriate data_ member
//        using MemorySpace = typename DeviceType::memory_space;
//        switch (dataRank_)
//        {
//          case 1: {auto dataViewMirror = Kokkos::create_mirror_view_and_copy(MemorySpace(), data.getUnderlyingView1()); copyContainer(data1_, dataViewMirror);} break;
//          case 2: {auto dataViewMirror = Kokkos::create_mirror_view_and_copy(MemorySpace(), data.getUnderlyingView2()); copyContainer(data2_, dataViewMirror);} break;
//          case 3: {auto dataViewMirror = Kokkos::create_mirror_view_and_copy(MemorySpace(), data.getUnderlyingView3()); copyContainer(data3_, dataViewMirror);} break;
//          case 4: {auto dataViewMirror = Kokkos::create_mirror_view_and_copy(MemorySpace(), data.getUnderlyingView4()); copyContainer(data4_, dataViewMirror);} break;
//          case 5: {auto dataViewMirror = Kokkos::create_mirror_view_and_copy(MemorySpace(), data.getUnderlyingView5()); copyContainer(data5_, dataViewMirror);} break;
//          case 6: {auto dataViewMirror = Kokkos::create_mirror_view_and_copy(MemorySpace(), data.getUnderlyingView6()); copyContainer(data6_, dataViewMirror);} break;
//          case 7: {auto dataViewMirror = Kokkos::create_mirror_view_and_copy(MemorySpace(), data.getUnderlyingView7()); copyContainer(data7_, dataViewMirror);} break;
//          default: INTREPID2_TEST_FOR_EXCEPTION(true, std::invalid_argument, "Invalid data rank");
//        }
//      }
//
//      setActiveDims();
//    }
    
    //! constructor for fully varying data container, no expressed redundancy/repetition.  Copies the data to a new Kokkos::View of matching rank.
    Data(ScalarView<DataScalar,DeviceType> data)
    :
    Data(data,
         data.rank(),
         Kokkos::Array<int,7> {data.extent_int(0),data.extent_int(1),data.extent_int(2),data.extent_int(3),data.extent_int(4),data.extent_int(5),data.extent_int(6)},
         Kokkos::Array<DataVariationType,7> {GENERAL,GENERAL,GENERAL,GENERAL,GENERAL,GENERAL,GENERAL}, -1)
    {}
    
    //! Constructor that accepts a DynRankView as an argument.  The data belonging to the DynRankView will be copied into a new View of matching dimensions.
    template<size_t rank, class ...DynRankViewProperties>
    Data(const Kokkos::DynRankView<DataScalar,DeviceType, DynRankViewProperties...> &data, Kokkos::Array<int,rank> extents, Kokkos::Array<DataVariationType,rank> variationType, const int blockPlusDiagonalLastNonDiagonal = -1)
    :
    dataRank_(data.rank()), extents_({1,1,1,1,1,1,1}), variationType_({CONSTANT,CONSTANT,CONSTANT,CONSTANT,CONSTANT,CONSTANT,CONSTANT}), blockPlusDiagonalLastNonDiagonal_(blockPlusDiagonalLastNonDiagonal), rank_(rank)
    {
//      std::cout << "Entered a DynRankView Data() constructor.\n";
      allocateAndCopyFromDynRankView(data);
      for (unsigned d=0; d<rank; d++)
      {
        extents_[d]       = extents[d];
        variationType_[d] = variationType[d];
      }
      setActiveDims();
    }
        
    template<size_t rank, class ...ViewProperties>
    Data(Kokkos::View<DataScalar*,DeviceType, ViewProperties...> data, Kokkos::Array<int,rank> extents, Kokkos::Array<DataVariationType,rank> variationType, const int blockPlusDiagonalLastNonDiagonal = -1)
    :
    dataRank_(data.rank), extents_({1,1,1,1,1,1,1}), variationType_({CONSTANT,CONSTANT,CONSTANT,CONSTANT,CONSTANT,CONSTANT,CONSTANT}), blockPlusDiagonalLastNonDiagonal_(blockPlusDiagonalLastNonDiagonal), rank_(rank)
    {
      data1_ = data;
      for (unsigned d=0; d<rank; d++)
      {
        extents_[d]       = extents[d];
        variationType_[d] = variationType[d];
      }
      setActiveDims();
    }
    
    template<size_t rank, class ...ViewProperties>
    Data(Kokkos::View<DataScalar**,DeviceType, ViewProperties...> data, Kokkos::Array<int,rank> extents, Kokkos::Array<DataVariationType,rank> variationType, const int blockPlusDiagonalLastNonDiagonal = -1)
    :
    dataRank_(data.rank), extents_({1,1,1,1,1,1,1}), variationType_({CONSTANT,CONSTANT,CONSTANT,CONSTANT,CONSTANT,CONSTANT,CONSTANT}), blockPlusDiagonalLastNonDiagonal_(blockPlusDiagonalLastNonDiagonal), rank_(rank)
    {
      data2_ = data;
      for (unsigned d=0; d<rank; d++)
      {
        extents_[d]       = extents[d];
        variationType_[d] = variationType[d];
      }
      setActiveDims();
    }
    
    template<size_t rank, class ...ViewProperties>
    Data(Kokkos::View<DataScalar***,DeviceType, ViewProperties...> data, Kokkos::Array<int,rank> extents, Kokkos::Array<DataVariationType,rank> variationType, const int blockPlusDiagonalLastNonDiagonal = -1)
    :
    dataRank_(data.rank), extents_({1,1,1,1,1,1,1}), variationType_({CONSTANT,CONSTANT,CONSTANT,CONSTANT,CONSTANT,CONSTANT,CONSTANT}), blockPlusDiagonalLastNonDiagonal_(blockPlusDiagonalLastNonDiagonal), rank_(rank)
    {
      data3_ = data;
      for (unsigned d=0; d<rank; d++)
      {
        extents_[d]       = extents[d];
        variationType_[d] = variationType[d];
      }
      setActiveDims();
    }
    
    template<size_t rank, class ...ViewProperties>
    Data(Kokkos::View<DataScalar****,DeviceType, ViewProperties...> data, Kokkos::Array<int,rank> extents, Kokkos::Array<DataVariationType,rank> variationType, const int blockPlusDiagonalLastNonDiagonal = -1)
    :
    dataRank_(data.rank), extents_({1,1,1,1,1,1,1}), variationType_({CONSTANT,CONSTANT,CONSTANT,CONSTANT,CONSTANT,CONSTANT,CONSTANT}), blockPlusDiagonalLastNonDiagonal_(blockPlusDiagonalLastNonDiagonal), rank_(rank)
    {
      data4_ = data;
      for (unsigned d=0; d<rank; d++)
      {
        extents_[d]       = extents[d];
        variationType_[d] = variationType[d];
      }
      setActiveDims();
    }
    
    template<size_t rank, class ...ViewProperties>
    Data(Kokkos::View<DataScalar*****,DeviceType, ViewProperties...> data, Kokkos::Array<int,rank> extents, Kokkos::Array<DataVariationType,rank> variationType, const int blockPlusDiagonalLastNonDiagonal = -1)
    :
    dataRank_(data.rank), extents_({1,1,1,1,1,1,1}), variationType_({CONSTANT,CONSTANT,CONSTANT,CONSTANT,CONSTANT,CONSTANT,CONSTANT}), blockPlusDiagonalLastNonDiagonal_(blockPlusDiagonalLastNonDiagonal), rank_(rank)
    {
      data5_ = data;
      for (unsigned d=0; d<rank; d++)
      {
        extents_[d]       = extents[d];
        variationType_[d] = variationType[d];
      }
      setActiveDims();
    }
    
    template<size_t rank, class ...ViewProperties>
    Data(Kokkos::View<DataScalar******,DeviceType, ViewProperties...> data, Kokkos::Array<int,rank> extents, Kokkos::Array<DataVariationType,rank> variationType, const int blockPlusDiagonalLastNonDiagonal = -1)
    :
    dataRank_(data.rank), extents_({1,1,1,1,1,1,1}), variationType_({CONSTANT,CONSTANT,CONSTANT,CONSTANT,CONSTANT,CONSTANT,CONSTANT}), blockPlusDiagonalLastNonDiagonal_(blockPlusDiagonalLastNonDiagonal), rank_(rank)
    {
      data6_ = data;
      for (unsigned d=0; d<rank; d++)
      {
        extents_[d]       = extents[d];
        variationType_[d] = variationType[d];
      }
      setActiveDims();
    }
    
    template<size_t rank, class ...ViewProperties>
    Data(Kokkos::View<DataScalar*******,DeviceType, ViewProperties...> data, Kokkos::Array<int,rank> extents, Kokkos::Array<DataVariationType,rank> variationType, const int blockPlusDiagonalLastNonDiagonal = -1)
    :
    dataRank_(data.rank), extents_({1,1,1,1,1,1,1}), variationType_({CONSTANT,CONSTANT,CONSTANT,CONSTANT,CONSTANT,CONSTANT,CONSTANT}), blockPlusDiagonalLastNonDiagonal_(blockPlusDiagonalLastNonDiagonal), rank_(rank)
    {
      data7_ = data;
      for (unsigned d=0; d<rank; d++)
      {
        extents_[d]       = extents[d];
        variationType_[d] = variationType[d];
      }
      setActiveDims();
    }
    
    //! constructor for everywhere-constant data
    template<size_t rank>
    Data(DataScalar constantValue, Kokkos::Array<int,rank> extents)
    :
    dataRank_(1), extents_({1,1,1,1,1,1,1}), variationType_({CONSTANT,CONSTANT,CONSTANT,CONSTANT,CONSTANT,CONSTANT,CONSTANT}), blockPlusDiagonalLastNonDiagonal_(-1), rank_(rank)
    {
      data1_ = Kokkos::View<DataScalar*,DeviceType>("Constant Data",1);
      Kokkos::deep_copy(data1_, constantValue);
      for (unsigned d=0; d<rank; d++)
      {
        extents_[d] = extents[d];
      }
      setActiveDims();
    }
            
    //! default constructor (empty data)
    Data()
    :
    dataRank_(0), extents_({0,0,0,0,0,0,0}), variationType_({CONSTANT,CONSTANT,CONSTANT,CONSTANT,CONSTANT,CONSTANT,CONSTANT}), blockPlusDiagonalLastNonDiagonal_(-1), rank_(0)
    {
      setActiveDims();
    }
    
    //! For a Data object containing data with variation type BLOCK_PLUS_DIAGONAL, returns the row and column (which must match) of the last non-diagonal entry.  For fully diagonal matrices, this is -1.
    KOKKOS_INLINE_FUNCTION
    const int & blockPlusDiagonalLastNonDiagonal() const
    {
      return blockPlusDiagonalLastNonDiagonal_;
    }
    
    //! Returns an array containing the logical extents in each dimension.
    KOKKOS_INLINE_FUNCTION
    Kokkos::Array<int,7> getExtents() const
    {
      return extents_;
    }
    
    //! Returns an object fully specifying the indicated dimension.  This is used in determining appropriate sizing of Data objects that depend on other Data objects (e.g., when two matrix Data objects are multiplied together).
    KOKKOS_INLINE_FUNCTION
    DimensionInfo getDimensionInfo(const int &dim) const
    {
      DimensionInfo dimInfo;
      
      dimInfo.logicalExtent = extent_int(dim);
      dimInfo.variationType = variationType_[dim];
      dimInfo.dataExtent    = getDataExtent(dim);
      dimInfo.variationModulus = variationModulus_[dim];
      
      if (dimInfo.variationType == BLOCK_PLUS_DIAGONAL)
      {
        dimInfo.blockPlusDiagonalLastNonDiagonal = blockPlusDiagonalLastNonDiagonal_;
      }
      return dimInfo;
    }
    
    //! Returns (DataVariationType, data extent) in the specified dimension for a Data container that combines (through multiplication, say, or addition) this container with otherData.
    KOKKOS_INLINE_FUNCTION
    DimensionInfo combinedDataDimensionInfo(const Data &otherData, const int &dim) const
    {
      const DimensionInfo myDimInfo    = getDimensionInfo(dim);
      const DimensionInfo otherDimInfo = otherData.getDimensionInfo(dim);
      
      return combinedDimensionInfo(myDimInfo, otherDimInfo);
    }
    
    //! Returns the underlying view.  Throws an exception if the underlying view is not rank 1.
    template<int rank>
    KOKKOS_INLINE_FUNCTION
    enable_if_t<rank==1, const Kokkos::View<typename RankExpander<DataScalar, rank>::value_type, DeviceType> &>
    getUnderlyingView() const
    {
      #ifdef HAVE_INTREPID2_DEBUG
        INTREPID2_TEST_FOR_EXCEPTION_DEVICE_SAFE(dataRank_ != rank, std::invalid_argument, "getUnderlyingView() called for rank that does not match dataRank_");
      #endif
      return data1_;
    }
    
    //! Returns the underlying view.  Throws an exception if the underlying view is not rank 2.
    template<int rank>
    KOKKOS_INLINE_FUNCTION
    enable_if_t<rank==2, const Kokkos::View<typename RankExpander<DataScalar, rank>::value_type, DeviceType> &>
    getUnderlyingView() const
    {
      #ifdef HAVE_INTREPID2_DEBUG
        INTREPID2_TEST_FOR_EXCEPTION_DEVICE_SAFE(dataRank_ != rank, std::invalid_argument, "getUnderlyingView() called for rank that does not match dataRank_");
      #endif
      return data2_;
    }
    
    //! Returns the underlying view.  Throws an exception if the underlying view is not rank 3.
    template<int rank>
    KOKKOS_INLINE_FUNCTION
    enable_if_t<rank==3, const Kokkos::View<typename RankExpander<DataScalar, rank>::value_type, DeviceType> &>
    getUnderlyingView() const
    {
      #ifdef HAVE_INTREPID2_DEBUG
        INTREPID2_TEST_FOR_EXCEPTION_DEVICE_SAFE(dataRank_ != rank, std::invalid_argument, "getUnderlyingView() called for rank that does not match dataRank_");
      #endif
      return data3_;
    }
    
    //! Returns the underlying view.  Throws an exception if the underlying view is not rank 4.
    template<int rank>
    KOKKOS_INLINE_FUNCTION
    enable_if_t<rank==4, const Kokkos::View<typename RankExpander<DataScalar, rank>::value_type, DeviceType> &>
    getUnderlyingView() const
    {
      #ifdef HAVE_INTREPID2_DEBUG
        INTREPID2_TEST_FOR_EXCEPTION_DEVICE_SAFE(dataRank_ != rank, std::invalid_argument, "getUnderlyingView() called for rank that does not match dataRank_");
      #endif
      return data4_;
    }
    
    //! Returns the underlying view.  Throws an exception if the underlying view is not rank 5.
    template<int rank>
    KOKKOS_INLINE_FUNCTION
    enable_if_t<rank==5, const Kokkos::View<typename RankExpander<DataScalar, rank>::value_type, DeviceType> &>
    getUnderlyingView() const
    {
      #ifdef HAVE_INTREPID2_DEBUG
        INTREPID2_TEST_FOR_EXCEPTION_DEVICE_SAFE(dataRank_ != rank, std::invalid_argument, "getUnderlyingView() called for rank that does not match dataRank_");
      #endif
      return data5_;
    }
    
    //! Returns the underlying view.  Throws an exception if the underlying view is not rank 6.
    template<int rank>
    KOKKOS_INLINE_FUNCTION
    enable_if_t<rank==6, const Kokkos::View<typename RankExpander<DataScalar, rank>::value_type, DeviceType> &>
    getUnderlyingView() const
    {
      #ifdef HAVE_INTREPID2_DEBUG
        INTREPID2_TEST_FOR_EXCEPTION_DEVICE_SAFE(dataRank_ != rank, std::invalid_argument, "getUnderlyingView() called for rank that does not match dataRank_");
      #endif
      return data6_;
    }
    
    //! Returns the underlying view.  Throws an exception if the underlying view is not rank 7.
    template<int rank>
    KOKKOS_INLINE_FUNCTION
    enable_if_t<rank==7, const Kokkos::View<typename RankExpander<DataScalar, rank>::value_type, DeviceType> &>
    getUnderlyingView() const
    {
      #ifdef HAVE_INTREPID2_DEBUG
        INTREPID2_TEST_FOR_EXCEPTION_DEVICE_SAFE(dataRank_ != rank, std::invalid_argument, "getUnderlyingView() called for rank that does not match dataRank_");
      #endif
      return data7_;
    }
    
    //! returns the View that stores the unique data.  For rank-1 underlying containers.
    KOKKOS_INLINE_FUNCTION
    const Kokkos::View<DataScalar*, DeviceType> & getUnderlyingView1() const
    {
      return getUnderlyingView<1>();
    }
    
    //! returns the View that stores the unique data.  For rank-2 underlying containers.
    KOKKOS_INLINE_FUNCTION
    const Kokkos::View<DataScalar**, DeviceType> & getUnderlyingView2() const
    {
      return getUnderlyingView<2>();
    }
    
    //! returns the View that stores the unique data.  For rank-3 underlying containers.
    KOKKOS_INLINE_FUNCTION
    const Kokkos::View<DataScalar***, DeviceType> & getUnderlyingView3() const
    {
      return getUnderlyingView<3>();
    }
    
    //! returns the View that stores the unique data.  For rank-4 underlying containers.
    KOKKOS_INLINE_FUNCTION
    const Kokkos::View<DataScalar****, DeviceType> & getUnderlyingView4() const
    {
      return getUnderlyingView<4>();
    }
    
    //! returns the View that stores the unique data.  For rank-5 underlying containers.
    KOKKOS_INLINE_FUNCTION
    const Kokkos::View<DataScalar*****, DeviceType> & getUnderlyingView5() const
    {
      return getUnderlyingView<5>();
    }
    
    //! returns the View that stores the unique data.  For rank-6 underlying containers.
    KOKKOS_INLINE_FUNCTION
    const Kokkos::View<DataScalar******, DeviceType> & getUnderlyingView6() const
    {
      return getUnderlyingView<6>();
    }
    
    //! returns the View that stores the unique data.  For rank-7 underlying containers.
    KOKKOS_INLINE_FUNCTION
    const Kokkos::View<DataScalar*******, DeviceType> & getUnderlyingView7() const
    {
      return getUnderlyingView<7>();
    }
    
    //! sets the View that stores the unique data.  For rank-1 underlying containers.
    KOKKOS_INLINE_FUNCTION
    void setUnderlyingView1(Kokkos::View<DataScalar*, DeviceType> & view) const
    {
      data1_ = view;
    }
    
    //! sets the View that stores the unique data.  For rank-2 underlying containers.
    KOKKOS_INLINE_FUNCTION
    void setUnderlyingView2(Kokkos::View<DataScalar**, DeviceType> & view) const
    {
      data2_ = view;
    }
    
    //! sets the View that stores the unique data.  For rank-3 underlying containers.
    KOKKOS_INLINE_FUNCTION
    void setUnderlyingView3(Kokkos::View<DataScalar***, DeviceType> & view) const
    {
      data3_ = view;
    }
    
    //! sets the View that stores the unique data.  For rank-4 underlying containers.
    KOKKOS_INLINE_FUNCTION
    void setUnderlyingView4(Kokkos::View<DataScalar****, DeviceType> & view) const
    {
      data4_ = view;
    }
    
    //! sets the View that stores the unique data.  For rank-5 underlying containers.
    KOKKOS_INLINE_FUNCTION
    void setUnderlyingView5(Kokkos::View<DataScalar*****, DeviceType> & view) const
    {
      data5_ = view;
    }
    
    //! sets the View that stores the unique data.  For rank-6 underlying containers.
    KOKKOS_INLINE_FUNCTION
    void setUnderlyingView6(Kokkos::View<DataScalar******, DeviceType> & view) const
    {
      data6_ = view;
    }
    
    //! sets the View that stores the unique data.  For rank-7 underlying containers.
    KOKKOS_INLINE_FUNCTION
    void setUnderlyingView7(Kokkos::View<DataScalar*******, DeviceType> & view) const
    {
      data7_ = view;
    }
    
    //! Returns a DynRankView constructed atop the same underlying data as the fixed-rank Kokkos::View used internally.
    ScalarView<DataScalar,DeviceType> getUnderlyingView() const
    {
      switch (dataRank_)
      {
        case 1: return data1_;
        case 2: return data2_;
        case 3: return data3_;
        case 4: return data4_;
        case 5: return data5_;
        case 6: return data6_;
        case 7: return data7_;
        default: INTREPID2_TEST_FOR_EXCEPTION(true, std::invalid_argument, "Invalid data rank");
      }
    }
    
    //! returns the rank of the View that stores the unique data
    KOKKOS_INLINE_FUNCTION
    ordinal_type getUnderlyingViewRank() const
    {
      return dataRank_;
    }
    
    //! returns the number of entries in the View that stores the unique data
    KOKKOS_INLINE_FUNCTION
    ordinal_type getUnderlyingViewSize() const
    {
      ordinal_type size = 1;
      for (ordinal_type r=0; r<dataRank_; r++)
      {
        size *= getUnderlyingViewExtent(r);
      }
      return size;
    }
    
    //! Returns a DynRankView that matches the underlying Kokkos::View object in value_type, layout, and dimension.
    ScalarView<DataScalar,DeviceType> allocateDynRankViewMatchingUnderlying() const
    {
      switch (dataRank_)
      {
        case 1: return getMatchingViewWithLabel(data1_, "Intrepid2 Data", data1_.extent_int(0));
        case 2: return getMatchingViewWithLabel(data2_, "Intrepid2 Data", data2_.extent_int(0), data2_.extent_int(1));
        case 3: return getMatchingViewWithLabel(data3_, "Intrepid2 Data", data3_.extent_int(0), data3_.extent_int(1), data3_.extent_int(2));
        case 4: return getMatchingViewWithLabel(data4_, "Intrepid2 Data", data4_.extent_int(0), data4_.extent_int(1), data4_.extent_int(2), data4_.extent_int(3));
        case 5: return getMatchingViewWithLabel(data5_, "Intrepid2 Data", data5_.extent_int(0), data5_.extent_int(1), data5_.extent_int(2), data5_.extent_int(3), data5_.extent_int(4));
        case 6: return getMatchingViewWithLabel(data6_, "Intrepid2 Data", data6_.extent_int(0), data6_.extent_int(1), data6_.extent_int(2), data6_.extent_int(3), data6_.extent_int(4), data6_.extent_int(5));
        case 7: return getMatchingViewWithLabel(data7_, "Intrepid2 Data", data7_.extent_int(0), data7_.extent_int(1), data7_.extent_int(2), data7_.extent_int(3), data7_.extent_int(4), data7_.extent_int(5), data7_.extent_int(6));
        default: INTREPID2_TEST_FOR_EXCEPTION(true, std::invalid_argument, "Invalid data rank");
      }
    }
    
    //! Returns a DynRankView that matches the underlying Kokkos::View object value_type and layout, but with the specified dimensions.
    template<class ... DimArgs>
    ScalarView<DataScalar,DeviceType> allocateDynRankViewMatchingUnderlying(DimArgs... dims) const
    {
      switch (dataRank_)
      {
        case 1: return getMatchingViewWithLabel(data1_, "Intrepid2 Data", dims...);
        case 2: return getMatchingViewWithLabel(data2_, "Intrepid2 Data", dims...);
        case 3: return getMatchingViewWithLabel(data3_, "Intrepid2 Data", dims...);
        case 4: return getMatchingViewWithLabel(data4_, "Intrepid2 Data", dims...);
        case 5: return getMatchingViewWithLabel(data5_, "Intrepid2 Data", dims...);
        case 6: return getMatchingViewWithLabel(data6_, "Intrepid2 Data", dims...);
        case 7: return getMatchingViewWithLabel(data7_, "Intrepid2 Data", dims...);
        default: INTREPID2_TEST_FOR_EXCEPTION(true, std::invalid_argument, "Invalid data rank");
      }
    }
  
    //! Copies 0.0 to the underlying View.
    void clear() const
    {
      switch (dataRank_)
      {
        case 1: Kokkos::deep_copy(data1_, 0.0); break;
        case 2: Kokkos::deep_copy(data2_, 0.0); break;
        case 3: Kokkos::deep_copy(data3_, 0.0); break;
        case 4: Kokkos::deep_copy(data4_, 0.0); break;
        case 5: Kokkos::deep_copy(data5_, 0.0); break;
        case 6: Kokkos::deep_copy(data6_, 0.0); break;
        case 7: Kokkos::deep_copy(data7_, 0.0); break;
        default: INTREPID2_TEST_FOR_EXCEPTION(true, std::invalid_argument, "Invalid data rank");
      }
    }
    
    //! Copies from the provided DynRankView into the underlying Kokkos::View container storing the unique data.
    void copyDataFromDynRankViewMatchingUnderlying(const ScalarView<DataScalar,DeviceType> &dynRankView) const
    {
//      std::cout << "Entered copyDataFromDynRankViewMatchingUnderlying().\n";
      switch (dataRank_)
      {
        case 1: copyContainer(data1_,dynRankView); break;
        case 2: copyContainer(data2_,dynRankView); break;
        case 3: copyContainer(data3_,dynRankView); break;
        case 4: copyContainer(data4_,dynRankView); break;
        case 5: copyContainer(data5_,dynRankView); break;
        case 6: copyContainer(data6_,dynRankView); break;
        case 7: copyContainer(data7_,dynRankView); break;
        default: INTREPID2_TEST_FOR_EXCEPTION(true, std::invalid_argument, "Invalid data rank");
      }
    }
    
    //! returns the true extent of the data corresponding to the logical dimension provided; if the data does not vary in that dimension, returns 1
    KOKKOS_INLINE_FUNCTION int getDataExtent(const ordinal_type &d) const
    {
      for (unsigned i=0; i<activeDims_.size(); i++)
      {
        if (activeDims_[i] == d)
        {
          return getUnderlyingViewExtent(i);
        }
        else if (activeDims_[i] > d)
        {
          return 1; // data does not vary in the specified dimension
        }
      }
      return 1; // data does not vary in the specified dimension
    }
    
    /** \brief  Variation modulus accessor.
       \param [in] d - the logical dimension whose variation modulus is requested.
       \return the variation modulus.
     
     The variation modulus is defined as the number of unique entries in the specified dimension.
     This is defined as follows:
     - for CONSTANT variation, the variation modulus is 1
     - for MODULAR variation, the variation modulus is exactly the modulus by which the data repeats in the specified dimension
     - for GENERAL variation, the variation modulus is the extent in the specified dimension
     - for BLOCK_PLUS_DIAGONAL, the variation modulus in the first logical dimension of the matrix is the number of nonzeros in the matrix; in the second logical dimension the variation modulus is 1.
    */
    KOKKOS_INLINE_FUNCTION
    int getVariationModulus(const int &d) const
    {
      return variationModulus_[d];
    }
    
    //! Returns an array with the variation types in each logical dimension.
    KOKKOS_INLINE_FUNCTION
    const Kokkos::Array<DataVariationType,7> & getVariationTypes() const
    {
      return variationType_;
    }
    
    //! Returns a (read-only) value corresponding to the specified logical data location.
    template<class ...IntArgs>
    KOKKOS_INLINE_FUNCTION
    return_type getEntry(const IntArgs&... intArgs) const
    {
      return getWritableEntry(intArgs...);
    }
    
    template <bool...> struct bool_pack;

    template <bool... v>
    using all_true = std::is_same<bool_pack<true, v...>, bool_pack<v..., true>>;
    
    template <class ...IntArgs>
    using valid_args = all_true<std::is_integral<IntArgs>{}...>;
    
    static_assert(valid_args<int,long,unsigned>::value, "valid args works");

    //! Returns a value corresponding to the specified logical data location.
    template <class ...IntArgs>
    KOKKOS_INLINE_FUNCTION
#ifndef __INTEL_COMPILER
    // icc has a bug that prevents compilation with this enable_if_t
    // (possibly the same as https://community.intel.com/t5/Intel-C-Compiler/Intel-Compiler-bug-while-deducing-template-arguments-inside/m-p/1164358)
    // so with icc we'll just skip the argument type/count check
    enable_if_t<valid_args<IntArgs...>::value && (sizeof...(IntArgs) <= 7),return_type>
#else
    return_type
#endif
    operator()(const IntArgs&... intArgs) const {
      return getEntry(intArgs...);
    }

    //! Returns the logical extent in the specified dimension.
    KOKKOS_INLINE_FUNCTION
    int extent_int(const int& r) const
    {
      return extents_[r];
    }
    
    template <typename iType>
    KOKKOS_INLINE_FUNCTION constexpr
    typename std::enable_if<std::is_integral<iType>::value, size_t>::type
    extent(const iType& r) const {
      return extents_[r];
    }
    
    //! returns true for containers that have two dimensions marked as BLOCK_PLUS_DIAGONAL for which the non-diagonal block is empty or size 1.
    KOKKOS_INLINE_FUNCTION bool isDiagonal() const
    {
      if (blockPlusDiagonalLastNonDiagonal_ >= 1) return false;
      int numBlockPlusDiagonalTypes = 0;
      for (unsigned r = 0; r<variationType_.size(); r++)
      {
        const auto &entryType = variationType_[r];
        if (entryType == BLOCK_PLUS_DIAGONAL) numBlockPlusDiagonalTypes++;
      }
      // 2 BLOCK_PLUS_DIAGONAL entries, combined with blockPlusDiagonalLastNonDiagonal being -1 or 0 indicates diagonal
      if      (numBlockPlusDiagonalTypes == 2) return true;
      else if (numBlockPlusDiagonalTypes == 0) return false; // no BLOCK_PLUS_DIAGONAL --> not a diagonal matrix
      else INTREPID2_TEST_FOR_EXCEPTION_DEVICE_SAFE(true, std::invalid_argument, "Unexpected number of ranks marked as BLOCK_PLUS_DIAGONAL (should be 0 or 2)");
      return false; // statement should be unreachable; included because compilers don't necessarily recognize that fact...
    }
    
    //! Constructs a container suitable for storing the result of an in-place combination of the two provided data containers.  The two containers must have the same logical shape.
    //! \see storeInPlaceCombination()
    //! \param A  [in] - the first data container.
    //! \param B  [in] - the second data container.  Must have the same logical shape as A.
    //! \return A container with the same logical shape as A and B, with underlying View storage sufficient to store the result of A + B (or any other in-place combination).
    static Data<DataScalar,DeviceType> allocateInPlaceCombinationResult( const Data<DataScalar,DeviceType> &A, const Data<DataScalar,DeviceType> &B )
    {
      INTREPID2_TEST_FOR_EXCEPTION_DEVICE_SAFE(A.rank() != B.rank(), std::invalid_argument, "A and B must have the same logical shape");
      const int rank = A.rank();
      std::vector<DimensionInfo> dimInfo(rank);
      for (int d=0; d<rank; d++)
      {
        INTREPID2_TEST_FOR_EXCEPTION_DEVICE_SAFE(A.extent_int(d) != B.extent_int(d), std::invalid_argument, "A and B must have the same logical shape");
        dimInfo[d] = A.combinedDataDimensionInfo(B, d);
      }
      Data<DataScalar,DeviceType> result(dimInfo);
      return result;
    }
    
    //! Constructs a container suitable for storing the result of a matrix-vector multiply corresponding to the two provided containers.
    //! \see storeMatMat()
    //! \param A_MatData                                            [in] - logically (...,D1,D2)-dimensioned container, where D1,D2 correspond to matrix dimensions.
    //! \param transposeA                                          [in] - if true, A will be transposed prior to being multiplied by B (or B's transpose).
    //! \param B_MatData                                            [in] - logically (...,D3,D4)-dimensioned container, where D3,D4 correspond to matrix dimensions.
    //! \param transposeB                                          [in] - if true, B will be transposed prior to the multiplication by A (or A's transpose).
    static Data<DataScalar,DeviceType> allocateMatMatResult( const bool transposeA, const Data<DataScalar,DeviceType> &A_MatData, const bool transposeB, const Data<DataScalar,DeviceType> &B_MatData )
    {
      // we treat last two logical dimensions of matData as the matrix; last dimension of vecData as the vector
      INTREPID2_TEST_FOR_EXCEPTION_DEVICE_SAFE(A_MatData.rank() != B_MatData.rank(), std::invalid_argument, "AmatData and BmatData have incompatible ranks");
      
      const int D1_DIM = A_MatData.rank() - 2;
      const int D2_DIM = A_MatData.rank() - 1;
      
      const int A_rows = A_MatData.extent_int(D1_DIM);
      const int A_cols = A_MatData.extent_int(D2_DIM);
      const int B_rows = B_MatData.extent_int(D1_DIM);
      const int B_cols = B_MatData.extent_int(D2_DIM);
      
      const int leftRows  = transposeA ? A_cols : A_rows;
      const int leftCols  = transposeA ? A_rows : A_cols;
      const int rightRows = transposeB ? B_cols : B_rows;
      const int rightCols = transposeB ? B_rows : B_cols;
      
      INTREPID2_TEST_FOR_EXCEPTION(leftCols != rightRows, std::invalid_argument, "incompatible matrix dimensions");
      
      Kokkos::Array<int,7> resultExtents;                      // logical extents
      Kokkos::Array<DataVariationType,7> resultVariationTypes; // for each dimension, whether the data varies in that dimension
      
      resultExtents[D1_DIM] = leftRows;
      resultExtents[D2_DIM] = rightCols;
      int resultBlockPlusDiagonalLastNonDiagonal = -1;
      if ( (A_MatData.getVariationTypes()[D1_DIM] == BLOCK_PLUS_DIAGONAL) && (B_MatData.getVariationTypes()[D1_DIM] == BLOCK_PLUS_DIAGONAL) )
      {
        // diagonal times diagonal is diagonal; the result will have the maximum of A and B's non-diagonal block size
        resultVariationTypes[D1_DIM] = BLOCK_PLUS_DIAGONAL;
        resultVariationTypes[D2_DIM] = BLOCK_PLUS_DIAGONAL;
        resultBlockPlusDiagonalLastNonDiagonal = std::max(A_MatData.blockPlusDiagonalLastNonDiagonal(), B_MatData.blockPlusDiagonalLastNonDiagonal());
      }
      
      const int resultRank = A_MatData.rank();
      
      auto A_VariationTypes = A_MatData.getVariationTypes();
      auto B_VariationTypes = B_MatData.getVariationTypes();
      
      Kokkos::Array<int,7> resultActiveDims;
      Kokkos::Array<int,7> resultDataDims;
      int resultNumActiveDims = 0; // how many of the 7 entries are actually filled in
      // the following loop is over the dimensions *prior* to matrix dimensions
      for (int i=0; i<resultRank-2; i++)
      {
        INTREPID2_TEST_FOR_EXCEPTION_DEVICE_SAFE(A_MatData.extent_int(i) != B_MatData.extent_int(i), std::invalid_argument, "A and B extents must match in each non-matrix dimension");
        
        resultExtents[i] = A_MatData.extent_int(i);
        
        const DataVariationType &A_VariationType = A_VariationTypes[i];
        const DataVariationType &B_VariationType = B_VariationTypes[i];
        
        // BLOCK_PLUS_DIAGONAL should only occur in matData, and only in the matrix (final) dimensions
        INTREPID2_TEST_FOR_EXCEPTION_DEVICE_SAFE(A_VariationType == BLOCK_PLUS_DIAGONAL, std::invalid_argument, "unsupported variationType");
        INTREPID2_TEST_FOR_EXCEPTION_DEVICE_SAFE(B_VariationType == BLOCK_PLUS_DIAGONAL, std::invalid_argument, "unsupported variationType");
        
        int dataSize = 0;
        DataVariationType resultVariationType;
        if ((A_VariationType == GENERAL) || (B_VariationType == GENERAL))
        {
          resultVariationType = GENERAL;
          dataSize = resultExtents[i];
        }
        else if ((B_VariationType == CONSTANT) && (A_VariationType == CONSTANT))
        {
          resultVariationType = CONSTANT;
          dataSize = 1;
        }
        else if ((B_VariationType == MODULAR) && (A_VariationType == CONSTANT))
        {
          resultVariationType = MODULAR;
          dataSize = B_MatData.getVariationModulus(i);
        }
        else if ((B_VariationType == CONSTANT) && (A_VariationType == MODULAR))
        {
          resultVariationType = MODULAR;
          dataSize = A_MatData.getVariationModulus(i);
        }
        else
        {
          // both are modular.  We allow this if they agree on the modulus
          auto A_Modulus = A_MatData.getVariationModulus(i);
          auto B_Modulus = B_MatData.getVariationModulus(i);
          INTREPID2_TEST_FOR_EXCEPTION_DEVICE_SAFE(A_Modulus != B_Modulus, std::invalid_argument, "If both matrices have variation type MODULAR, they must agree on the modulus");
          resultVariationType = MODULAR;
          dataSize = A_Modulus;
        }
        resultVariationTypes[i] = resultVariationType;
        
        if (resultVariationType != CONSTANT)
        {
          resultActiveDims[resultNumActiveDims] = i;
          resultDataDims[resultNumActiveDims]   = dataSize;
          resultNumActiveDims++;
        }
      }
      
      // set things for final dimensions:
      resultExtents[D1_DIM] = leftRows;
      resultExtents[D2_DIM] = rightCols;
      
      if ( (A_MatData.getVariationTypes()[D1_DIM] == BLOCK_PLUS_DIAGONAL) && (B_MatData.getVariationTypes()[D1_DIM] == BLOCK_PLUS_DIAGONAL) )
      {
        // diagonal times diagonal is diagonal; the result will have the maximum of A and B's non-diagonal block size
        resultVariationTypes[D1_DIM] = BLOCK_PLUS_DIAGONAL;
        resultVariationTypes[D2_DIM] = BLOCK_PLUS_DIAGONAL;
        resultBlockPlusDiagonalLastNonDiagonal = std::max(A_MatData.blockPlusDiagonalLastNonDiagonal(), B_MatData.blockPlusDiagonalLastNonDiagonal());
        
        resultActiveDims[resultNumActiveDims]   = resultRank - 2;
        
        const int numDiagonalEntries    = leftRows - (resultBlockPlusDiagonalLastNonDiagonal + 1);
        const int numNondiagonalEntries = (resultBlockPlusDiagonalLastNonDiagonal + 1) * (resultBlockPlusDiagonalLastNonDiagonal + 1);
        
        resultDataDims[resultNumActiveDims] = numDiagonalEntries + numNondiagonalEntries;
        resultNumActiveDims++;
      }
      else
      {
        // pretty much the only variation types that make sense for matrix dims are GENERAL and BLOCK_PLUS_DIAGONAL
        resultVariationTypes[D1_DIM] = GENERAL;
        resultVariationTypes[D2_DIM] = GENERAL;
        
        resultActiveDims[resultNumActiveDims]   = resultRank - 2;
        resultActiveDims[resultNumActiveDims+1] = resultRank - 1;
        
        resultDataDims[resultNumActiveDims]     = leftRows;
        resultDataDims[resultNumActiveDims+1]   = rightCols;
        resultNumActiveDims += 2;
      }
      
      for (int i=resultRank; i<7; i++)
      {
        resultVariationTypes[i] = CONSTANT;
        resultExtents[i]        = 1;
      }
      
      ScalarView<DataScalar,DeviceType> data;
      if (resultNumActiveDims == 1)
      {
        auto viewToMatch = A_MatData.getUnderlyingView1(); // new view will match this one in layout and fad dimension, if any
        data = getMatchingViewWithLabel(viewToMatch, "Data mat-mat result", resultDataDims[0]);
      }
      else if (resultNumActiveDims == 2)
      {
        auto viewToMatch = A_MatData.getUnderlyingView2(); // new view will match this one in layout and fad dimension, if any
        data = getMatchingViewWithLabel(viewToMatch, "Data mat-mat result", resultDataDims[0], resultDataDims[1]);
      }
      else if (resultNumActiveDims == 3)
      {
        auto viewToMatch = A_MatData.getUnderlyingView3(); // new view will match this one in layout and fad dimension, if any
        data = getMatchingViewWithLabel(viewToMatch, "Data mat-mat result", resultDataDims[0], resultDataDims[1], resultDataDims[2]);
      }
      else if (resultNumActiveDims == 4)
      {
        auto viewToMatch = A_MatData.getUnderlyingView4(); // new view will match this one in layout and fad dimension, if any
        data = getMatchingViewWithLabel(viewToMatch, "Data mat-mat result", resultDataDims[0], resultDataDims[1], resultDataDims[2],
                                        resultDataDims[3]);
      }
      else if (resultNumActiveDims == 5)
      {
        auto viewToMatch = A_MatData.getUnderlyingView5(); // new view will match this one in layout and fad dimension, if any
        data = getMatchingViewWithLabel(viewToMatch, "Data mat-mat result", resultDataDims[0], resultDataDims[1], resultDataDims[2],
                                        resultDataDims[3], resultDataDims[4]);
      }
      else if (resultNumActiveDims == 6)
      {
        auto viewToMatch = A_MatData.getUnderlyingView6(); // new view will match this one in layout and fad dimension, if any
        data = getMatchingViewWithLabel(viewToMatch, "Data mat-mat result", resultDataDims[0], resultDataDims[1], resultDataDims[2],
                                        resultDataDims[3], resultDataDims[4], resultDataDims[5]);
      }
      else // resultNumActiveDims == 7
      {
        auto viewToMatch = A_MatData.getUnderlyingView7(); // new view will match this one in layout and fad dimension, if any
        data = getMatchingViewWithLabel(viewToMatch, "Data mat-mat result", resultDataDims[0], resultDataDims[1], resultDataDims[2],
                                        resultDataDims[3], resultDataDims[4], resultDataDims[5], resultDataDims[6]);
      }
      
      return Data<DataScalar,DeviceType>(data,resultRank,resultExtents,resultVariationTypes,resultBlockPlusDiagonalLastNonDiagonal);
    }
    
    //! Constructs a container suitable for storing the result of a matrix-vector multiply corresponding to the two provided containers.
    //! \see storeMatVec()
    static Data<DataScalar,DeviceType> allocateMatVecResult( const Data<DataScalar,DeviceType> &matData, const Data<DataScalar,DeviceType> &vecData )
    {
      // we treat last two logical dimensions of matData as the matrix; last dimension of vecData as the vector
      INTREPID2_TEST_FOR_EXCEPTION_DEVICE_SAFE(matData.rank() != vecData.rank() + 1, std::invalid_argument, "matData and vecData have incompatible ranks");
      const int vecDim  = vecData.extent_int(vecData.rank() - 1);
      const int matRows = matData.extent_int(matData.rank() - 2);
      const int matCols = matData.extent_int(matData.rank() - 1);
      
      const int resultRank = vecData.rank();
      
      INTREPID2_TEST_FOR_EXCEPTION_DEVICE_SAFE(matCols != vecDim, std::invalid_argument, "matData column count != vecData dimension");
      
      Kokkos::Array<int,7> resultExtents;                      // logical extents
      Kokkos::Array<DataVariationType,7> resultVariationTypes; // for each dimension, whether the data varies in that dimension
      auto vecVariationTypes = vecData.getVariationTypes();
      auto matVariationTypes = matData.getVariationTypes();
      
      Kokkos::Array<int,7> resultActiveDims;
      Kokkos::Array<int,7> resultDataDims;
      int resultNumActiveDims = 0; // how many of the 7 entries are actually filled in
      // the following loop is over the dimensions *prior* to matrix/vector dimensions
      for (int i=0; i<resultRank-1; i++)
      {
        resultExtents[i] = vecData.extent_int(i);
        INTREPID2_TEST_FOR_EXCEPTION_DEVICE_SAFE(vecData.extent_int(i) != matData.extent_int(i), std::invalid_argument, "matData and vecData extents must match in each non-matrix/vector dimension");
        
        const DataVariationType &vecVariationType = vecVariationTypes[i];
        const DataVariationType &matVariationType = matVariationTypes[i];
        
        // BLOCK_PLUS_DIAGONAL should only occur in matData, and only in the matrix (final) dimensions
        INTREPID2_TEST_FOR_EXCEPTION_DEVICE_SAFE(vecVariationType == BLOCK_PLUS_DIAGONAL, std::invalid_argument, "unsupported variationType");
        INTREPID2_TEST_FOR_EXCEPTION_DEVICE_SAFE(matVariationType == BLOCK_PLUS_DIAGONAL, std::invalid_argument, "unsupported variationType");
        
        int dataSize = 0;
        DataVariationType resultVariationType;
        if ((vecVariationType == GENERAL) || (matVariationType == GENERAL))
        {
          resultVariationType = GENERAL;
          dataSize = resultExtents[i];
        }
        else if ((matVariationType == CONSTANT) && (vecVariationType == CONSTANT))
        {
          resultVariationType = CONSTANT;
          dataSize = 1;
        }
        else if ((matVariationType == MODULAR) && (vecVariationType == CONSTANT))
        {
          resultVariationType = MODULAR;
          dataSize = matData.getVariationModulus(i);
        }
        else if ((matVariationType == CONSTANT) && (vecVariationType == MODULAR))
        {
          resultVariationType = MODULAR;
          dataSize = matData.getVariationModulus(i);
        }
        else
        {
          // both are modular.  We allow this if they agree on the modulus
          auto matModulus = matData.getVariationModulus(i);
          auto vecModulus = vecData.getVariationModulus(i);
          INTREPID2_TEST_FOR_EXCEPTION_DEVICE_SAFE(matModulus != vecModulus, std::invalid_argument, "If matrix and vector both have variation type MODULAR, they must agree on the modulus");
          resultVariationType = MODULAR;
          dataSize = matModulus;
        }
        resultVariationTypes[i] = resultVariationType;
        
        if (resultVariationType != CONSTANT)
        {
          resultActiveDims[resultNumActiveDims] = i;
          resultDataDims[resultNumActiveDims]   = dataSize;
          resultNumActiveDims++;
        }
      }
      // for the final dimension, the variation type is always GENERAL
      // (Some combinations, e.g. CONSTANT/CONSTANT *would* generate a CONSTANT result, but constant matrices don't make a lot of sense beyond 1x1 matrices…)
      resultVariationTypes[resultNumActiveDims] = GENERAL;
      resultActiveDims[resultNumActiveDims]     = resultRank - 1;
      resultDataDims[resultNumActiveDims]       = matRows;
      resultExtents[resultRank-1]               = matRows;
      resultNumActiveDims++;
      
      for (int i=resultRank; i<7; i++)
      {
        resultVariationTypes[i] = CONSTANT;
        resultExtents[i]        = 1;
      }
      
      ScalarView<DataScalar,DeviceType> data;
      if (resultNumActiveDims == 1)
      {
        data = matData.allocateDynRankViewMatchingUnderlying(resultDataDims[0]);
      }
      else if (resultNumActiveDims == 2)
      {
        data = matData.allocateDynRankViewMatchingUnderlying(resultDataDims[0], resultDataDims[1]);
      }
      else if (resultNumActiveDims == 3)
      {
        data = matData.allocateDynRankViewMatchingUnderlying(resultDataDims[0], resultDataDims[1], resultDataDims[2]);
      }
      else if (resultNumActiveDims == 4)
      {
        data = matData.allocateDynRankViewMatchingUnderlying(resultDataDims[0], resultDataDims[1], resultDataDims[2],
                                                             resultDataDims[3]);
      }
      else if (resultNumActiveDims == 5)
      {
        data = matData.allocateDynRankViewMatchingUnderlying(resultDataDims[0], resultDataDims[1], resultDataDims[2],
                                                             resultDataDims[3], resultDataDims[4]);
      }
      else if (resultNumActiveDims == 6)
      {
        data = matData.allocateDynRankViewMatchingUnderlying(resultDataDims[0], resultDataDims[1], resultDataDims[2],
                                                             resultDataDims[3], resultDataDims[4], resultDataDims[5]);
      }
      else // resultNumActiveDims == 7
      {
        data = matData.allocateDynRankViewMatchingUnderlying(resultDataDims[0], resultDataDims[1], resultDataDims[2],
                                                             resultDataDims[3], resultDataDims[4], resultDataDims[5], resultDataDims[6]);
      }
      
      return Data<DataScalar,DeviceType>(data,resultRank,resultExtents,resultVariationTypes);
    }
    
    //! returns an MDRangePolicy over the underlying data extents (but with the logical shape).
    template<int rank>
    enable_if_t<(rank!=1) && (rank!=7), Kokkos::MDRangePolicy<typename DeviceType::execution_space,Kokkos::Rank<rank>> >
    dataExtentRangePolicy()
    {
      using ExecutionSpace = typename DeviceType::execution_space;
      Kokkos::Array<int,rank> startingOrdinals;
      Kokkos::Array<int,rank> extents;
      
      for (int d=0; d<rank; d++)
      {
        startingOrdinals[d] = 0;
        extents[d] = getDataExtent(d);
      }
      auto policy = Kokkos::MDRangePolicy<ExecutionSpace,Kokkos::Rank<rank>>(startingOrdinals,extents);
      return policy;
    }
    
    //! returns an MDRangePolicy over the first six underlying data extents (but with the logical shape).
    template<int rank>
    enable_if_t<rank==7, Kokkos::MDRangePolicy<typename DeviceType::execution_space,Kokkos::Rank<6>> >
    dataExtentRangePolicy()
    {
      using ExecutionSpace = typename DeviceType::execution_space;
      Kokkos::Array<int,6> startingOrdinals;
      Kokkos::Array<int,6> extents;
      
      for (int d=0; d<6; d++)
      {
        startingOrdinals[d] = 0;
        extents[d] = getDataExtent(d);
      }
      auto policy = Kokkos::MDRangePolicy<ExecutionSpace,Kokkos::Rank<6>>(startingOrdinals,extents);
      return policy;
    }
    
    template<int rank>
    inline
    enable_if_t<rank==1, Kokkos::RangePolicy<typename DeviceType::execution_space> >
    dataExtentRangePolicy()
    {
      using ExecutionSpace = typename DeviceType::execution_space;
      Kokkos::RangePolicy<ExecutionSpace> policy(ExecutionSpace(),0,getDataExtent(0));
      return policy;
    }
    
    //! Places the result of an in-place combination (e.g., entrywise sum) into this data container.
    template<class BinaryOperator>
    void storeInPlaceCombination(const Data<DataScalar,DeviceType> &A, const Data<DataScalar,DeviceType> &B, BinaryOperator binaryOperator)
    {
      using ExecutionSpace = typename DeviceType::execution_space;

#ifdef INTREPID2_HAVE_DEBUG
      // check logical extents
      for (int d=0; d<rank_; d++)
      {
        INTREPID2_TEST_FOR_EXCEPTION(A.extent_int(d) != this->extent_int(d), std::invalid_argument, "A, B, and this must agree on all logical extents");
        INTREPID2_TEST_FOR_EXCEPTION(B.extent_int(d) != this->extent_int(d), std::invalid_argument, "A, B, and this must agree on all logical extents");
      }
      // TODO: add some checks that data extent of this suffices to accept combined A + B data.
#endif
      
      const bool this_constant = (this->getUnderlyingViewRank() == 1) && (this->getUnderlyingViewSize() == 1);

      // we special-case for constant output here; since the constant case is essentially all overhead, we want to avoid as much of the overhead of storeInPlaceCombination() as possible…
      if (this_constant)
      {
        // constant data
        Kokkos::RangePolicy<ExecutionSpace> policy(ExecutionSpace(),0,1); // just 1 entry
        auto this_underlying = this->getUnderlyingView<1>();
        auto A_underlying = A.getUnderlyingView<1>();
        auto B_underlying = B.getUnderlyingView<1>();
        Kokkos::parallel_for("compute in-place", policy,
        KOKKOS_LAMBDA (const int &i0) {
          auto & result = this_underlying(0);
          const auto & A_val = A_underlying(0);
          const auto & B_val = B_underlying(0);
          
          result = binaryOperator(A_val,B_val);
        });
      }
      else
      {
        switch (rank_)
        {
          case 1: storeInPlaceCombination<BinaryOperator, 1>(A, B, binaryOperator); break;
          case 2: storeInPlaceCombination<BinaryOperator, 2>(A, B, binaryOperator); break;
          case 3: storeInPlaceCombination<BinaryOperator, 3>(A, B, binaryOperator); break;
          case 4: storeInPlaceCombination<BinaryOperator, 4>(A, B, binaryOperator); break;
          case 5: storeInPlaceCombination<BinaryOperator, 5>(A, B, binaryOperator); break;
          case 6: storeInPlaceCombination<BinaryOperator, 6>(A, B, binaryOperator); break;
          case 7: storeInPlaceCombination<BinaryOperator, 7>(A, B, binaryOperator); break;
          default:
            INTREPID2_TEST_FOR_EXCEPTION_DEVICE_SAFE(true, std::logic_error, "unhandled rank in switch");
        }
      }
    }
    
    //! stores the in-place (entrywise) sum, A .+ B, into this container.
    void storeInPlaceSum(const Data<DataScalar,DeviceType> &A, const Data<DataScalar,DeviceType> &B)
    {
      auto sum = KOKKOS_LAMBDA(const DataScalar &a, const DataScalar &b) -> DataScalar
      {
        return a + b;
      };
      storeInPlaceCombination(A, B, sum);
    }
    
    //! stores the in-place (entrywise) product, A .* B, into this container.
    void storeInPlaceProduct(const Data<DataScalar,DeviceType> &A, const Data<DataScalar,DeviceType> &B)
    {
      auto product = KOKKOS_LAMBDA(const DataScalar &a, const DataScalar &b) -> DataScalar
      {
        return a * b;
      };
      storeInPlaceCombination(A, B, product);
    }
    
    //! stores the in-place (entrywise) difference, A .- B, into this container.
    void storeInPlaceDifference(const Data<DataScalar,DeviceType> &A, const Data<DataScalar,DeviceType> &B)
    {
      auto difference = KOKKOS_LAMBDA(const DataScalar &a, const DataScalar &b) -> DataScalar
      {
        return a - b;
      };
      storeInPlaceCombination(A, B, difference);
    }
    
    //! stores the in-place (entrywise) quotient, A ./ B, into this container.
    void storeInPlaceQuotient(const Data<DataScalar,DeviceType> &A, const Data<DataScalar,DeviceType> &B)
    {
      auto quotient = KOKKOS_LAMBDA(const DataScalar &a, const DataScalar &b) -> DataScalar
      {
        return a / b;
      };
      storeInPlaceCombination(A, B, quotient);
    }
    
    //! Places the result of a matrix-vector multiply corresponding to the two provided containers into this Data container.  This Data container should have been constructed by a call to allocateMatVecResult(), or should match such a container in underlying data extent and variation types.
    void storeMatVec( const Data<DataScalar,DeviceType> &matData, const Data<DataScalar,DeviceType> &vecData )
    {
      // TODO: add a compile-time (SFINAE-type) guard against DataScalar types that do not support arithmetic operations.  (We support Orientation as a DataScalar type; it might suffice just to compare DataScalar to Orientation, and eliminate this method for that case.)
      // TODO: check for invalidly shaped containers.
      
      const int matRows = matData.extent_int(matData.rank() - 2);
      const int matCols = matData.extent_int(matData.rank() - 1);
      
      // shallow copy of this to avoid implicit references to this in call to getWritableEntry() below
      Data<DataScalar,DeviceType> thisData = *this;
      
      using ExecutionSpace = typename DeviceType::execution_space;
      // note the use of getDataExtent() below: we only range over the possibly-distinct entries
      if (rank_ == 3)
      {
        // typical case for e.g. gradient data: (C,P,D)
        auto policy = Kokkos::MDRangePolicy<ExecutionSpace,Kokkos::Rank<3>>({0,0,0},{getDataExtent(0),getDataExtent(1),matRows});
        Kokkos::parallel_for("compute mat-vec", policy,
        KOKKOS_LAMBDA (const int &cellOrdinal, const int &pointOrdinal, const int &i) {
          auto & val_i = thisData.getWritableEntry(cellOrdinal, pointOrdinal, i);
          val_i = 0;
          for (int j=0; j<matCols; j++)
          {
            val_i += matData(cellOrdinal,pointOrdinal,i,j) * vecData(cellOrdinal,pointOrdinal,j);
          }
        });
      }
      else if (rank_ == 2)
      {
        //
        auto policy = Kokkos::MDRangePolicy<ExecutionSpace,Kokkos::Rank<2>>({0,0},{getDataExtent(0),matRows});
        Kokkos::parallel_for("compute mat-vec", policy,
        KOKKOS_LAMBDA (const int &vectorOrdinal, const int &i) {
          auto & val_i = thisData.getWritableEntry(vectorOrdinal, i);
          val_i = 0;
          for (int j=0; j<matCols; j++)
          {
            val_i += matData(vectorOrdinal,i,j) * vecData(vectorOrdinal,j);
          }
        });
      }
      else if (rank_ == 1)
      {
        // single-vector case
        Kokkos::RangePolicy<ExecutionSpace> policy(0,matRows);
        Kokkos::parallel_for("compute mat-vec", policy,
        KOKKOS_LAMBDA (const int &i) {
          auto & val_i = thisData.getWritableEntry(i);
          val_i = 0;
          for (int j=0; j<matCols; j++)
          {
            val_i += matData(i,j) * vecData(j);
          }
        });
      }
      else
      {
        // TODO: handle other cases
        INTREPID2_TEST_FOR_EXCEPTION_DEVICE_SAFE(true, std::logic_error, "rank not yet supported");
      }
    }
    
    //! Places the result of a matrix-matrix multiply corresponding to the two provided containers into this Data container.  This Data container should have been constructed by a call to allocateMatMatResult(), or should match such a container in underlying data extent and variation types.
    //! \see allocateMatMat()
    //! \param A_MatData                                            [in] - logically (...,D1,D2)-dimensioned container, where D1,D2 correspond to matrix dimensions.
    //! \param transposeA                                          [in] - if true, A will be transposed prior to being multiplied by B (or B's transpose).
    //! \param B_MatData                                            [in] - logically (...,D3,D4)-dimensioned container, where D3,D4 correspond to matrix dimensions.
    //! \param transposeB                                          [in] - if true, B will be transposed prior to the multiplication by A (or A's transpose).
    void storeMatMat( const bool transposeA, const Data<DataScalar,DeviceType> &A_MatData, const bool transposeB, const Data<DataScalar,DeviceType> &B_MatData )
    {
      // TODO: add a compile-time (SFINAE-type) guard against DataScalar types that do not support arithmetic operations.  (We support Orientation as a DataScalar type; it might suffice just to compare DataScalar to Orientation, and eliminate this method for that case.)
      // TODO: check for invalidly shaped containers.
      
      // we treat last two logical dimensions of matData as the matrix; last dimension of vecData as the vector
      INTREPID2_TEST_FOR_EXCEPTION_DEVICE_SAFE(A_MatData.rank() != B_MatData.rank(), std::invalid_argument, "AmatData and BmatData have incompatible ranks");
      
      const int D1_DIM = A_MatData.rank() - 2;
      const int D2_DIM = A_MatData.rank() - 1;
      
      const int A_rows = A_MatData.extent_int(D1_DIM);
      const int A_cols = A_MatData.extent_int(D2_DIM);
      const int B_rows = B_MatData.extent_int(D1_DIM);
      const int B_cols = B_MatData.extent_int(D2_DIM);
     
      const int leftRows  = transposeA ? A_cols : A_rows;
      const int leftCols  = transposeA ? A_rows : A_cols;
      const int rightCols = transposeB ? B_rows : B_cols;
      
#ifdef INTREPID2_HAVE_DEBUG
      const int rightRows = transposeB ? B_cols : B_rows;
      INTREPID2_TEST_FOR_EXCEPTION_DEVICE_SAFE(leftCols != rightRows, std::invalid_argument, "inner dimensions do not match");
#endif
      
      // shallow copy of this to avoid implicit references to this in call to getWritableEntry() below
      Data<DataScalar,DeviceType> thisData = *this;
      
      using ExecutionSpace = typename DeviceType::execution_space;
      
      const int diagonalStart = (variationType_[D1_DIM] == BLOCK_PLUS_DIAGONAL) ? blockPlusDiagonalLastNonDiagonal_ + 1 : leftRows;
      // note the use of getDataExtent() below: we only range over the possibly-distinct entries
      if (rank_ == 3)
      {
        // (C,D,D), say
        auto policy = Kokkos::RangePolicy<ExecutionSpace>(0,getDataExtent(0));
        Kokkos::parallel_for("compute mat-mat", policy,
        KOKKOS_LAMBDA (const int &matrixOrdinal) {
          for (int i=0; i<diagonalStart; i++)
          {
            for (int j=0; j<rightCols; j++)
            {
              auto & val_ij = thisData.getWritableEntry(matrixOrdinal, i, j);
              val_ij = 0;
              for (int k=0; k<leftCols; k++)
              {
                const auto & left  = transposeA ? A_MatData(matrixOrdinal,k,i) : A_MatData(matrixOrdinal,i,k);
                const auto & right = transposeB ? B_MatData(matrixOrdinal,j,k) : B_MatData(matrixOrdinal,k,j);
                val_ij += left * right;
              }
            }
          }
          for (int i=diagonalStart; i<leftRows; i++)
          {
            auto & val_ii = thisData.getWritableEntry(matrixOrdinal, i, i);
            const auto & left  = A_MatData(matrixOrdinal,i,i);
            const auto & right = B_MatData(matrixOrdinal,i,i);
            val_ii = left * right;
          }
        });
      }
      else if (rank_ == 4)
      {
        // (C,P,D,D), perhaps
        auto policy = Kokkos::MDRangePolicy<ExecutionSpace, Kokkos::Rank<2> >({0,0},{getDataExtent(0),getDataExtent(1)});
        if (underlyingMatchesLogical_) // receiving data object is completely expanded
        {
          Kokkos::parallel_for("compute mat-mat", policy,
          KOKKOS_LAMBDA (const int &cellOrdinal, const int &pointOrdinal) {
            for (int i=0; i<leftCols; i++)
            {
              for (int j=0; j<rightCols; j++)
              {
                auto & val_ij = thisData.getUnderlyingView4()(cellOrdinal,pointOrdinal, i, j);
                val_ij = 0;
                for (int k=0; k<leftCols; k++)
                {
                  const auto & left  = transposeA ? A_MatData(cellOrdinal,pointOrdinal,k,i) : A_MatData(cellOrdinal,pointOrdinal,i,k);
                  const auto & right = transposeB ? B_MatData(cellOrdinal,pointOrdinal,j,k) : B_MatData(cellOrdinal,pointOrdinal,k,j);
                  val_ij += left * right;
                }
              }
            }
          });
        }
        else
        {
          Kokkos::parallel_for("compute mat-mat", policy,
          KOKKOS_LAMBDA (const int &cellOrdinal, const int &pointOrdinal) {
            for (int i=0; i<diagonalStart; i++)
            {
              for (int j=0; j<rightCols; j++)
              {
                auto & val_ij = thisData.getWritableEntry(cellOrdinal,pointOrdinal, i, j);
                val_ij = 0;
                for (int k=0; k<leftCols; k++)
                {
                  const auto & left  = transposeA ? A_MatData(cellOrdinal,pointOrdinal,k,i) : A_MatData(cellOrdinal,pointOrdinal,i,k);
                  const auto & right = transposeB ? B_MatData(cellOrdinal,pointOrdinal,j,k) : B_MatData(cellOrdinal,pointOrdinal,k,j);
                  val_ij += left * right;
                }
              }
            }
            for (int i=diagonalStart; i<leftRows; i++)
            {
              auto & val_ii = thisData.getWritableEntry(cellOrdinal,pointOrdinal, i, i);
              const auto & left  = A_MatData(cellOrdinal,pointOrdinal,i,i);
              const auto & right = B_MatData(cellOrdinal,pointOrdinal,i,i);
              val_ii = left * right;
            }
          });
        }
      }
      else
      {
        // TODO: handle other cases
        INTREPID2_TEST_FOR_EXCEPTION_DEVICE_SAFE(true, std::logic_error, "rank not yet supported");
      }
    }
    
    //! returns true for containers that have data; false for those that don't (namely, those that have been constructed by the default constructor).
    KOKKOS_INLINE_FUNCTION constexpr bool isValid() const
    {
      return extents_[0] > 0;
    }
    
    //! Returns the logical rank of the Data container.
    KOKKOS_INLINE_FUNCTION
    unsigned rank() const
    {
      return rank_;
    }
    
 /** \brief sets the logical extent in the specified dimension.  If needed, the underlying data container is resized.
     \param [in] d - the logical dimension in which the extent is to be changed
     \param [in] newExtent - the new extent
     \note Not supported for dimensions in which the variation type is BLOCK_PLUS_DIAGONAL.
     \note If the variation type is MODULAR, the existing modulus must evenly divide the new extent; the underlying data structure will not be resized in this case.
     */
    void setExtent(const ordinal_type &d, const ordinal_type &newExtent)
    {
      INTREPID2_TEST_FOR_EXCEPTION(variationType_[d] == BLOCK_PLUS_DIAGONAL, std::invalid_argument, "setExtent is not supported for BLOCK_PLUS_DIAGONAL dimensions");
      
      if (variationType_[d] == MODULAR)
      {
        bool dividesEvenly = ((newExtent / variationModulus_[d]) * variationModulus_[d] == newExtent);
        INTREPID2_TEST_FOR_EXCEPTION(!dividesEvenly, std::invalid_argument, "when setExtent is called on dimenisions with MODULAR variation, the modulus must divide the new extent evenly");
      }
      
      if ((newExtent != extents_[d]) && (variationType_[d] == GENERAL))
      {
        // then we need to resize; let's determine the full set of new extents
        std::vector<ordinal_type> newExtents(dataRank_,-1);
        for (int r=0; r<dataRank_; r++)
        {
          if (activeDims_[r] == d)
          {
            // this is the changed dimension
            newExtents[r] = newExtent;
          }
          else
          {
            // unchanged; copy from existing
            newExtents[r] = getUnderlyingViewExtent(r);
          }
        }
        
        switch (dataRank_)
        {
          case 1: Kokkos::resize(data1_,newExtents[0]);
            break;
          case 2: Kokkos::resize(data2_,newExtents[0],newExtents[1]);
            break;
          case 3: Kokkos::resize(data3_,newExtents[0],newExtents[1],newExtents[2]);
            break;
          case 4: Kokkos::resize(data4_,newExtents[0],newExtents[1],newExtents[2],newExtents[3]);
            break;
          case 5: Kokkos::resize(data5_,newExtents[0],newExtents[1],newExtents[2],newExtents[3],newExtents[4]);
            break;
          case 6: Kokkos::resize(data6_,newExtents[0],newExtents[1],newExtents[2],newExtents[3],newExtents[4],newExtents[5]);
            break;
          case 7: Kokkos::resize(data7_,newExtents[0],newExtents[1],newExtents[2],newExtents[3],newExtents[4],newExtents[5],newExtents[6]);
            break;
          default: INTREPID2_TEST_FOR_EXCEPTION(true, std::logic_error, "Unexpected dataRank_ value");
        }
      }
      
      extents_[d] = newExtent;
    }
    
    //! Returns true if the underlying container has exactly the same rank and extents as the logical container.
    KOKKOS_INLINE_FUNCTION
    bool underlyingMatchesLogical() const
    {
      return underlyingMatchesLogical_;
    }
  };
}

#endif /* Intrepid2_Data_h */<|MERGE_RESOLUTION|>--- conflicted
+++ resolved
@@ -166,8 +166,6 @@
   static ScalarView<DataScalar,DeviceType> zeroView()
   {
     static ScalarView<DataScalar,DeviceType> zeroView = ScalarView<DataScalar,DeviceType>("zero",1);
-<<<<<<< HEAD
-=======
     static bool havePushedFinalizeHook = false;
     if (!havePushedFinalizeHook)
     {
@@ -176,7 +174,6 @@
       });
       havePushedFinalizeHook = true;
     }
->>>>>>> ce68e438
     return zeroView;
   }
 };

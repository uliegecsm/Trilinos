--- conflicted
+++ resolved
@@ -44,11 +44,7 @@
 
 #ifndef PHX_DIMENSION_HPP
 #define PHX_DIMENSION_HPP
-<<<<<<< HEAD
-#include "Phalanx_DimTag.hpp"
-=======
 #include "Phalanx_ExtentTraits.hpp"
->>>>>>> 58b9bfeb
 
 struct DIM {};
 struct POINT {};

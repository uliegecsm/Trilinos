/*
//@HEADER
// ************************************************************************
//
//                        Kokkos v. 3.0
//       Copyright (2020) National Technology & Engineering
//               Solutions of Sandia, LLC (NTESS).
//
// Under the terms of Contract DE-NA0003525 with NTESS,
// the U.S. Government retains certain rights in this software.
//
// Redistribution and use in source and binary forms, with or without
// modification, are permitted provided that the following conditions are
// met:
//
// 1. Redistributions of source code must retain the above copyright
// notice, this list of conditions and the following disclaimer.
//
// 2. Redistributions in binary form must reproduce the above copyright
// notice, this list of conditions and the following disclaimer in the
// documentation and/or other materials provided with the distribution.
//
// 3. Neither the name of the Corporation nor the names of the
// contributors may be used to endorse or promote products derived from
// this software without specific prior written permission.
//
// THIS SOFTWARE IS PROVIDED BY NTESS "AS IS" AND ANY
// EXPRESS OR IMPLIED WARRANTIES, INCLUDING, BUT NOT LIMITED TO, THE
// IMPLIED WARRANTIES OF MERCHANTABILITY AND FITNESS FOR A PARTICULAR
// PURPOSE ARE DISCLAIMED. IN NO EVENT SHALL NTESS OR THE
// CONTRIBUTORS BE LIABLE FOR ANY DIRECT, INDIRECT, INCIDENTAL, SPECIAL,
// EXEMPLARY, OR CONSEQUENTIAL DAMAGES (INCLUDING, BUT NOT LIMITED TO,
// PROCUREMENT OF SUBSTITUTE GOODS OR SERVICES; LOSS OF USE, DATA, OR
// PROFITS; OR BUSINESS INTERRUPTION) HOWEVER CAUSED AND ON ANY THEORY OF
// LIABILITY, WHETHER IN CONTRACT, STRICT LIABILITY, OR TORT (INCLUDING
// NEGLIGENCE OR OTHERWISE) ARISING IN ANY WAY OUT OF THE USE OF THIS
// SOFTWARE, EVEN IF ADVISED OF THE POSSIBILITY OF SUCH DAMAGE.
//
// Questions? Contact Christian R. Trott (crtrott@sandia.gov)
//
// ************************************************************************
//@HEADER
*/

#include <gtest/gtest.h>

#include <Kokkos_Core.hpp>
#include <stdexcept>
#include <sstream>
#include <iostream>

namespace Test {

template <class T, class... P>
size_t allocation_count(const Kokkos::View<T, P...> &view) {
  const size_t card  = view.size();
  const size_t alloc = view.span();
<<<<<<< HEAD

  const int memory_span = Kokkos::View<int *>::required_allocation_size(100);

=======

  const int memory_span = Kokkos::View<int *>::required_allocation_size(100);

>>>>>>> 4103bf6c
  return (card <= alloc && memory_span == 400) ? alloc : 0;
}

/*--------------------------------------------------------------------------*/

template <typename T, class DeviceType>
struct TestViewOperator {
<<<<<<< HEAD
  typedef typename DeviceType::execution_space execution_space;
=======
  using execution_space = typename DeviceType::execution_space;
>>>>>>> 4103bf6c

  enum { N = 1000 };
  enum { D = 3 };

<<<<<<< HEAD
  typedef Kokkos::View<T * [D], execution_space> view_type;
=======
  using view_type = Kokkos::View<T * [D], execution_space>;
>>>>>>> 4103bf6c

  const view_type v1;
  const view_type v2;

  TestViewOperator() : v1("v1", N), v2("v2", N) {}

  KOKKOS_INLINE_FUNCTION
  void operator()(const unsigned i) const {
    const unsigned X = 0;
    const unsigned Y = 1;
    const unsigned Z = 2;

    v2(i, X) = v1(i, X);
    v2(i, Y) = v1(i, Y);
    v2(i, Z) = v1(i, Z);
  }
};

/*--------------------------------------------------------------------------*/

template <class DataType, class DeviceType,
          unsigned Rank = Kokkos::ViewTraits<DataType>::rank>
struct TestViewOperator_LeftAndRight;

template <class DataType, class DeviceType>
struct TestViewOperator_LeftAndRight<DataType, DeviceType, 8> {
<<<<<<< HEAD
  typedef typename DeviceType::execution_space execution_space;
  typedef typename DeviceType::memory_space memory_space;
  typedef typename execution_space::size_type size_type;

  typedef int value_type;
=======
  using execution_space = typename DeviceType::execution_space;
  using memory_space    = typename DeviceType::memory_space;
  using size_type       = typename execution_space::size_type;

  using value_type = int;
>>>>>>> 4103bf6c

  KOKKOS_INLINE_FUNCTION
  static void join(volatile value_type &update,
                   const volatile value_type &input) {
    update |= input;
  }

  KOKKOS_INLINE_FUNCTION
  static void init(value_type &update) { update = 0; }

<<<<<<< HEAD
  typedef Kokkos::View<DataType, Kokkos::LayoutLeft, execution_space> left_view;
  typedef Kokkos::View<DataType, Kokkos::LayoutRight, execution_space>
      right_view;
  typedef Kokkos::View<DataType, Kokkos::LayoutStride, execution_space>
      stride_view;
=======
  using left_view = Kokkos::View<DataType, Kokkos::LayoutLeft, execution_space>;
  using right_view =
      Kokkos::View<DataType, Kokkos::LayoutRight, execution_space>;
  using stride_view =
      Kokkos::View<DataType, Kokkos::LayoutStride, execution_space>;
>>>>>>> 4103bf6c

  left_view left;
  right_view right;
  stride_view left_stride;
  stride_view right_stride;
  long left_alloc;
  long right_alloc;

  TestViewOperator_LeftAndRight()
      : left("left"),
        right("right"),
        left_stride(left),
        right_stride(right),
        left_alloc(allocation_count(left)),
        right_alloc(allocation_count(right)) {}
<<<<<<< HEAD

  void testit() {
    int error_flag = 0;

    Kokkos::parallel_reduce(1, *this, error_flag);

=======

  void testit() {
    int error_flag = 0;

    Kokkos::parallel_reduce(1, *this, error_flag);

>>>>>>> 4103bf6c
    ASSERT_EQ(error_flag, 0);
  }

  KOKKOS_INLINE_FUNCTION
  void operator()(const size_type, value_type &update) const {
    long offset = -1;

    for (unsigned i7 = 0; i7 < unsigned(left.extent(7)); ++i7)
      for (unsigned i6 = 0; i6 < unsigned(left.extent(6)); ++i6)
        for (unsigned i5 = 0; i5 < unsigned(left.extent(5)); ++i5)
          for (unsigned i4 = 0; i4 < unsigned(left.extent(4)); ++i4)
            for (unsigned i3 = 0; i3 < unsigned(left.extent(3)); ++i3)
              for (unsigned i2 = 0; i2 < unsigned(left.extent(2)); ++i2)
                for (unsigned i1 = 0; i1 < unsigned(left.extent(1)); ++i1)
                  for (unsigned i0 = 0; i0 < unsigned(left.extent(0)); ++i0) {
                    const long j = &left(i0, i1, i2, i3, i4, i5, i6, i7) -
                                   &left(0, 0, 0, 0, 0, 0, 0, 0);
                    if (j <= offset || left_alloc <= j) {
                      update |= 1;
                    }
                    offset = j;

                    if (&left(i0, i1, i2, i3, i4, i5, i6, i7) !=
                        &left_stride(i0, i1, i2, i3, i4, i5, i6, i7)) {
                      update |= 4;
                    }
                  }

    offset = -1;

    for (unsigned i0 = 0; i0 < unsigned(right.extent(0)); ++i0)
      for (unsigned i1 = 0; i1 < unsigned(right.extent(1)); ++i1)
        for (unsigned i2 = 0; i2 < unsigned(right.extent(2)); ++i2)
          for (unsigned i3 = 0; i3 < unsigned(right.extent(3)); ++i3)
            for (unsigned i4 = 0; i4 < unsigned(right.extent(4)); ++i4)
              for (unsigned i5 = 0; i5 < unsigned(right.extent(5)); ++i5)
                for (unsigned i6 = 0; i6 < unsigned(right.extent(6)); ++i6)
                  for (unsigned i7 = 0; i7 < unsigned(right.extent(7)); ++i7) {
                    const long j = &right(i0, i1, i2, i3, i4, i5, i6, i7) -
                                   &right(0, 0, 0, 0, 0, 0, 0, 0);
                    if (j <= offset || right_alloc <= j) {
                      update |= 2;
                    }
                    offset = j;

                    if (&right(i0, i1, i2, i3, i4, i5, i6, i7) !=
                        &right_stride(i0, i1, i2, i3, i4, i5, i6, i7)) {
                      update |= 8;
                    }
                  }
  }
};

template <class DataType, class DeviceType>
struct TestViewOperator_LeftAndRight<DataType, DeviceType, 7> {
<<<<<<< HEAD
  typedef typename DeviceType::execution_space execution_space;
  typedef typename DeviceType::memory_space memory_space;
  typedef typename execution_space::size_type size_type;

  typedef int value_type;
=======
  using execution_space = typename DeviceType::execution_space;
  using memory_space    = typename DeviceType::memory_space;
  using size_type       = typename execution_space::size_type;

  using value_type = int;
>>>>>>> 4103bf6c

  KOKKOS_INLINE_FUNCTION
  static void join(volatile value_type &update,
                   const volatile value_type &input) {
    update |= input;
  }

  KOKKOS_INLINE_FUNCTION
  static void init(value_type &update) { update = 0; }
<<<<<<< HEAD

  typedef Kokkos::View<DataType, Kokkos::LayoutLeft, execution_space> left_view;
  typedef Kokkos::View<DataType, Kokkos::LayoutRight, execution_space>
      right_view;

=======

  using left_view = Kokkos::View<DataType, Kokkos::LayoutLeft, execution_space>;
  using right_view =
      Kokkos::View<DataType, Kokkos::LayoutRight, execution_space>;

>>>>>>> 4103bf6c
  left_view left;
  right_view right;
  long left_alloc;
  long right_alloc;

  TestViewOperator_LeftAndRight()
      : left("left"),
        right("right"),
        left_alloc(allocation_count(left)),
        right_alloc(allocation_count(right)) {}
<<<<<<< HEAD

  void testit() {
    int error_flag = 0;

    Kokkos::parallel_reduce(1, *this, error_flag);

=======

  void testit() {
    int error_flag = 0;

    Kokkos::parallel_reduce(1, *this, error_flag);

>>>>>>> 4103bf6c
    ASSERT_EQ(error_flag, 0);
  }

  KOKKOS_INLINE_FUNCTION
  void operator()(const size_type, value_type &update) const {
    long offset = -1;

    for (unsigned i6 = 0; i6 < unsigned(left.extent(6)); ++i6)
      for (unsigned i5 = 0; i5 < unsigned(left.extent(5)); ++i5)
        for (unsigned i4 = 0; i4 < unsigned(left.extent(4)); ++i4)
          for (unsigned i3 = 0; i3 < unsigned(left.extent(3)); ++i3)
            for (unsigned i2 = 0; i2 < unsigned(left.extent(2)); ++i2)
              for (unsigned i1 = 0; i1 < unsigned(left.extent(1)); ++i1)
                for (unsigned i0 = 0; i0 < unsigned(left.extent(0)); ++i0) {
                  const long j = &left(i0, i1, i2, i3, i4, i5, i6) -
                                 &left(0, 0, 0, 0, 0, 0, 0);
                  if (j <= offset || left_alloc <= j) {
                    update |= 1;
                  }
                  offset = j;
                }

    offset = -1;

    for (unsigned i0 = 0; i0 < unsigned(right.extent(0)); ++i0)
      for (unsigned i1 = 0; i1 < unsigned(right.extent(1)); ++i1)
        for (unsigned i2 = 0; i2 < unsigned(right.extent(2)); ++i2)
          for (unsigned i3 = 0; i3 < unsigned(right.extent(3)); ++i3)
            for (unsigned i4 = 0; i4 < unsigned(right.extent(4)); ++i4)
              for (unsigned i5 = 0; i5 < unsigned(right.extent(5)); ++i5)
                for (unsigned i6 = 0; i6 < unsigned(right.extent(6)); ++i6) {
                  const long j = &right(i0, i1, i2, i3, i4, i5, i6) -
                                 &right(0, 0, 0, 0, 0, 0, 0);
                  if (j <= offset || right_alloc <= j) {
                    update |= 2;
                  }
                  offset = j;
                }
  }
};

template <class DataType, class DeviceType>
struct TestViewOperator_LeftAndRight<DataType, DeviceType, 6> {
<<<<<<< HEAD
  typedef typename DeviceType::execution_space execution_space;
  typedef typename DeviceType::memory_space memory_space;
  typedef typename execution_space::size_type size_type;

  typedef int value_type;
=======
  using execution_space = typename DeviceType::execution_space;
  using memory_space    = typename DeviceType::memory_space;
  using size_type       = typename execution_space::size_type;

  using value_type = int;
>>>>>>> 4103bf6c

  KOKKOS_INLINE_FUNCTION
  static void join(volatile value_type &update,
                   const volatile value_type &input) {
    update |= input;
  }

  KOKKOS_INLINE_FUNCTION
  static void init(value_type &update) { update = 0; }

<<<<<<< HEAD
  typedef Kokkos::View<DataType, Kokkos::LayoutLeft, execution_space> left_view;
  typedef Kokkos::View<DataType, Kokkos::LayoutRight, execution_space>
      right_view;
=======
  using left_view = Kokkos::View<DataType, Kokkos::LayoutLeft, execution_space>;
  using right_view =
      Kokkos::View<DataType, Kokkos::LayoutRight, execution_space>;
>>>>>>> 4103bf6c

  left_view left;
  right_view right;
  long left_alloc;
  long right_alloc;

  TestViewOperator_LeftAndRight()
      : left("left"),
        right("right"),
        left_alloc(allocation_count(left)),
        right_alloc(allocation_count(right)) {}
<<<<<<< HEAD

  void testit() {
    int error_flag = 0;

    Kokkos::parallel_reduce(1, *this, error_flag);

=======

  void testit() {
    int error_flag = 0;

    Kokkos::parallel_reduce(1, *this, error_flag);

>>>>>>> 4103bf6c
    ASSERT_EQ(error_flag, 0);
  }

  KOKKOS_INLINE_FUNCTION
  void operator()(const size_type, value_type &update) const {
    long offset = -1;

    for (unsigned i5 = 0; i5 < unsigned(left.extent(5)); ++i5)
      for (unsigned i4 = 0; i4 < unsigned(left.extent(4)); ++i4)
        for (unsigned i3 = 0; i3 < unsigned(left.extent(3)); ++i3)
          for (unsigned i2 = 0; i2 < unsigned(left.extent(2)); ++i2)
            for (unsigned i1 = 0; i1 < unsigned(left.extent(1)); ++i1)
              for (unsigned i0 = 0; i0 < unsigned(left.extent(0)); ++i0) {
                const long j =
                    &left(i0, i1, i2, i3, i4, i5) - &left(0, 0, 0, 0, 0, 0);
                if (j <= offset || left_alloc <= j) {
                  update |= 1;
                }
                offset = j;
              }

    offset = -1;

    for (unsigned i0 = 0; i0 < unsigned(right.extent(0)); ++i0)
      for (unsigned i1 = 0; i1 < unsigned(right.extent(1)); ++i1)
        for (unsigned i2 = 0; i2 < unsigned(right.extent(2)); ++i2)
          for (unsigned i3 = 0; i3 < unsigned(right.extent(3)); ++i3)
            for (unsigned i4 = 0; i4 < unsigned(right.extent(4)); ++i4)
              for (unsigned i5 = 0; i5 < unsigned(right.extent(5)); ++i5) {
                const long j =
                    &right(i0, i1, i2, i3, i4, i5) - &right(0, 0, 0, 0, 0, 0);
                if (j <= offset || right_alloc <= j) {
                  update |= 2;
                }
                offset = j;
              }
  }
};

template <class DataType, class DeviceType>
struct TestViewOperator_LeftAndRight<DataType, DeviceType, 5> {
<<<<<<< HEAD
  typedef typename DeviceType::execution_space execution_space;
  typedef typename DeviceType::memory_space memory_space;
  typedef typename execution_space::size_type size_type;

  typedef int value_type;
=======
  using execution_space = typename DeviceType::execution_space;
  using memory_space    = typename DeviceType::memory_space;
  using size_type       = typename execution_space::size_type;

  using value_type = int;
>>>>>>> 4103bf6c

  KOKKOS_INLINE_FUNCTION
  static void join(volatile value_type &update,
                   const volatile value_type &input) {
    update |= input;
  }

  KOKKOS_INLINE_FUNCTION
  static void init(value_type &update) { update = 0; }

<<<<<<< HEAD
  typedef Kokkos::View<DataType, Kokkos::LayoutLeft, execution_space> left_view;
  typedef Kokkos::View<DataType, Kokkos::LayoutRight, execution_space>
      right_view;
  typedef Kokkos::View<DataType, Kokkos::LayoutStride, execution_space>
      stride_view;
=======
  using left_view = Kokkos::View<DataType, Kokkos::LayoutLeft, execution_space>;
  using right_view =
      Kokkos::View<DataType, Kokkos::LayoutRight, execution_space>;
  using stride_view =
      Kokkos::View<DataType, Kokkos::LayoutStride, execution_space>;
>>>>>>> 4103bf6c

  left_view left;
  right_view right;
  stride_view left_stride;
  stride_view right_stride;
  long left_alloc;
  long right_alloc;

  TestViewOperator_LeftAndRight()
      : left("left"),
        right("right"),
        left_stride(left),
        right_stride(right),
        left_alloc(allocation_count(left)),
        right_alloc(allocation_count(right)) {}

  void testit() {
    int error_flag = 0;

    Kokkos::parallel_reduce(1, *this, error_flag);

    ASSERT_EQ(error_flag, 0);
  }

  KOKKOS_INLINE_FUNCTION
  void operator()(const size_type, value_type &update) const {
    long offset = -1;

    for (unsigned i4 = 0; i4 < unsigned(left.extent(4)); ++i4)
      for (unsigned i3 = 0; i3 < unsigned(left.extent(3)); ++i3)
        for (unsigned i2 = 0; i2 < unsigned(left.extent(2)); ++i2)
          for (unsigned i1 = 0; i1 < unsigned(left.extent(1)); ++i1)
            for (unsigned i0 = 0; i0 < unsigned(left.extent(0)); ++i0) {
              const long j = &left(i0, i1, i2, i3, i4) - &left(0, 0, 0, 0, 0);
              if (j <= offset || left_alloc <= j) {
                update |= 1;
              }
              offset = j;

              if (&left(i0, i1, i2, i3, i4) !=
                  &left_stride(i0, i1, i2, i3, i4)) {
                update |= 4;
              }
            }

    offset = -1;

    for (unsigned i0 = 0; i0 < unsigned(right.extent(0)); ++i0)
      for (unsigned i1 = 0; i1 < unsigned(right.extent(1)); ++i1)
        for (unsigned i2 = 0; i2 < unsigned(right.extent(2)); ++i2)
          for (unsigned i3 = 0; i3 < unsigned(right.extent(3)); ++i3)
            for (unsigned i4 = 0; i4 < unsigned(right.extent(4)); ++i4) {
              const long j = &right(i0, i1, i2, i3, i4) - &right(0, 0, 0, 0, 0);
              if (j <= offset || right_alloc <= j) {
                update |= 2;
              }
              offset = j;

              if (&right(i0, i1, i2, i3, i4) !=
                  &right_stride(i0, i1, i2, i3, i4)) {
                update |= 8;
              }
            }
  }
};

template <class DataType, class DeviceType>
struct TestViewOperator_LeftAndRight<DataType, DeviceType, 4> {
<<<<<<< HEAD
  typedef typename DeviceType::execution_space execution_space;
  typedef typename DeviceType::memory_space memory_space;
  typedef typename execution_space::size_type size_type;

  typedef int value_type;
=======
  using execution_space = typename DeviceType::execution_space;
  using memory_space    = typename DeviceType::memory_space;
  using size_type       = typename execution_space::size_type;

  using value_type = int;
>>>>>>> 4103bf6c

  KOKKOS_INLINE_FUNCTION
  static void join(volatile value_type &update,
                   const volatile value_type &input) {
    update |= input;
  }

  KOKKOS_INLINE_FUNCTION
  static void init(value_type &update) { update = 0; }

<<<<<<< HEAD
  typedef Kokkos::View<DataType, Kokkos::LayoutLeft, execution_space> left_view;
  typedef Kokkos::View<DataType, Kokkos::LayoutRight, execution_space>
      right_view;
=======
  using left_view = Kokkos::View<DataType, Kokkos::LayoutLeft, execution_space>;
  using right_view =
      Kokkos::View<DataType, Kokkos::LayoutRight, execution_space>;
>>>>>>> 4103bf6c

  left_view left;
  right_view right;
  long left_alloc;
  long right_alloc;

  TestViewOperator_LeftAndRight()
      : left("left"),
        right("right"),
        left_alloc(allocation_count(left)),
        right_alloc(allocation_count(right)) {}

  void testit() {
    int error_flag = 0;

    Kokkos::parallel_reduce(1, *this, error_flag);

    ASSERT_EQ(error_flag, 0);
  }

  KOKKOS_INLINE_FUNCTION
  void operator()(const size_type, value_type &update) const {
    long offset = -1;

    for (unsigned i3 = 0; i3 < unsigned(left.extent(3)); ++i3)
      for (unsigned i2 = 0; i2 < unsigned(left.extent(2)); ++i2)
        for (unsigned i1 = 0; i1 < unsigned(left.extent(1)); ++i1)
          for (unsigned i0 = 0; i0 < unsigned(left.extent(0)); ++i0) {
            const long j = &left(i0, i1, i2, i3) - &left(0, 0, 0, 0);
            if (j <= offset || left_alloc <= j) {
              update |= 1;
            }
            offset = j;
          }

    offset = -1;

    for (unsigned i0 = 0; i0 < unsigned(right.extent(0)); ++i0)
      for (unsigned i1 = 0; i1 < unsigned(right.extent(1)); ++i1)
        for (unsigned i2 = 0; i2 < unsigned(right.extent(2)); ++i2)
          for (unsigned i3 = 0; i3 < unsigned(right.extent(3)); ++i3) {
            const long j = &right(i0, i1, i2, i3) - &right(0, 0, 0, 0);
            if (j <= offset || right_alloc <= j) {
              update |= 2;
            }
            offset = j;
          }
  }
};

template <class DataType, class DeviceType>
struct TestViewOperator_LeftAndRight<DataType, DeviceType, 3> {
<<<<<<< HEAD
  typedef typename DeviceType::execution_space execution_space;
  typedef typename DeviceType::memory_space memory_space;
  typedef typename execution_space::size_type size_type;

  typedef int value_type;
=======
  using execution_space = typename DeviceType::execution_space;
  using memory_space    = typename DeviceType::memory_space;
  using size_type       = typename execution_space::size_type;

  using value_type = int;
>>>>>>> 4103bf6c

  KOKKOS_INLINE_FUNCTION
  static void join(volatile value_type &update,
                   const volatile value_type &input) {
    update |= input;
  }

  KOKKOS_INLINE_FUNCTION
  static void init(value_type &update) { update = 0; }

<<<<<<< HEAD
  typedef Kokkos::View<DataType, Kokkos::LayoutLeft, execution_space> left_view;
  typedef Kokkos::View<DataType, Kokkos::LayoutRight, execution_space>
      right_view;
  typedef Kokkos::View<DataType, Kokkos::LayoutStride, execution_space>
      stride_view;
=======
  using left_view = Kokkos::View<DataType, Kokkos::LayoutLeft, execution_space>;
  using right_view =
      Kokkos::View<DataType, Kokkos::LayoutRight, execution_space>;
  using stride_view =
      Kokkos::View<DataType, Kokkos::LayoutStride, execution_space>;
>>>>>>> 4103bf6c

  left_view left;
  right_view right;
  stride_view left_stride;
  stride_view right_stride;
  long left_alloc;
  long right_alloc;

  TestViewOperator_LeftAndRight()
      : left(std::string("left")),
        right(std::string("right")),
        left_stride(left),
        right_stride(right),
        left_alloc(allocation_count(left)),
        right_alloc(allocation_count(right)) {}

  void testit() {
    int error_flag = 0;

    Kokkos::parallel_reduce(1, *this, error_flag);

    ASSERT_EQ(error_flag, 0);
  }

  KOKKOS_INLINE_FUNCTION
  void operator()(const size_type, value_type &update) const {
    long offset = -1;

    for (unsigned i2 = 0; i2 < unsigned(left.extent(2)); ++i2)
      for (unsigned i1 = 0; i1 < unsigned(left.extent(1)); ++i1)
        for (unsigned i0 = 0; i0 < unsigned(left.extent(0)); ++i0) {
          const long j = &left(i0, i1, i2) - &left(0, 0, 0);
          if (j <= offset || left_alloc <= j) {
            update |= 1;
          }
          offset = j;

          if (&left(i0, i1, i2) != &left_stride(i0, i1, i2)) {
            update |= 4;
          }
        }

    offset = -1;

    for (unsigned i0 = 0; i0 < unsigned(right.extent(0)); ++i0)
      for (unsigned i1 = 0; i1 < unsigned(right.extent(1)); ++i1)
        for (unsigned i2 = 0; i2 < unsigned(right.extent(2)); ++i2) {
          const long j = &right(i0, i1, i2) - &right(0, 0, 0);
          if (j <= offset || right_alloc <= j) {
            update |= 2;
          }
          offset = j;

          if (&right(i0, i1, i2) != &right_stride(i0, i1, i2)) {
            update |= 8;
          }
        }

    for (unsigned i0 = 0; i0 < unsigned(left.extent(0)); ++i0)
      for (unsigned i1 = 0; i1 < unsigned(left.extent(1)); ++i1)
        for (unsigned i2 = 0; i2 < unsigned(left.extent(2)); ++i2) {
<<<<<<< HEAD
#ifdef KOKKOS_ENABLE_DEPRECATED_CODE
          if (&left(i0, i1, i2) != &left(i0, i1, i2, 0, 0, 0, 0, 0)) {
            update |= 3;
          }
          if (&right(i0, i1, i2) != &right(i0, i1, i2, 0, 0, 0, 0, 0)) {
            update |= 3;
          }
#else
=======
>>>>>>> 4103bf6c
          if (&left(i0, i1, i2) != &left.access(i0, i1, i2, 0, 0, 0, 0, 0)) {
            update |= 3;
          }
          if (&right(i0, i1, i2) != &right.access(i0, i1, i2, 0, 0, 0, 0, 0)) {
            update |= 3;
          }
<<<<<<< HEAD
#endif
=======
>>>>>>> 4103bf6c
        }
  }
};

template <class DataType, class DeviceType>
struct TestViewOperator_LeftAndRight<DataType, DeviceType, 2> {
<<<<<<< HEAD
  typedef typename DeviceType::execution_space execution_space;
  typedef typename DeviceType::memory_space memory_space;
  typedef typename execution_space::size_type size_type;

  typedef int value_type;
=======
  using execution_space = typename DeviceType::execution_space;
  using memory_space    = typename DeviceType::memory_space;
  using size_type       = typename execution_space::size_type;

  using value_type = int;
>>>>>>> 4103bf6c

  KOKKOS_INLINE_FUNCTION
  static void join(volatile value_type &update,
                   const volatile value_type &input) {
    update |= input;
  }

  KOKKOS_INLINE_FUNCTION
  static void init(value_type &update) { update = 0; }
<<<<<<< HEAD

  typedef Kokkos::View<DataType, Kokkos::LayoutLeft, execution_space> left_view;
  typedef Kokkos::View<DataType, Kokkos::LayoutRight, execution_space>
      right_view;

=======

  using left_view = Kokkos::View<DataType, Kokkos::LayoutLeft, execution_space>;
  using right_view =
      Kokkos::View<DataType, Kokkos::LayoutRight, execution_space>;

>>>>>>> 4103bf6c
  left_view left;
  right_view right;
  long left_alloc;
  long right_alloc;

  TestViewOperator_LeftAndRight()
      : left("left"),
        right("right"),
        left_alloc(allocation_count(left)),
        right_alloc(allocation_count(right)) {}
<<<<<<< HEAD

  void testit() {
    int error_flag = 0;

    Kokkos::parallel_reduce(1, *this, error_flag);

=======

  void testit() {
    int error_flag = 0;

    Kokkos::parallel_reduce(1, *this, error_flag);

>>>>>>> 4103bf6c
    ASSERT_EQ(error_flag, 0);
  }

  KOKKOS_INLINE_FUNCTION
  void operator()(const size_type, value_type &update) const {
    long offset = -1;

    for (unsigned i1 = 0; i1 < unsigned(left.extent(1)); ++i1)
      for (unsigned i0 = 0; i0 < unsigned(left.extent(0)); ++i0) {
        const long j = &left(i0, i1) - &left(0, 0);
        if (j <= offset || left_alloc <= j) {
          update |= 1;
        }
        offset = j;
      }

    offset = -1;

    for (unsigned i0 = 0; i0 < unsigned(right.extent(0)); ++i0)
      for (unsigned i1 = 0; i1 < unsigned(right.extent(1)); ++i1) {
        const long j = &right(i0, i1) - &right(0, 0);
        if (j <= offset || right_alloc <= j) {
          update |= 2;
        }
        offset = j;
      }

    for (unsigned i0 = 0; i0 < unsigned(left.extent(0)); ++i0)
      for (unsigned i1 = 0; i1 < unsigned(left.extent(1)); ++i1) {
<<<<<<< HEAD
#ifdef KOKKOS_ENABLE_DEPRECATED_CODE
        if (&left(i0, i1) != &left(i0, i1, 0, 0, 0, 0, 0, 0)) {
          update |= 3;
        }
        if (&right(i0, i1) != &right(i0, i1, 0, 0, 0, 0, 0, 0)) {
          update |= 3;
        }
#else
=======
>>>>>>> 4103bf6c
        if (&left(i0, i1) != &left.access(i0, i1, 0, 0, 0, 0, 0, 0)) {
          update |= 3;
        }
        if (&right(i0, i1) != &right.access(i0, i1, 0, 0, 0, 0, 0, 0)) {
          update |= 3;
        }
<<<<<<< HEAD
#endif
=======
>>>>>>> 4103bf6c
      }
  }
};

template <class DataType, class DeviceType>
struct TestViewOperator_LeftAndRight<DataType, DeviceType, 1> {
<<<<<<< HEAD
  typedef typename DeviceType::execution_space execution_space;
  typedef typename DeviceType::memory_space memory_space;
  typedef typename execution_space::size_type size_type;

  typedef int value_type;
=======
  using execution_space = typename DeviceType::execution_space;
  using memory_space    = typename DeviceType::memory_space;
  using size_type       = typename execution_space::size_type;

  using value_type = int;
>>>>>>> 4103bf6c

  KOKKOS_INLINE_FUNCTION
  static void join(volatile value_type &update,
                   const volatile value_type &input) {
    update |= input;
  }

  KOKKOS_INLINE_FUNCTION
  static void init(value_type &update) { update = 0; }
<<<<<<< HEAD

  typedef Kokkos::View<DataType, Kokkos::LayoutLeft, execution_space> left_view;
  typedef Kokkos::View<DataType, Kokkos::LayoutRight, execution_space>
      right_view;
  typedef Kokkos::View<DataType, Kokkos::LayoutStride, execution_space>
      stride_view;

=======

  using left_view = Kokkos::View<DataType, Kokkos::LayoutLeft, execution_space>;
  using right_view =
      Kokkos::View<DataType, Kokkos::LayoutRight, execution_space>;
  using stride_view =
      Kokkos::View<DataType, Kokkos::LayoutStride, execution_space>;

>>>>>>> 4103bf6c
  left_view left;
  right_view right;
  stride_view left_stride;
  stride_view right_stride;
  long left_alloc;
  long right_alloc;

  TestViewOperator_LeftAndRight()
      : left("left"),
        right("right"),
        left_stride(left),
        right_stride(right),
        left_alloc(allocation_count(left)),
        right_alloc(allocation_count(right)) {}
<<<<<<< HEAD

  void testit() {
    TestViewOperator_LeftAndRight driver;

    int error_flag = 0;

    Kokkos::parallel_reduce(1, *this, error_flag);

=======

  void testit() {
    TestViewOperator_LeftAndRight driver;

    int error_flag = 0;

    Kokkos::parallel_reduce(1, *this, error_flag);

>>>>>>> 4103bf6c
    ASSERT_EQ(error_flag, 0);
  }

  KOKKOS_INLINE_FUNCTION
  void operator()(const size_type, value_type &update) const {
    for (unsigned i0 = 0; i0 < unsigned(left.extent(0)); ++i0) {
<<<<<<< HEAD
#ifdef KOKKOS_ENABLE_DEPRECATED_CODE
      if (&left(i0) != &left(i0, 0, 0, 0, 0, 0, 0, 0)) {
        update |= 3;
      }
      if (&right(i0) != &right(i0, 0, 0, 0, 0, 0, 0, 0)) {
        update |= 3;
      }
#else
=======
>>>>>>> 4103bf6c
      if (&left(i0) != &left.access(i0, 0, 0, 0, 0, 0, 0, 0)) {
        update |= 3;
      }
      if (&right(i0) != &right.access(i0, 0, 0, 0, 0, 0, 0, 0)) {
        update |= 3;
      }
<<<<<<< HEAD
#endif
=======
>>>>>>> 4103bf6c
      if (&left(i0) != &left_stride(i0)) {
        update |= 4;
      }
      if (&right(i0) != &right_stride(i0)) {
        update |= 8;
      }
    }
<<<<<<< HEAD
=======
  }
};

template <class Layout, class DeviceType>
struct TestViewMirror {
  template <class MemoryTraits>
  void static test_mirror() {
    Kokkos::View<double *, Layout, Kokkos::HostSpace> a_org("A", 1000);
    Kokkos::View<double *, Layout, Kokkos::HostSpace, MemoryTraits> a_h = a_org;
    auto a_h2 = Kokkos::create_mirror(Kokkos::HostSpace(), a_h);
    auto a_d  = Kokkos::create_mirror(DeviceType(), a_h);

    int equal_ptr_h_h2 = (a_h.data() == a_h2.data()) ? 1 : 0;
    int equal_ptr_h_d  = (a_h.data() == a_d.data()) ? 1 : 0;
    int equal_ptr_h2_d = (a_h2.data() == a_d.data()) ? 1 : 0;

    ASSERT_EQ(equal_ptr_h_h2, 0);
    ASSERT_EQ(equal_ptr_h_d, 0);
    ASSERT_EQ(equal_ptr_h2_d, 0);

    ASSERT_EQ(a_h.extent(0), a_h2.extent(0));
    ASSERT_EQ(a_h.extent(0), a_d.extent(0));
  }

  template <class MemoryTraits>
  void static test_mirror_view() {
    Kokkos::View<double *, Layout, Kokkos::HostSpace> a_org("A", 1000);
    Kokkos::View<double *, Layout, Kokkos::HostSpace, MemoryTraits> a_h = a_org;
    auto a_h2 = Kokkos::create_mirror_view(Kokkos::HostSpace(), a_h);
    auto a_d  = Kokkos::create_mirror_view(DeviceType(), a_h);

    int equal_ptr_h_h2 = a_h.data() == a_h2.data() ? 1 : 0;
    int equal_ptr_h_d  = a_h.data() == a_d.data() ? 1 : 0;
    int equal_ptr_h2_d = a_h2.data() == a_d.data() ? 1 : 0;

    int is_same_memspace =
        std::is_same<Kokkos::HostSpace,
                     typename DeviceType::memory_space>::value
            ? 1
            : 0;
    ASSERT_EQ(equal_ptr_h_h2, 1);
    ASSERT_EQ(equal_ptr_h_d, is_same_memspace);
    ASSERT_EQ(equal_ptr_h2_d, is_same_memspace);

    ASSERT_EQ(a_h.extent(0), a_h2.extent(0));
    ASSERT_EQ(a_h.extent(0), a_d.extent(0));
>>>>>>> 4103bf6c
  }

<<<<<<< HEAD
template <class Layout, class DeviceType>
struct TestViewMirror {
  template <class MemoryTraits>
  void static test_mirror() {
    Kokkos::View<double *, Layout, Kokkos::HostSpace> a_org("A", 1000);
    Kokkos::View<double *, Layout, Kokkos::HostSpace, MemoryTraits> a_h = a_org;
    auto a_h2 = Kokkos::create_mirror(Kokkos::HostSpace(), a_h);
    auto a_d  = Kokkos::create_mirror(DeviceType(), a_h);

    int equal_ptr_h_h2 = (a_h.data() == a_h2.data()) ? 1 : 0;
    int equal_ptr_h_d  = (a_h.data() == a_d.data()) ? 1 : 0;
    int equal_ptr_h2_d = (a_h2.data() == a_d.data()) ? 1 : 0;

    ASSERT_EQ(equal_ptr_h_h2, 0);
    ASSERT_EQ(equal_ptr_h_d, 0);
    ASSERT_EQ(equal_ptr_h2_d, 0);

    ASSERT_EQ(a_h.extent(0), a_h2.extent(0));
    ASSERT_EQ(a_h.extent(0), a_d.extent(0));
  }

  template <class MemoryTraits>
  void static test_mirror_view() {
    Kokkos::View<double *, Layout, Kokkos::HostSpace> a_org("A", 1000);
    Kokkos::View<double *, Layout, Kokkos::HostSpace, MemoryTraits> a_h = a_org;
    auto a_h2 = Kokkos::create_mirror_view(Kokkos::HostSpace(), a_h);
    auto a_d  = Kokkos::create_mirror_view(DeviceType(), a_h);

    int equal_ptr_h_h2 = a_h.data() == a_h2.data() ? 1 : 0;
    int equal_ptr_h_d  = a_h.data() == a_d.data() ? 1 : 0;
    int equal_ptr_h2_d = a_h2.data() == a_d.data() ? 1 : 0;

    int is_same_memspace =
        std::is_same<Kokkos::HostSpace,
                     typename DeviceType::memory_space>::value
            ? 1
            : 0;
    ASSERT_EQ(equal_ptr_h_h2, 1);
    ASSERT_EQ(equal_ptr_h_d, is_same_memspace);
    ASSERT_EQ(equal_ptr_h2_d, is_same_memspace);

    ASSERT_EQ(a_h.extent(0), a_h2.extent(0));
    ASSERT_EQ(a_h.extent(0), a_d.extent(0));
  }

  template <class MemoryTraits>
  void static test_mirror_copy() {
    Kokkos::View<double *, Layout, Kokkos::HostSpace> a_org("A", 10);
    a_org(5)                                                            = 42.0;
    Kokkos::View<double *, Layout, Kokkos::HostSpace, MemoryTraits> a_h = a_org;
    auto a_h2 = Kokkos::create_mirror_view_and_copy(Kokkos::HostSpace(), a_h);
    auto a_d  = Kokkos::create_mirror_view_and_copy(DeviceType(), a_h);
    auto a_h3 = Kokkos::create_mirror_view_and_copy(Kokkos::HostSpace(), a_d);

    int equal_ptr_h_h2 = a_h.data() == a_h2.data() ? 1 : 0;
    int equal_ptr_h_d  = a_h.data() == a_d.data() ? 1 : 0;
    int equal_ptr_h2_d = a_h2.data() == a_d.data() ? 1 : 0;
    int equal_ptr_h3_d = a_h3.data() == a_d.data() ? 1 : 0;

    int is_same_memspace =
        std::is_same<Kokkos::HostSpace,
                     typename DeviceType::memory_space>::value
            ? 1
            : 0;
    ASSERT_EQ(equal_ptr_h_h2, 1);
    ASSERT_EQ(equal_ptr_h_d, is_same_memspace);
    ASSERT_EQ(equal_ptr_h2_d, is_same_memspace);
    ASSERT_EQ(equal_ptr_h3_d, is_same_memspace);

    ASSERT_EQ(a_h.extent(0), a_h3.extent(0));
    ASSERT_EQ(a_h.extent(0), a_h2.extent(0));
    ASSERT_EQ(a_h.extent(0), a_d.extent(0));
    ASSERT_EQ(a_org(5), a_h3(5));
  }

  template <typename View>
  static typename View::const_type view_const_cast(View const &v) {
    return v;
  }

  static void test_mirror_copy_const_data_type() {
    using ExecutionSpace = typename DeviceType::execution_space;
    int const N          = 100;
    Kokkos::View<int *, ExecutionSpace> v("v", N);
    Kokkos::deep_copy(v, 255);
    auto v_m1 = Kokkos::create_mirror_view_and_copy(
        Kokkos::DefaultHostExecutionSpace(), view_const_cast(v));
    auto v_m2 = Kokkos::create_mirror_view_and_copy(ExecutionSpace(),
                                                    view_const_cast(v));
  }

  template <class MemoryTraits, class Space>
  struct CopyUnInit {
    typedef typename Kokkos::Impl::MirrorViewType<
        Space, double *, Layout, Kokkos::HostSpace, MemoryTraits>::view_type
        mirror_view_type;

    mirror_view_type a_d;

    KOKKOS_INLINE_FUNCTION
    CopyUnInit(mirror_view_type &a_d_) : a_d(a_d_) {}

    KOKKOS_INLINE_FUNCTION
    void operator()(const typename Space::size_type i) const {
      a_d(i) = (double)(10 - i);
    }
  };

  template <class MemoryTraits>
  void static test_mirror_no_initialize() {
    Kokkos::View<double *, Layout, Kokkos::HostSpace> a_org("A", 10);
    Kokkos::View<double *, Layout, Kokkos::HostSpace, MemoryTraits> a_h = a_org;

    for (int i = 0; i < 10; i++) {
      a_h(i) = (double)i;
    }
    auto a_d = Kokkos::create_mirror_view(DeviceType(), a_h,
                                          Kokkos::WithoutInitializing);

    int equal_ptr_h_d = (a_h.data() == a_d.data()) ? 1 : 0;
    constexpr int is_same_memspace =
        std::is_same<Kokkos::HostSpace,
                     typename DeviceType::memory_space>::value
            ? 1
            : 0;

    ASSERT_EQ(equal_ptr_h_d, is_same_memspace);

    Kokkos::parallel_for(
        Kokkos::RangePolicy<typename DeviceType::execution_space>(0, int(10)),
        CopyUnInit<MemoryTraits, DeviceType>(a_d));

    Kokkos::deep_copy(a_h, a_d);

    for (int i = 0; i < 10; i++) {
      ASSERT_EQ(a_h(i), (double)(10 - i));
    }
=======
  template <class MemoryTraits>
  void static test_mirror_copy() {
    Kokkos::View<double *, Layout, Kokkos::HostSpace> a_org("A", 10);
    a_org(5)                                                            = 42.0;
    Kokkos::View<double *, Layout, Kokkos::HostSpace, MemoryTraits> a_h = a_org;
    auto a_h2 = Kokkos::create_mirror_view_and_copy(Kokkos::HostSpace(), a_h);
    auto a_d  = Kokkos::create_mirror_view_and_copy(DeviceType(), a_h);
    auto a_h3 = Kokkos::create_mirror_view_and_copy(Kokkos::HostSpace(), a_d);

    int equal_ptr_h_h2 = a_h.data() == a_h2.data() ? 1 : 0;
    int equal_ptr_h_d  = a_h.data() == a_d.data() ? 1 : 0;
    int equal_ptr_h2_d = a_h2.data() == a_d.data() ? 1 : 0;
    int equal_ptr_h3_d = a_h3.data() == a_d.data() ? 1 : 0;

    int is_same_memspace =
        std::is_same<Kokkos::HostSpace,
                     typename DeviceType::memory_space>::value
            ? 1
            : 0;
    ASSERT_EQ(equal_ptr_h_h2, 1);
    ASSERT_EQ(equal_ptr_h_d, is_same_memspace);
    ASSERT_EQ(equal_ptr_h2_d, is_same_memspace);
    ASSERT_EQ(equal_ptr_h3_d, is_same_memspace);

    ASSERT_EQ(a_h.extent(0), a_h3.extent(0));
    ASSERT_EQ(a_h.extent(0), a_h2.extent(0));
    ASSERT_EQ(a_h.extent(0), a_d.extent(0));
    ASSERT_EQ(a_org(5), a_h3(5));
  }

  template <typename View>
  static typename View::const_type view_const_cast(View const &v) {
    return v;
  }

  static void test_allocated() {
    using ExecutionSpace = typename DeviceType::execution_space;
    using dynamic_view   = Kokkos::View<int *, ExecutionSpace>;
    using static_view    = Kokkos::View<int[5], ExecutionSpace>;
    using unmanaged_view =
        Kokkos::View<int *, ExecutionSpace,
                     Kokkos::MemoryTraits<Kokkos::Unmanaged> >;
    int const N = 100;

    dynamic_view d1;
    static_view s1;
    unmanaged_view u1;
    ASSERT_FALSE(d1.is_allocated());
    ASSERT_FALSE(s1.is_allocated());
    ASSERT_FALSE(u1.is_allocated());

    d1 = dynamic_view("d1", N);
    dynamic_view d2(d1);
    dynamic_view d3("d3", N);
    ASSERT_TRUE(d1.is_allocated());
    ASSERT_TRUE(d2.is_allocated());
    ASSERT_TRUE(d3.is_allocated());

    s1 = static_view("s1");
    static_view s2(s1);
    static_view s3("s3");
    ASSERT_TRUE(s1.is_allocated());
    ASSERT_TRUE(s2.is_allocated());
    ASSERT_TRUE(s3.is_allocated());

    u1 = unmanaged_view(d1.data(), N);
    unmanaged_view u2(u1);
    unmanaged_view u3(d1.data(), N);
    ASSERT_TRUE(u1.is_allocated());
    ASSERT_TRUE(u2.is_allocated());
    ASSERT_TRUE(u3.is_allocated());
  }

  static void test_mirror_copy_const_data_type() {
    using ExecutionSpace = typename DeviceType::execution_space;
    int const N          = 100;
    Kokkos::View<int *, ExecutionSpace> v("v", N);
    Kokkos::deep_copy(v, 255);
    auto v_m1 = Kokkos::create_mirror_view_and_copy(
        Kokkos::DefaultHostExecutionSpace(), view_const_cast(v));
    auto v_m2 = Kokkos::create_mirror_view_and_copy(ExecutionSpace(),
                                                    view_const_cast(v));
  }

  template <class MemoryTraits, class Space>
  struct CopyUnInit {
    using mirror_view_type = typename Kokkos::Impl::MirrorViewType<
        Space, double *, Layout, Kokkos::HostSpace, MemoryTraits>::view_type;

    mirror_view_type a_d;

    KOKKOS_INLINE_FUNCTION
    CopyUnInit(mirror_view_type &a_d_) : a_d(a_d_) {}

    KOKKOS_INLINE_FUNCTION
    void operator()(const typename Space::size_type i) const {
      a_d(i) = (double)(10 - i);
    }
  };

  template <class MemoryTraits>
  void static test_mirror_no_initialize() {
    Kokkos::View<double *, Layout, Kokkos::HostSpace> a_org("A", 10);
    Kokkos::View<double *, Layout, Kokkos::HostSpace, MemoryTraits> a_h = a_org;

    for (int i = 0; i < 10; i++) {
      a_h(i) = (double)i;
    }
    auto a_d = Kokkos::create_mirror_view(DeviceType(), a_h,
                                          Kokkos::WithoutInitializing);

    int equal_ptr_h_d = (a_h.data() == a_d.data()) ? 1 : 0;
    constexpr int is_same_memspace =
        std::is_same<Kokkos::HostSpace,
                     typename DeviceType::memory_space>::value
            ? 1
            : 0;

    ASSERT_EQ(equal_ptr_h_d, is_same_memspace);

    Kokkos::parallel_for(
        Kokkos::RangePolicy<typename DeviceType::execution_space>(0, int(10)),
        CopyUnInit<MemoryTraits, DeviceType>(a_d));

    Kokkos::deep_copy(a_h, a_d);

    for (int i = 0; i < 10; i++) {
      ASSERT_EQ(a_h(i), (double)(10 - i));
    }
  }

  void static testit() {
    test_mirror<Kokkos::MemoryTraits<0> >();
    test_mirror<Kokkos::MemoryTraits<Kokkos::Unmanaged> >();
    test_mirror_view<Kokkos::MemoryTraits<0> >();
    test_mirror_view<Kokkos::MemoryTraits<Kokkos::Unmanaged> >();
    test_mirror_copy<Kokkos::MemoryTraits<0> >();
    test_mirror_copy<Kokkos::MemoryTraits<Kokkos::Unmanaged> >();
    test_mirror_copy_const_data_type();
    test_allocated();
    test_mirror_no_initialize<Kokkos::MemoryTraits<0> >();
    test_mirror_no_initialize<Kokkos::MemoryTraits<Kokkos::Unmanaged> >();
>>>>>>> 4103bf6c
  }
};

<<<<<<< HEAD
  void static testit() {
    test_mirror<Kokkos::MemoryTraits<0> >();
    test_mirror<Kokkos::MemoryTraits<Kokkos::Unmanaged> >();
    test_mirror_view<Kokkos::MemoryTraits<0> >();
    test_mirror_view<Kokkos::MemoryTraits<Kokkos::Unmanaged> >();
    test_mirror_copy<Kokkos::MemoryTraits<0> >();
    test_mirror_copy<Kokkos::MemoryTraits<Kokkos::Unmanaged> >();
    test_mirror_copy_const_data_type();
    test_mirror_no_initialize<Kokkos::MemoryTraits<0> >();
    test_mirror_no_initialize<Kokkos::MemoryTraits<Kokkos::Unmanaged> >();
=======
/*--------------------------------------------------------------------------*/

template <typename T, class DeviceType>
class TestViewAPI {
 public:
  using device = DeviceType;

  enum { N0 = 1000, N1 = 3, N2 = 5, N3 = 7 };

  using dView0       = Kokkos::View<T, device>;
  using dView1       = Kokkos::View<T *, device>;
  using dView2       = Kokkos::View<T * [N1], device>;
  using dView3       = Kokkos::View<T * [N1][N2], device>;
  using dView4       = Kokkos::View<T * [N1][N2][N3], device>;
  using const_dView4 = Kokkos::View<const T * [N1][N2][N3], device>;
  using dView4_unmanaged =
      Kokkos::View<T ****, device, Kokkos::MemoryUnmanaged>;
  using host = typename dView0::host_mirror_space;

  static void run_test_view_operator_a() {
    {
      TestViewOperator<T, device> f;
      Kokkos::parallel_for(int(N0), f);
      Kokkos::fence();
    }
#ifndef KOKKOS_ENABLE_OPENMPTARGET
    TestViewOperator_LeftAndRight<int[2][3][4][2][3][4], device> f6;
    f6.testit();
    TestViewOperator_LeftAndRight<int[2][3][4][2][3], device> f5;
    f5.testit();
    TestViewOperator_LeftAndRight<int[2][3][4][2], device> f4;
    f4.testit();
    TestViewOperator_LeftAndRight<int[2][3][4], device> f3;
    f3.testit();
    TestViewOperator_LeftAndRight<int[2][3], device> f2;
    f2.testit();
    TestViewOperator_LeftAndRight<int[2], device> f1;
    f1.testit();
#endif
>>>>>>> 4103bf6c
  }

  static void run_test_view_operator_b() {
#ifndef KOKKOS_ENABLE_OPENMPTARGET
    TestViewOperator_LeftAndRight<int[2][3][4][2][3][4][2], device> f7;
    f7.testit();
#endif
  }

<<<<<<< HEAD
template <typename T, class DeviceType>
class TestViewAPI {
 public:
  typedef DeviceType device;

  enum { N0 = 1000, N1 = 3, N2 = 5, N3 = 7 };

  typedef Kokkos::View<T, device> dView0;
  typedef Kokkos::View<T *, device> dView1;
  typedef Kokkos::View<T * [N1], device> dView2;
  typedef Kokkos::View<T * [N1][N2], device> dView3;
  typedef Kokkos::View<T * [N1][N2][N3], device> dView4;
  typedef Kokkos::View<const T * [N1][N2][N3], device> const_dView4;
  typedef Kokkos::View<T ****, device, Kokkos::MemoryUnmanaged>
      dView4_unmanaged;
  typedef typename dView0::host_mirror_space host;

  static void run_test_view_operator_a() {
    {
      TestViewOperator<T, device> f;
      Kokkos::parallel_for(int(N0), f);
      Kokkos::fence();
    }
#ifndef KOKKOS_ENABLE_OPENMPTARGET
    TestViewOperator_LeftAndRight<int[2][3][4][2][3][4], device> f6;
    f6.testit();
    TestViewOperator_LeftAndRight<int[2][3][4][2][3], device> f5;
    f5.testit();
    TestViewOperator_LeftAndRight<int[2][3][4][2], device> f4;
    f4.testit();
    TestViewOperator_LeftAndRight<int[2][3][4], device> f3;
    f3.testit();
    TestViewOperator_LeftAndRight<int[2][3], device> f2;
    f2.testit();
    TestViewOperator_LeftAndRight<int[2], device> f1;
    f1.testit();
#endif
  }

  static void run_test_view_operator_b() {
#ifndef KOKKOS_ENABLE_OPENMPTARGET
    TestViewOperator_LeftAndRight<int[2][3][4][2][3][4][2], device> f7;
    f7.testit();
#endif
  }

  static void run_test_view_operator_c() {
#ifndef KOKKOS_ENABLE_OPENMPTARGET
    TestViewOperator_LeftAndRight<int[2][3][4][2][3][4][2][3], device> f8;
    f8.testit();
#endif
  }

  static void run_test_mirror() {
    typedef Kokkos::View<int, host> view_type;
    typedef typename view_type::HostMirror mirror_type;
=======
  static void run_test_view_operator_c() {
#ifndef KOKKOS_ENABLE_OPENMPTARGET
    TestViewOperator_LeftAndRight<int[2][3][4][2][3][4][2][3], device> f8;
    f8.testit();
#endif
  }

  static void run_test_mirror() {
    using view_type   = Kokkos::View<int, host>;
    using mirror_type = typename view_type::HostMirror;
>>>>>>> 4103bf6c

    static_assert(std::is_same<typename view_type::memory_space,
                               typename mirror_type::memory_space>::value,
                  "");

    view_type a("a");
    mirror_type am = Kokkos::create_mirror_view(a);
    mirror_type ax = Kokkos::create_mirror(a);
    ASSERT_EQ(&a(), &am());

    TestViewMirror<Kokkos::LayoutLeft, device>::testit();
    TestViewMirror<Kokkos::LayoutRight, device>::testit();
  }

  static void run_test_scalar() {
<<<<<<< HEAD
    typedef typename dView0::HostMirror hView0;
=======
    using hView0 = typename dView0::HostMirror;
>>>>>>> 4103bf6c

    dView0 dx, dy;
    hView0 hx, hy;

    dx = dView0("dx");
    dy = dView0("dy");

    hx = Kokkos::create_mirror(dx);
    hy = Kokkos::create_mirror(dy);

    hx() = 1;

    Kokkos::deep_copy(dx, hx);
    Kokkos::deep_copy(dy, dx);
    Kokkos::deep_copy(hy, dy);
#ifndef KOKKOS_ENABLE_OPENMPTARGET
    ASSERT_EQ(hx(), hy());
#endif
  }

  static void run_test() {
    // mfh 14 Feb 2014: This test doesn't actually create instances of
    // these types.  In order to avoid "unused type alias"
    // warnings, we declare empty instances of these types, with the
    // usual "(void)" marker to avoid compiler warnings for unused
    // variables.

<<<<<<< HEAD
    typedef typename dView0::HostMirror hView0;
    typedef typename dView1::HostMirror hView1;
    typedef typename dView2::HostMirror hView2;
    typedef typename dView3::HostMirror hView3;
    typedef typename dView4::HostMirror hView4;
=======
    using hView0 = typename dView0::HostMirror;
    using hView1 = typename dView1::HostMirror;
    using hView2 = typename dView2::HostMirror;
    using hView3 = typename dView3::HostMirror;
    using hView4 = typename dView4::HostMirror;
>>>>>>> 4103bf6c

    {
      hView0 thing;
      (void)thing;
    }
    {
      hView1 thing;
      (void)thing;
    }
    {
      hView2 thing;
      (void)thing;
    }
    {
      hView3 thing;
      (void)thing;
    }
    {
      hView4 thing;
      (void)thing;
    }

    dView4 dx, dy, dz;
    hView4 hx, hy, hz;

    ASSERT_TRUE(dx.data() == nullptr);
    ASSERT_TRUE(dy.data() == nullptr);
    ASSERT_TRUE(dz.data() == nullptr);
    ASSERT_TRUE(hx.data() == nullptr);
    ASSERT_TRUE(hy.data() == nullptr);
    ASSERT_TRUE(hz.data() == nullptr);
    ASSERT_EQ(dx.extent(0), 0u);
    ASSERT_EQ(dy.extent(0), 0u);
    ASSERT_EQ(dz.extent(0), 0u);
    ASSERT_EQ(hx.extent(0), 0u);
    ASSERT_EQ(hy.extent(0), 0u);
    ASSERT_EQ(hz.extent(0), 0u);
    ASSERT_EQ(dx.extent(1), unsigned(N1));
    ASSERT_EQ(dy.extent(1), unsigned(N1));
    ASSERT_EQ(dz.extent(1), unsigned(N1));
    ASSERT_EQ(hx.extent(1), unsigned(N1));
    ASSERT_EQ(hy.extent(1), unsigned(N1));
    ASSERT_EQ(hz.extent(1), unsigned(N1));

    dx = dView4("dx", N0);
    dy = dView4("dy", N0);

    ASSERT_EQ(dx.use_count(), size_t(1));

    dView4_unmanaged unmanaged_dx = dx;
    ASSERT_EQ(dx.use_count(), size_t(1));

    dView4_unmanaged unmanaged_from_ptr_dx = dView4_unmanaged(
        dx.data(), dx.extent(0), dx.extent(1), dx.extent(2), dx.extent(3));

    {
      // Destruction of this view should be harmless.

<<<<<<< HEAD
      const_dView4 unmanaged_from_ptr_const_dx(dx.data(), dx.extent(0)
#ifdef KOKKOS_ENABLE_DEPRECATED_CODE
                                                              ,
                                               dx.extent(1), dx.extent(2),
                                               dx.extent(3)
#endif
      );
=======
      const_dView4 unmanaged_from_ptr_const_dx(dx.data(), dx.extent(0));
>>>>>>> 4103bf6c
    }

    const_dView4 const_dx = dx;
    ASSERT_EQ(dx.use_count(), size_t(2));

    {
      const_dView4 const_dx2;
      const_dx2 = const_dx;
      ASSERT_EQ(dx.use_count(), size_t(3));

      const_dx2 = dy;
      ASSERT_EQ(dx.use_count(), size_t(2));

      const_dView4 const_dx3(dx);
      ASSERT_EQ(dx.use_count(), size_t(3));

      dView4_unmanaged dx4_unmanaged(dx);
      ASSERT_EQ(dx.use_count(), size_t(3));
    }

    ASSERT_EQ(dx.use_count(), size_t(2));

    ASSERT_FALSE(dx.data() == nullptr);
    ASSERT_FALSE(const_dx.data() == nullptr);
    ASSERT_FALSE(unmanaged_dx.data() == nullptr);
    ASSERT_FALSE(unmanaged_from_ptr_dx.data() == nullptr);
    ASSERT_FALSE(dy.data() == nullptr);
    ASSERT_NE(dx, dy);

    ASSERT_EQ(dx.extent(0), unsigned(N0));
    ASSERT_EQ(dx.extent(1), unsigned(N1));
    ASSERT_EQ(dx.extent(2), unsigned(N2));
    ASSERT_EQ(dx.extent(3), unsigned(N3));

    ASSERT_EQ(dy.extent(0), unsigned(N0));
    ASSERT_EQ(dy.extent(1), unsigned(N1));
    ASSERT_EQ(dy.extent(2), unsigned(N2));
    ASSERT_EQ(dy.extent(3), unsigned(N3));

    ASSERT_EQ(unmanaged_from_ptr_dx.span(),
              unsigned(N0) * unsigned(N1) * unsigned(N2) * unsigned(N3));
#ifdef KOKKOS_ENABLE_OPENMPTARGET
    return;
#endif
    hx = Kokkos::create_mirror(dx);
    hy = Kokkos::create_mirror(dy);

    // T v1 = hx();       // Generates compile error as intended.
    // T v2 = hx( 0, 0 ); // Generates compile error as intended.
    // hx( 0, 0 ) = v2;   // Generates compile error as intended.

    // Testing with asynchronous deep copy with respect to device
    {
      size_t count = 0;

      for (size_t ip = 0; ip < N0; ++ip)
        for (size_t i1 = 0; i1 < hx.extent(1); ++i1)
          for (size_t i2 = 0; i2 < hx.extent(2); ++i2)
            for (size_t i3 = 0; i3 < hx.extent(3); ++i3) {
              hx(ip, i1, i2, i3) = ++count;
            }

      Kokkos::deep_copy(typename hView4::execution_space(), dx, hx);
      Kokkos::deep_copy(typename hView4::execution_space(), dy, dx);
      Kokkos::deep_copy(typename hView4::execution_space(), hy, dy);
      typename dView4::execution_space().fence();

      for (size_t ip = 0; ip < N0; ++ip)
        for (size_t i1 = 0; i1 < N1; ++i1)
          for (size_t i2 = 0; i2 < N2; ++i2)
            for (size_t i3 = 0; i3 < N3; ++i3) {
              ASSERT_EQ(hx(ip, i1, i2, i3), hy(ip, i1, i2, i3));
            }

      Kokkos::deep_copy(typename hView4::execution_space(), dx, T(0));
      Kokkos::deep_copy(typename hView4::execution_space(), hx, dx);
      typename dView4::execution_space().fence();

      for (size_t ip = 0; ip < N0; ++ip)
        for (size_t i1 = 0; i1 < N1; ++i1)
          for (size_t i2 = 0; i2 < N2; ++i2)
            for (size_t i3 = 0; i3 < N3; ++i3) {
              ASSERT_EQ(hx(ip, i1, i2, i3), T(0));
            }
    }

    // Testing with asynchronous deep copy with respect to host.
    {
      size_t count = 0;

      for (size_t ip = 0; ip < N0; ++ip)
        for (size_t i1 = 0; i1 < hx.extent(1); ++i1)
          for (size_t i2 = 0; i2 < hx.extent(2); ++i2)
            for (size_t i3 = 0; i3 < hx.extent(3); ++i3) {
              hx(ip, i1, i2, i3) = ++count;
            }

      Kokkos::deep_copy(typename dView4::execution_space(), dx, hx);
      Kokkos::deep_copy(typename dView4::execution_space(), dy, dx);
      Kokkos::deep_copy(typename dView4::execution_space(), hy, dy);
      typename dView4::execution_space().fence();

      for (size_t ip = 0; ip < N0; ++ip)
        for (size_t i1 = 0; i1 < N1; ++i1)
          for (size_t i2 = 0; i2 < N2; ++i2)
            for (size_t i3 = 0; i3 < N3; ++i3) {
              ASSERT_EQ(hx(ip, i1, i2, i3), hy(ip, i1, i2, i3));
            }

      Kokkos::deep_copy(typename dView4::execution_space(), dx, T(0));
      Kokkos::deep_copy(typename dView4::execution_space(), hx, dx);
      typename dView4::execution_space().fence();

      for (size_t ip = 0; ip < N0; ++ip)
        for (size_t i1 = 0; i1 < N1; ++i1)
          for (size_t i2 = 0; i2 < N2; ++i2)
            for (size_t i3 = 0; i3 < N3; ++i3) {
              ASSERT_EQ(hx(ip, i1, i2, i3), T(0));
            }
    }

    // Testing with synchronous deep copy.
    {
      size_t count = 0;

      for (size_t ip = 0; ip < N0; ++ip)
        for (size_t i1 = 0; i1 < hx.extent(1); ++i1)
          for (size_t i2 = 0; i2 < hx.extent(2); ++i2)
            for (size_t i3 = 0; i3 < hx.extent(3); ++i3) {
              hx(ip, i1, i2, i3) = ++count;
            }

      Kokkos::deep_copy(dx, hx);
      Kokkos::deep_copy(dy, dx);
      Kokkos::deep_copy(hy, dy);

      for (size_t ip = 0; ip < N0; ++ip)
        for (size_t i1 = 0; i1 < N1; ++i1)
          for (size_t i2 = 0; i2 < N2; ++i2)
            for (size_t i3 = 0; i3 < N3; ++i3) {
              ASSERT_EQ(hx(ip, i1, i2, i3), hy(ip, i1, i2, i3));
            }

      Kokkos::deep_copy(dx, T(0));
      Kokkos::deep_copy(hx, dx);

      for (size_t ip = 0; ip < N0; ++ip)
        for (size_t i1 = 0; i1 < N1; ++i1)
          for (size_t i2 = 0; i2 < N2; ++i2)
            for (size_t i3 = 0; i3 < N3; ++i3) {
              ASSERT_EQ(hx(ip, i1, i2, i3), T(0));
            }
    }

    dz = dx;
    ASSERT_EQ(dx, dz);
    ASSERT_NE(dy, dz);

    dz = dy;
    ASSERT_EQ(dy, dz);
    ASSERT_NE(dx, dz);

    dx = dView4();
    ASSERT_TRUE(dx.data() == nullptr);
    ASSERT_FALSE(dy.data() == nullptr);
    ASSERT_FALSE(dz.data() == nullptr);

    dy = dView4();
    ASSERT_TRUE(dx.data() == nullptr);
    ASSERT_TRUE(dy.data() == nullptr);
    ASSERT_FALSE(dz.data() == nullptr);

    dz = dView4();
    ASSERT_TRUE(dx.data() == nullptr);
    ASSERT_TRUE(dy.data() == nullptr);
    ASSERT_TRUE(dz.data() == nullptr);
  }

  static void run_test_deep_copy_empty() {
    // Check Deep Copy of LayoutLeft to LayoutRight
    {
      Kokkos::View<double *, Kokkos::LayoutLeft> dll("dll", 10);
      Kokkos::View<double *, Kokkos::LayoutRight, Kokkos::HostSpace> hlr("hlr",
                                                                         10);
      Kokkos::deep_copy(dll, hlr);
      Kokkos::deep_copy(hlr, dll);
    }

    // Check Deep Copy of two empty 1D views
    {
      Kokkos::View<double *> d;
      Kokkos::View<double *, Kokkos::HostSpace> h;
      Kokkos::deep_copy(d, h);
      Kokkos::deep_copy(h, d);
    }

    // Check Deep Copy of two empty 2D views
    {
      Kokkos::View<double * [3], Kokkos::LayoutRight> d;
      Kokkos::View<double * [3], Kokkos::LayoutRight, Kokkos::HostSpace> h;
      Kokkos::deep_copy(d, h);
      Kokkos::deep_copy(h, d);
    }
  }
<<<<<<< HEAD

  typedef T DataType[2];

=======

  using DataType = T[2];

>>>>>>> 4103bf6c
  static void check_auto_conversion_to_const(
      const Kokkos::View<const DataType, device> &arg_const,
      const Kokkos::View<DataType, device> &arg) {
    ASSERT_TRUE(arg_const == arg);
  }

  static void run_test_const() {
<<<<<<< HEAD
    typedef Kokkos::View<DataType, device> typeX;
    typedef Kokkos::View<const DataType, device> const_typeX;
    typedef Kokkos::View<const DataType, device, Kokkos::MemoryRandomAccess>
        const_typeR;

    typeX x("X");
    const_typeX xc = x;
    const_typeR xr = x;

    ASSERT_TRUE(xc == x);
    ASSERT_TRUE(x == xc);

    // For CUDA the constant random access View does not return
    // an lvalue reference due to retrieving through texture cache
    // therefore not allowed to query the underlying pointer.
#if defined(KOKKOS_ENABLE_CUDA)
    if (!std::is_same<typename device::execution_space, Kokkos::Cuda>::value)
#endif
    {
      ASSERT_TRUE(x.data() == xr.data());
    }

    // typeX xf = xc; // Setting non-const from const must not compile.

=======
    using typeX       = Kokkos::View<DataType, device>;
    using const_typeX = Kokkos::View<const DataType, device>;
    using const_typeR =
        Kokkos::View<const DataType, device, Kokkos::MemoryRandomAccess>;

    typeX x("X");
    const_typeX xc = x;
    const_typeR xr = x;

    ASSERT_TRUE(xc == x);
    ASSERT_TRUE(x == xc);

    // For CUDA the constant random access View does not return
    // an lvalue reference due to retrieving through texture cache
    // therefore not allowed to query the underlying pointer.
#if defined(KOKKOS_ENABLE_CUDA)
    if (!std::is_same<typename device::execution_space, Kokkos::Cuda>::value)
#endif
    {
      ASSERT_TRUE(x.data() == xr.data());
    }

    // typeX xf = xc; // Setting non-const from const must not compile.

>>>>>>> 4103bf6c
    check_auto_conversion_to_const(x, x);
  }

  static void run_test_subview() {
<<<<<<< HEAD
    typedef Kokkos::View<const T, device> sView;
=======
    using sView = Kokkos::View<const T, device>;
>>>>>>> 4103bf6c

    dView0 d0("d0");
    dView1 d1("d1", N0);
    dView2 d2("d2", N0);
    dView3 d3("d3", N0);
    dView4 d4("d4", N0);

    sView s0 = d0;
    sView s1 = Kokkos::subview(d1, 1);
    sView s2 = Kokkos::subview(d2, 1, 1);
    sView s3 = Kokkos::subview(d3, 1, 1, 1);
    sView s4 = Kokkos::subview(d4, 1, 1, 1, 1);
  }

  static void run_test_subview_strided() {
<<<<<<< HEAD
    typedef Kokkos::View<int ****, Kokkos::LayoutLeft, host> view_left_4;
    typedef Kokkos::View<int ****, Kokkos::LayoutRight, host> view_right_4;
    typedef Kokkos::View<int **, Kokkos::LayoutLeft, host> view_left_2;
    typedef Kokkos::View<int **, Kokkos::LayoutRight, host> view_right_2;

    typedef Kokkos::View<int *, Kokkos::LayoutStride, host> view_stride_1;
    typedef Kokkos::View<int **, Kokkos::LayoutStride, host> view_stride_2;
=======
    using view_left_4  = Kokkos::View<int ****, Kokkos::LayoutLeft, host>;
    using view_right_4 = Kokkos::View<int ****, Kokkos::LayoutRight, host>;
    using view_left_2  = Kokkos::View<int **, Kokkos::LayoutLeft, host>;
    using view_right_2 = Kokkos::View<int **, Kokkos::LayoutRight, host>;

    using view_stride_1 = Kokkos::View<int *, Kokkos::LayoutStride, host>;
    using view_stride_2 = Kokkos::View<int **, Kokkos::LayoutStride, host>;
>>>>>>> 4103bf6c

    view_left_2 xl2("xl2", 100, 200);
    view_right_2 xr2("xr2", 100, 200);
    view_stride_1 yl1 = Kokkos::subview(xl2, 0, Kokkos::ALL());
    view_stride_1 yl2 = Kokkos::subview(xl2, 1, Kokkos::ALL());
    view_stride_1 yr1 = Kokkos::subview(xr2, 0, Kokkos::ALL());
    view_stride_1 yr2 = Kokkos::subview(xr2, 1, Kokkos::ALL());

    ASSERT_EQ(yl1.extent(0), xl2.extent(1));
    ASSERT_EQ(yl2.extent(0), xl2.extent(1));
    ASSERT_EQ(yr1.extent(0), xr2.extent(1));
    ASSERT_EQ(yr2.extent(0), xr2.extent(1));

    ASSERT_EQ(&yl1(0) - &xl2(0, 0), 0);
    ASSERT_EQ(&yl2(0) - &xl2(1, 0), 0);
    ASSERT_EQ(&yr1(0) - &xr2(0, 0), 0);
    ASSERT_EQ(&yr2(0) - &xr2(1, 0), 0);

    view_left_4 xl4("xl4", 10, 20, 30, 40);
    view_right_4 xr4("xr4", 10, 20, 30, 40);

    view_stride_2 yl4 =
        Kokkos::subview(xl4, 1, Kokkos::ALL(), 2, Kokkos::ALL());
    view_stride_2 yr4 =
        Kokkos::subview(xr4, 1, Kokkos::ALL(), 2, Kokkos::ALL());

    ASSERT_EQ(yl4.extent(0), xl4.extent(1));
    ASSERT_EQ(yl4.extent(1), xl4.extent(3));
    ASSERT_EQ(yr4.extent(0), xr4.extent(1));
    ASSERT_EQ(yr4.extent(1), xr4.extent(3));

    ASSERT_EQ(&yl4(4, 4) - &xl4(1, 4, 2, 4), 0);
    ASSERT_EQ(&yr4(4, 4) - &xr4(1, 4, 2, 4), 0);
  }

  static void run_test_vector() {
    static const unsigned Length = 1000, Count = 8;

<<<<<<< HEAD
    typedef Kokkos::View<T *, Kokkos::LayoutLeft, host> vector_type;
    typedef Kokkos::View<T **, Kokkos::LayoutLeft, host> multivector_type;

    typedef Kokkos::View<T *, Kokkos::LayoutRight, host> vector_right_type;
    typedef Kokkos::View<T **, Kokkos::LayoutRight, host>
        multivector_right_type;

    typedef Kokkos::View<const T *, Kokkos::LayoutRight, host>
        const_vector_right_type;
    typedef Kokkos::View<const T *, Kokkos::LayoutLeft, host> const_vector_type;
    typedef Kokkos::View<const T **, Kokkos::LayoutLeft, host>
        const_multivector_type;
=======
    using vector_type      = Kokkos::View<T *, Kokkos::LayoutLeft, host>;
    using multivector_type = Kokkos::View<T **, Kokkos::LayoutLeft, host>;

    using vector_right_type = Kokkos::View<T *, Kokkos::LayoutRight, host>;
    using multivector_right_type =
        Kokkos::View<T **, Kokkos::LayoutRight, host>;

    using const_vector_right_type =
        Kokkos::View<const T *, Kokkos::LayoutRight, host>;
    using const_vector_type = Kokkos::View<const T *, Kokkos::LayoutLeft, host>;
    using const_multivector_type =
        Kokkos::View<const T **, Kokkos::LayoutLeft, host>;
>>>>>>> 4103bf6c

    multivector_type mv = multivector_type("mv", Length, Count);
    multivector_right_type mv_right =
        multivector_right_type("mv", Length, Count);

    vector_type v1 = Kokkos::subview(mv, Kokkos::ALL(), 0);
    vector_type v2 = Kokkos::subview(mv, Kokkos::ALL(), 1);
    vector_type v3 = Kokkos::subview(mv, Kokkos::ALL(), 2);

    vector_type rv1 = Kokkos::subview(mv_right, 0, Kokkos::ALL());
    vector_type rv2 = Kokkos::subview(mv_right, 1, Kokkos::ALL());
    vector_type rv3 = Kokkos::subview(mv_right, 2, Kokkos::ALL());

    multivector_type mv1 =
        Kokkos::subview(mv, std::make_pair(1, 998), std::make_pair(2, 5));

    multivector_right_type mvr1 =
        Kokkos::subview(mv_right, std::make_pair(1, 998), std::make_pair(2, 5));

    const_vector_type cv1 = Kokkos::subview(mv, Kokkos::ALL(), 0);
    const_vector_type cv2 = Kokkos::subview(mv, Kokkos::ALL(), 1);
    const_vector_type cv3 = Kokkos::subview(mv, Kokkos::ALL(), 2);

    vector_right_type vr1 = Kokkos::subview(mv, Kokkos::ALL(), 0);
    vector_right_type vr2 = Kokkos::subview(mv, Kokkos::ALL(), 1);
    vector_right_type vr3 = Kokkos::subview(mv, Kokkos::ALL(), 2);

    const_vector_right_type cvr1 = Kokkos::subview(mv, Kokkos::ALL(), 0);
    const_vector_right_type cvr2 = Kokkos::subview(mv, Kokkos::ALL(), 1);
    const_vector_right_type cvr3 = Kokkos::subview(mv, Kokkos::ALL(), 2);

    ASSERT_TRUE(&v1[0] == &v1(0));
    ASSERT_TRUE(&v1[0] == &mv(0, 0));
    ASSERT_TRUE(&v2[0] == &mv(0, 1));
    ASSERT_TRUE(&v3[0] == &mv(0, 2));

    ASSERT_TRUE(&cv1[0] == &mv(0, 0));
    ASSERT_TRUE(&cv2[0] == &mv(0, 1));
    ASSERT_TRUE(&cv3[0] == &mv(0, 2));

    ASSERT_TRUE(&vr1[0] == &mv(0, 0));
    ASSERT_TRUE(&vr2[0] == &mv(0, 1));
    ASSERT_TRUE(&vr3[0] == &mv(0, 2));

    ASSERT_TRUE(&cvr1[0] == &mv(0, 0));
    ASSERT_TRUE(&cvr2[0] == &mv(0, 1));
    ASSERT_TRUE(&cvr3[0] == &mv(0, 2));

    ASSERT_TRUE(&mv1(0, 0) == &mv(1, 2));
    ASSERT_TRUE(&mv1(1, 1) == &mv(2, 3));
    ASSERT_TRUE(&mv1(3, 2) == &mv(4, 4));
    ASSERT_TRUE(&mvr1(0, 0) == &mv_right(1, 2));
    ASSERT_TRUE(&mvr1(1, 1) == &mv_right(2, 3));
    ASSERT_TRUE(&mvr1(3, 2) == &mv_right(4, 4));

    const_vector_type c_cv1(v1);
    typename vector_type::const_type c_cv2(v2);
    typename const_vector_type::const_type c_ccv2(v2);

    const_multivector_type cmv(mv);
    typename multivector_type::const_type cmvX(cmv);
    typename const_multivector_type::const_type ccmvX(cmv);
  }

  static void run_test_error() {
#ifdef KOKKOS_ENABLE_OPENMPTARGET
    if (std::is_same<typename dView1::memory_space,
                     Kokkos::Experimental::OpenMPTargetSpace>::value)
      return;
#endif
    auto alloc_size = std::numeric_limits<size_t>::max() - 42;
    try {
      auto should_always_fail = dView1("hello_world_failure", alloc_size);
    } catch (std::runtime_error const &error) {
      // TODO once we remove the conversion to std::runtime_error, catch the
      //      appropriate Kokkos error here
      std::string msg = error.what();
      ASSERT_PRED_FORMAT2(::testing::IsSubstring, "hello_world_failure", msg);
      ASSERT_PRED_FORMAT2(::testing::IsSubstring,
                          typename device::memory_space{}.name(), msg);
      // Can't figure out how to make assertions either/or, so we'll just use
      // an if statement here for now.  Test failure message will be a bit
      // misleading, but developers should figure out what's going on pretty
      // quickly.
      if (msg.find("is not a valid size") != std::string::npos) {
        ASSERT_PRED_FORMAT2(::testing::IsSubstring, "is not a valid size", msg);
      } else {
        // Otherwise, there has to be some sort of "insufficient memory" error
        ASSERT_PRED_FORMAT2(::testing::IsSubstring, "insufficient memory", msg);
      }
    }
  }
};

}  // namespace Test<|MERGE_RESOLUTION|>--- conflicted
+++ resolved
@@ -55,15 +55,9 @@
 size_t allocation_count(const Kokkos::View<T, P...> &view) {
   const size_t card  = view.size();
   const size_t alloc = view.span();
-<<<<<<< HEAD
 
   const int memory_span = Kokkos::View<int *>::required_allocation_size(100);
 
-=======
-
-  const int memory_span = Kokkos::View<int *>::required_allocation_size(100);
-
->>>>>>> 4103bf6c
   return (card <= alloc && memory_span == 400) ? alloc : 0;
 }
 
@@ -71,20 +65,12 @@
 
 template <typename T, class DeviceType>
 struct TestViewOperator {
-<<<<<<< HEAD
-  typedef typename DeviceType::execution_space execution_space;
-=======
   using execution_space = typename DeviceType::execution_space;
->>>>>>> 4103bf6c
 
   enum { N = 1000 };
   enum { D = 3 };
 
-<<<<<<< HEAD
-  typedef Kokkos::View<T * [D], execution_space> view_type;
-=======
   using view_type = Kokkos::View<T * [D], execution_space>;
->>>>>>> 4103bf6c
 
   const view_type v1;
   const view_type v2;
@@ -111,19 +97,11 @@
 
 template <class DataType, class DeviceType>
 struct TestViewOperator_LeftAndRight<DataType, DeviceType, 8> {
-<<<<<<< HEAD
-  typedef typename DeviceType::execution_space execution_space;
-  typedef typename DeviceType::memory_space memory_space;
-  typedef typename execution_space::size_type size_type;
-
-  typedef int value_type;
-=======
   using execution_space = typename DeviceType::execution_space;
   using memory_space    = typename DeviceType::memory_space;
   using size_type       = typename execution_space::size_type;
 
   using value_type = int;
->>>>>>> 4103bf6c
 
   KOKKOS_INLINE_FUNCTION
   static void join(volatile value_type &update,
@@ -134,19 +112,11 @@
   KOKKOS_INLINE_FUNCTION
   static void init(value_type &update) { update = 0; }
 
-<<<<<<< HEAD
-  typedef Kokkos::View<DataType, Kokkos::LayoutLeft, execution_space> left_view;
-  typedef Kokkos::View<DataType, Kokkos::LayoutRight, execution_space>
-      right_view;
-  typedef Kokkos::View<DataType, Kokkos::LayoutStride, execution_space>
-      stride_view;
-=======
   using left_view = Kokkos::View<DataType, Kokkos::LayoutLeft, execution_space>;
   using right_view =
       Kokkos::View<DataType, Kokkos::LayoutRight, execution_space>;
   using stride_view =
       Kokkos::View<DataType, Kokkos::LayoutStride, execution_space>;
->>>>>>> 4103bf6c
 
   left_view left;
   right_view right;
@@ -162,21 +132,12 @@
         right_stride(right),
         left_alloc(allocation_count(left)),
         right_alloc(allocation_count(right)) {}
-<<<<<<< HEAD
 
   void testit() {
     int error_flag = 0;
 
     Kokkos::parallel_reduce(1, *this, error_flag);
 
-=======
-
-  void testit() {
-    int error_flag = 0;
-
-    Kokkos::parallel_reduce(1, *this, error_flag);
-
->>>>>>> 4103bf6c
     ASSERT_EQ(error_flag, 0);
   }
 
@@ -232,19 +193,11 @@
 
 template <class DataType, class DeviceType>
 struct TestViewOperator_LeftAndRight<DataType, DeviceType, 7> {
-<<<<<<< HEAD
-  typedef typename DeviceType::execution_space execution_space;
-  typedef typename DeviceType::memory_space memory_space;
-  typedef typename execution_space::size_type size_type;
-
-  typedef int value_type;
-=======
   using execution_space = typename DeviceType::execution_space;
   using memory_space    = typename DeviceType::memory_space;
   using size_type       = typename execution_space::size_type;
 
   using value_type = int;
->>>>>>> 4103bf6c
 
   KOKKOS_INLINE_FUNCTION
   static void join(volatile value_type &update,
@@ -254,19 +207,11 @@
 
   KOKKOS_INLINE_FUNCTION
   static void init(value_type &update) { update = 0; }
-<<<<<<< HEAD
-
-  typedef Kokkos::View<DataType, Kokkos::LayoutLeft, execution_space> left_view;
-  typedef Kokkos::View<DataType, Kokkos::LayoutRight, execution_space>
-      right_view;
-
-=======
 
   using left_view = Kokkos::View<DataType, Kokkos::LayoutLeft, execution_space>;
   using right_view =
       Kokkos::View<DataType, Kokkos::LayoutRight, execution_space>;
 
->>>>>>> 4103bf6c
   left_view left;
   right_view right;
   long left_alloc;
@@ -277,21 +222,12 @@
         right("right"),
         left_alloc(allocation_count(left)),
         right_alloc(allocation_count(right)) {}
-<<<<<<< HEAD
 
   void testit() {
     int error_flag = 0;
 
     Kokkos::parallel_reduce(1, *this, error_flag);
 
-=======
-
-  void testit() {
-    int error_flag = 0;
-
-    Kokkos::parallel_reduce(1, *this, error_flag);
-
->>>>>>> 4103bf6c
     ASSERT_EQ(error_flag, 0);
   }
 
@@ -335,19 +271,11 @@
 
 template <class DataType, class DeviceType>
 struct TestViewOperator_LeftAndRight<DataType, DeviceType, 6> {
-<<<<<<< HEAD
-  typedef typename DeviceType::execution_space execution_space;
-  typedef typename DeviceType::memory_space memory_space;
-  typedef typename execution_space::size_type size_type;
-
-  typedef int value_type;
-=======
   using execution_space = typename DeviceType::execution_space;
   using memory_space    = typename DeviceType::memory_space;
   using size_type       = typename execution_space::size_type;
 
   using value_type = int;
->>>>>>> 4103bf6c
 
   KOKKOS_INLINE_FUNCTION
   static void join(volatile value_type &update,
@@ -358,15 +286,9 @@
   KOKKOS_INLINE_FUNCTION
   static void init(value_type &update) { update = 0; }
 
-<<<<<<< HEAD
-  typedef Kokkos::View<DataType, Kokkos::LayoutLeft, execution_space> left_view;
-  typedef Kokkos::View<DataType, Kokkos::LayoutRight, execution_space>
-      right_view;
-=======
   using left_view = Kokkos::View<DataType, Kokkos::LayoutLeft, execution_space>;
   using right_view =
       Kokkos::View<DataType, Kokkos::LayoutRight, execution_space>;
->>>>>>> 4103bf6c
 
   left_view left;
   right_view right;
@@ -378,21 +300,12 @@
         right("right"),
         left_alloc(allocation_count(left)),
         right_alloc(allocation_count(right)) {}
-<<<<<<< HEAD
 
   void testit() {
     int error_flag = 0;
 
     Kokkos::parallel_reduce(1, *this, error_flag);
 
-=======
-
-  void testit() {
-    int error_flag = 0;
-
-    Kokkos::parallel_reduce(1, *this, error_flag);
-
->>>>>>> 4103bf6c
     ASSERT_EQ(error_flag, 0);
   }
 
@@ -434,19 +347,11 @@
 
 template <class DataType, class DeviceType>
 struct TestViewOperator_LeftAndRight<DataType, DeviceType, 5> {
-<<<<<<< HEAD
-  typedef typename DeviceType::execution_space execution_space;
-  typedef typename DeviceType::memory_space memory_space;
-  typedef typename execution_space::size_type size_type;
-
-  typedef int value_type;
-=======
   using execution_space = typename DeviceType::execution_space;
   using memory_space    = typename DeviceType::memory_space;
   using size_type       = typename execution_space::size_type;
 
   using value_type = int;
->>>>>>> 4103bf6c
 
   KOKKOS_INLINE_FUNCTION
   static void join(volatile value_type &update,
@@ -457,19 +362,11 @@
   KOKKOS_INLINE_FUNCTION
   static void init(value_type &update) { update = 0; }
 
-<<<<<<< HEAD
-  typedef Kokkos::View<DataType, Kokkos::LayoutLeft, execution_space> left_view;
-  typedef Kokkos::View<DataType, Kokkos::LayoutRight, execution_space>
-      right_view;
-  typedef Kokkos::View<DataType, Kokkos::LayoutStride, execution_space>
-      stride_view;
-=======
   using left_view = Kokkos::View<DataType, Kokkos::LayoutLeft, execution_space>;
   using right_view =
       Kokkos::View<DataType, Kokkos::LayoutRight, execution_space>;
   using stride_view =
       Kokkos::View<DataType, Kokkos::LayoutStride, execution_space>;
->>>>>>> 4103bf6c
 
   left_view left;
   right_view right;
@@ -538,19 +435,11 @@
 
 template <class DataType, class DeviceType>
 struct TestViewOperator_LeftAndRight<DataType, DeviceType, 4> {
-<<<<<<< HEAD
-  typedef typename DeviceType::execution_space execution_space;
-  typedef typename DeviceType::memory_space memory_space;
-  typedef typename execution_space::size_type size_type;
-
-  typedef int value_type;
-=======
   using execution_space = typename DeviceType::execution_space;
   using memory_space    = typename DeviceType::memory_space;
   using size_type       = typename execution_space::size_type;
 
   using value_type = int;
->>>>>>> 4103bf6c
 
   KOKKOS_INLINE_FUNCTION
   static void join(volatile value_type &update,
@@ -561,15 +450,9 @@
   KOKKOS_INLINE_FUNCTION
   static void init(value_type &update) { update = 0; }
 
-<<<<<<< HEAD
-  typedef Kokkos::View<DataType, Kokkos::LayoutLeft, execution_space> left_view;
-  typedef Kokkos::View<DataType, Kokkos::LayoutRight, execution_space>
-      right_view;
-=======
   using left_view = Kokkos::View<DataType, Kokkos::LayoutLeft, execution_space>;
   using right_view =
       Kokkos::View<DataType, Kokkos::LayoutRight, execution_space>;
->>>>>>> 4103bf6c
 
   left_view left;
   right_view right;
@@ -622,19 +505,11 @@
 
 template <class DataType, class DeviceType>
 struct TestViewOperator_LeftAndRight<DataType, DeviceType, 3> {
-<<<<<<< HEAD
-  typedef typename DeviceType::execution_space execution_space;
-  typedef typename DeviceType::memory_space memory_space;
-  typedef typename execution_space::size_type size_type;
-
-  typedef int value_type;
-=======
   using execution_space = typename DeviceType::execution_space;
   using memory_space    = typename DeviceType::memory_space;
   using size_type       = typename execution_space::size_type;
 
   using value_type = int;
->>>>>>> 4103bf6c
 
   KOKKOS_INLINE_FUNCTION
   static void join(volatile value_type &update,
@@ -645,19 +520,11 @@
   KOKKOS_INLINE_FUNCTION
   static void init(value_type &update) { update = 0; }
 
-<<<<<<< HEAD
-  typedef Kokkos::View<DataType, Kokkos::LayoutLeft, execution_space> left_view;
-  typedef Kokkos::View<DataType, Kokkos::LayoutRight, execution_space>
-      right_view;
-  typedef Kokkos::View<DataType, Kokkos::LayoutStride, execution_space>
-      stride_view;
-=======
   using left_view = Kokkos::View<DataType, Kokkos::LayoutLeft, execution_space>;
   using right_view =
       Kokkos::View<DataType, Kokkos::LayoutRight, execution_space>;
   using stride_view =
       Kokkos::View<DataType, Kokkos::LayoutStride, execution_space>;
->>>>>>> 4103bf6c
 
   left_view left;
   right_view right;
@@ -719,46 +586,23 @@
     for (unsigned i0 = 0; i0 < unsigned(left.extent(0)); ++i0)
       for (unsigned i1 = 0; i1 < unsigned(left.extent(1)); ++i1)
         for (unsigned i2 = 0; i2 < unsigned(left.extent(2)); ++i2) {
-<<<<<<< HEAD
-#ifdef KOKKOS_ENABLE_DEPRECATED_CODE
-          if (&left(i0, i1, i2) != &left(i0, i1, i2, 0, 0, 0, 0, 0)) {
-            update |= 3;
-          }
-          if (&right(i0, i1, i2) != &right(i0, i1, i2, 0, 0, 0, 0, 0)) {
-            update |= 3;
-          }
-#else
-=======
->>>>>>> 4103bf6c
           if (&left(i0, i1, i2) != &left.access(i0, i1, i2, 0, 0, 0, 0, 0)) {
             update |= 3;
           }
           if (&right(i0, i1, i2) != &right.access(i0, i1, i2, 0, 0, 0, 0, 0)) {
             update |= 3;
           }
-<<<<<<< HEAD
-#endif
-=======
->>>>>>> 4103bf6c
         }
   }
 };
 
 template <class DataType, class DeviceType>
 struct TestViewOperator_LeftAndRight<DataType, DeviceType, 2> {
-<<<<<<< HEAD
-  typedef typename DeviceType::execution_space execution_space;
-  typedef typename DeviceType::memory_space memory_space;
-  typedef typename execution_space::size_type size_type;
-
-  typedef int value_type;
-=======
   using execution_space = typename DeviceType::execution_space;
   using memory_space    = typename DeviceType::memory_space;
   using size_type       = typename execution_space::size_type;
 
   using value_type = int;
->>>>>>> 4103bf6c
 
   KOKKOS_INLINE_FUNCTION
   static void join(volatile value_type &update,
@@ -768,19 +612,11 @@
 
   KOKKOS_INLINE_FUNCTION
   static void init(value_type &update) { update = 0; }
-<<<<<<< HEAD
-
-  typedef Kokkos::View<DataType, Kokkos::LayoutLeft, execution_space> left_view;
-  typedef Kokkos::View<DataType, Kokkos::LayoutRight, execution_space>
-      right_view;
-
-=======
 
   using left_view = Kokkos::View<DataType, Kokkos::LayoutLeft, execution_space>;
   using right_view =
       Kokkos::View<DataType, Kokkos::LayoutRight, execution_space>;
 
->>>>>>> 4103bf6c
   left_view left;
   right_view right;
   long left_alloc;
@@ -791,21 +627,12 @@
         right("right"),
         left_alloc(allocation_count(left)),
         right_alloc(allocation_count(right)) {}
-<<<<<<< HEAD
 
   void testit() {
     int error_flag = 0;
 
     Kokkos::parallel_reduce(1, *this, error_flag);
 
-=======
-
-  void testit() {
-    int error_flag = 0;
-
-    Kokkos::parallel_reduce(1, *this, error_flag);
-
->>>>>>> 4103bf6c
     ASSERT_EQ(error_flag, 0);
   }
 
@@ -835,46 +662,23 @@
 
     for (unsigned i0 = 0; i0 < unsigned(left.extent(0)); ++i0)
       for (unsigned i1 = 0; i1 < unsigned(left.extent(1)); ++i1) {
-<<<<<<< HEAD
-#ifdef KOKKOS_ENABLE_DEPRECATED_CODE
-        if (&left(i0, i1) != &left(i0, i1, 0, 0, 0, 0, 0, 0)) {
-          update |= 3;
-        }
-        if (&right(i0, i1) != &right(i0, i1, 0, 0, 0, 0, 0, 0)) {
-          update |= 3;
-        }
-#else
-=======
->>>>>>> 4103bf6c
         if (&left(i0, i1) != &left.access(i0, i1, 0, 0, 0, 0, 0, 0)) {
           update |= 3;
         }
         if (&right(i0, i1) != &right.access(i0, i1, 0, 0, 0, 0, 0, 0)) {
           update |= 3;
         }
-<<<<<<< HEAD
-#endif
-=======
->>>>>>> 4103bf6c
       }
   }
 };
 
 template <class DataType, class DeviceType>
 struct TestViewOperator_LeftAndRight<DataType, DeviceType, 1> {
-<<<<<<< HEAD
-  typedef typename DeviceType::execution_space execution_space;
-  typedef typename DeviceType::memory_space memory_space;
-  typedef typename execution_space::size_type size_type;
-
-  typedef int value_type;
-=======
   using execution_space = typename DeviceType::execution_space;
   using memory_space    = typename DeviceType::memory_space;
   using size_type       = typename execution_space::size_type;
 
   using value_type = int;
->>>>>>> 4103bf6c
 
   KOKKOS_INLINE_FUNCTION
   static void join(volatile value_type &update,
@@ -884,15 +688,6 @@
 
   KOKKOS_INLINE_FUNCTION
   static void init(value_type &update) { update = 0; }
-<<<<<<< HEAD
-
-  typedef Kokkos::View<DataType, Kokkos::LayoutLeft, execution_space> left_view;
-  typedef Kokkos::View<DataType, Kokkos::LayoutRight, execution_space>
-      right_view;
-  typedef Kokkos::View<DataType, Kokkos::LayoutStride, execution_space>
-      stride_view;
-
-=======
 
   using left_view = Kokkos::View<DataType, Kokkos::LayoutLeft, execution_space>;
   using right_view =
@@ -900,7 +695,6 @@
   using stride_view =
       Kokkos::View<DataType, Kokkos::LayoutStride, execution_space>;
 
->>>>>>> 4103bf6c
   left_view left;
   right_view right;
   stride_view left_stride;
@@ -915,7 +709,6 @@
         right_stride(right),
         left_alloc(allocation_count(left)),
         right_alloc(allocation_count(right)) {}
-<<<<<<< HEAD
 
   void testit() {
     TestViewOperator_LeftAndRight driver;
@@ -924,43 +717,18 @@
 
     Kokkos::parallel_reduce(1, *this, error_flag);
 
-=======
-
-  void testit() {
-    TestViewOperator_LeftAndRight driver;
-
-    int error_flag = 0;
-
-    Kokkos::parallel_reduce(1, *this, error_flag);
-
->>>>>>> 4103bf6c
     ASSERT_EQ(error_flag, 0);
   }
 
   KOKKOS_INLINE_FUNCTION
   void operator()(const size_type, value_type &update) const {
     for (unsigned i0 = 0; i0 < unsigned(left.extent(0)); ++i0) {
-<<<<<<< HEAD
-#ifdef KOKKOS_ENABLE_DEPRECATED_CODE
-      if (&left(i0) != &left(i0, 0, 0, 0, 0, 0, 0, 0)) {
-        update |= 3;
-      }
-      if (&right(i0) != &right(i0, 0, 0, 0, 0, 0, 0, 0)) {
-        update |= 3;
-      }
-#else
-=======
->>>>>>> 4103bf6c
       if (&left(i0) != &left.access(i0, 0, 0, 0, 0, 0, 0, 0)) {
         update |= 3;
       }
       if (&right(i0) != &right.access(i0, 0, 0, 0, 0, 0, 0, 0)) {
         update |= 3;
       }
-<<<<<<< HEAD
-#endif
-=======
->>>>>>> 4103bf6c
       if (&left(i0) != &left_stride(i0)) {
         update |= 4;
       }
@@ -968,8 +736,6 @@
         update |= 8;
       }
     }
-<<<<<<< HEAD
-=======
   }
 };
 
@@ -1016,148 +782,8 @@
 
     ASSERT_EQ(a_h.extent(0), a_h2.extent(0));
     ASSERT_EQ(a_h.extent(0), a_d.extent(0));
->>>>>>> 4103bf6c
-  }
-
-<<<<<<< HEAD
-template <class Layout, class DeviceType>
-struct TestViewMirror {
-  template <class MemoryTraits>
-  void static test_mirror() {
-    Kokkos::View<double *, Layout, Kokkos::HostSpace> a_org("A", 1000);
-    Kokkos::View<double *, Layout, Kokkos::HostSpace, MemoryTraits> a_h = a_org;
-    auto a_h2 = Kokkos::create_mirror(Kokkos::HostSpace(), a_h);
-    auto a_d  = Kokkos::create_mirror(DeviceType(), a_h);
-
-    int equal_ptr_h_h2 = (a_h.data() == a_h2.data()) ? 1 : 0;
-    int equal_ptr_h_d  = (a_h.data() == a_d.data()) ? 1 : 0;
-    int equal_ptr_h2_d = (a_h2.data() == a_d.data()) ? 1 : 0;
-
-    ASSERT_EQ(equal_ptr_h_h2, 0);
-    ASSERT_EQ(equal_ptr_h_d, 0);
-    ASSERT_EQ(equal_ptr_h2_d, 0);
-
-    ASSERT_EQ(a_h.extent(0), a_h2.extent(0));
-    ASSERT_EQ(a_h.extent(0), a_d.extent(0));
-  }
-
-  template <class MemoryTraits>
-  void static test_mirror_view() {
-    Kokkos::View<double *, Layout, Kokkos::HostSpace> a_org("A", 1000);
-    Kokkos::View<double *, Layout, Kokkos::HostSpace, MemoryTraits> a_h = a_org;
-    auto a_h2 = Kokkos::create_mirror_view(Kokkos::HostSpace(), a_h);
-    auto a_d  = Kokkos::create_mirror_view(DeviceType(), a_h);
-
-    int equal_ptr_h_h2 = a_h.data() == a_h2.data() ? 1 : 0;
-    int equal_ptr_h_d  = a_h.data() == a_d.data() ? 1 : 0;
-    int equal_ptr_h2_d = a_h2.data() == a_d.data() ? 1 : 0;
-
-    int is_same_memspace =
-        std::is_same<Kokkos::HostSpace,
-                     typename DeviceType::memory_space>::value
-            ? 1
-            : 0;
-    ASSERT_EQ(equal_ptr_h_h2, 1);
-    ASSERT_EQ(equal_ptr_h_d, is_same_memspace);
-    ASSERT_EQ(equal_ptr_h2_d, is_same_memspace);
-
-    ASSERT_EQ(a_h.extent(0), a_h2.extent(0));
-    ASSERT_EQ(a_h.extent(0), a_d.extent(0));
-  }
-
-  template <class MemoryTraits>
-  void static test_mirror_copy() {
-    Kokkos::View<double *, Layout, Kokkos::HostSpace> a_org("A", 10);
-    a_org(5)                                                            = 42.0;
-    Kokkos::View<double *, Layout, Kokkos::HostSpace, MemoryTraits> a_h = a_org;
-    auto a_h2 = Kokkos::create_mirror_view_and_copy(Kokkos::HostSpace(), a_h);
-    auto a_d  = Kokkos::create_mirror_view_and_copy(DeviceType(), a_h);
-    auto a_h3 = Kokkos::create_mirror_view_and_copy(Kokkos::HostSpace(), a_d);
-
-    int equal_ptr_h_h2 = a_h.data() == a_h2.data() ? 1 : 0;
-    int equal_ptr_h_d  = a_h.data() == a_d.data() ? 1 : 0;
-    int equal_ptr_h2_d = a_h2.data() == a_d.data() ? 1 : 0;
-    int equal_ptr_h3_d = a_h3.data() == a_d.data() ? 1 : 0;
-
-    int is_same_memspace =
-        std::is_same<Kokkos::HostSpace,
-                     typename DeviceType::memory_space>::value
-            ? 1
-            : 0;
-    ASSERT_EQ(equal_ptr_h_h2, 1);
-    ASSERT_EQ(equal_ptr_h_d, is_same_memspace);
-    ASSERT_EQ(equal_ptr_h2_d, is_same_memspace);
-    ASSERT_EQ(equal_ptr_h3_d, is_same_memspace);
-
-    ASSERT_EQ(a_h.extent(0), a_h3.extent(0));
-    ASSERT_EQ(a_h.extent(0), a_h2.extent(0));
-    ASSERT_EQ(a_h.extent(0), a_d.extent(0));
-    ASSERT_EQ(a_org(5), a_h3(5));
-  }
-
-  template <typename View>
-  static typename View::const_type view_const_cast(View const &v) {
-    return v;
-  }
-
-  static void test_mirror_copy_const_data_type() {
-    using ExecutionSpace = typename DeviceType::execution_space;
-    int const N          = 100;
-    Kokkos::View<int *, ExecutionSpace> v("v", N);
-    Kokkos::deep_copy(v, 255);
-    auto v_m1 = Kokkos::create_mirror_view_and_copy(
-        Kokkos::DefaultHostExecutionSpace(), view_const_cast(v));
-    auto v_m2 = Kokkos::create_mirror_view_and_copy(ExecutionSpace(),
-                                                    view_const_cast(v));
-  }
-
-  template <class MemoryTraits, class Space>
-  struct CopyUnInit {
-    typedef typename Kokkos::Impl::MirrorViewType<
-        Space, double *, Layout, Kokkos::HostSpace, MemoryTraits>::view_type
-        mirror_view_type;
-
-    mirror_view_type a_d;
-
-    KOKKOS_INLINE_FUNCTION
-    CopyUnInit(mirror_view_type &a_d_) : a_d(a_d_) {}
-
-    KOKKOS_INLINE_FUNCTION
-    void operator()(const typename Space::size_type i) const {
-      a_d(i) = (double)(10 - i);
-    }
-  };
-
-  template <class MemoryTraits>
-  void static test_mirror_no_initialize() {
-    Kokkos::View<double *, Layout, Kokkos::HostSpace> a_org("A", 10);
-    Kokkos::View<double *, Layout, Kokkos::HostSpace, MemoryTraits> a_h = a_org;
-
-    for (int i = 0; i < 10; i++) {
-      a_h(i) = (double)i;
-    }
-    auto a_d = Kokkos::create_mirror_view(DeviceType(), a_h,
-                                          Kokkos::WithoutInitializing);
-
-    int equal_ptr_h_d = (a_h.data() == a_d.data()) ? 1 : 0;
-    constexpr int is_same_memspace =
-        std::is_same<Kokkos::HostSpace,
-                     typename DeviceType::memory_space>::value
-            ? 1
-            : 0;
-
-    ASSERT_EQ(equal_ptr_h_d, is_same_memspace);
-
-    Kokkos::parallel_for(
-        Kokkos::RangePolicy<typename DeviceType::execution_space>(0, int(10)),
-        CopyUnInit<MemoryTraits, DeviceType>(a_d));
-
-    Kokkos::deep_copy(a_h, a_d);
-
-    for (int i = 0; i < 10; i++) {
-      ASSERT_EQ(a_h(i), (double)(10 - i));
-    }
-=======
+  }
+
   template <class MemoryTraits>
   void static test_mirror_copy() {
     Kokkos::View<double *, Layout, Kokkos::HostSpace> a_org("A", 10);
@@ -1300,22 +926,9 @@
     test_allocated();
     test_mirror_no_initialize<Kokkos::MemoryTraits<0> >();
     test_mirror_no_initialize<Kokkos::MemoryTraits<Kokkos::Unmanaged> >();
->>>>>>> 4103bf6c
   }
 };
 
-<<<<<<< HEAD
-  void static testit() {
-    test_mirror<Kokkos::MemoryTraits<0> >();
-    test_mirror<Kokkos::MemoryTraits<Kokkos::Unmanaged> >();
-    test_mirror_view<Kokkos::MemoryTraits<0> >();
-    test_mirror_view<Kokkos::MemoryTraits<Kokkos::Unmanaged> >();
-    test_mirror_copy<Kokkos::MemoryTraits<0> >();
-    test_mirror_copy<Kokkos::MemoryTraits<Kokkos::Unmanaged> >();
-    test_mirror_copy_const_data_type();
-    test_mirror_no_initialize<Kokkos::MemoryTraits<0> >();
-    test_mirror_no_initialize<Kokkos::MemoryTraits<Kokkos::Unmanaged> >();
-=======
 /*--------------------------------------------------------------------------*/
 
 template <typename T, class DeviceType>
@@ -1355,7 +968,6 @@
     TestViewOperator_LeftAndRight<int[2], device> f1;
     f1.testit();
 #endif
->>>>>>> 4103bf6c
   }
 
   static void run_test_view_operator_b() {
@@ -1365,53 +977,6 @@
 #endif
   }
 
-<<<<<<< HEAD
-template <typename T, class DeviceType>
-class TestViewAPI {
- public:
-  typedef DeviceType device;
-
-  enum { N0 = 1000, N1 = 3, N2 = 5, N3 = 7 };
-
-  typedef Kokkos::View<T, device> dView0;
-  typedef Kokkos::View<T *, device> dView1;
-  typedef Kokkos::View<T * [N1], device> dView2;
-  typedef Kokkos::View<T * [N1][N2], device> dView3;
-  typedef Kokkos::View<T * [N1][N2][N3], device> dView4;
-  typedef Kokkos::View<const T * [N1][N2][N3], device> const_dView4;
-  typedef Kokkos::View<T ****, device, Kokkos::MemoryUnmanaged>
-      dView4_unmanaged;
-  typedef typename dView0::host_mirror_space host;
-
-  static void run_test_view_operator_a() {
-    {
-      TestViewOperator<T, device> f;
-      Kokkos::parallel_for(int(N0), f);
-      Kokkos::fence();
-    }
-#ifndef KOKKOS_ENABLE_OPENMPTARGET
-    TestViewOperator_LeftAndRight<int[2][3][4][2][3][4], device> f6;
-    f6.testit();
-    TestViewOperator_LeftAndRight<int[2][3][4][2][3], device> f5;
-    f5.testit();
-    TestViewOperator_LeftAndRight<int[2][3][4][2], device> f4;
-    f4.testit();
-    TestViewOperator_LeftAndRight<int[2][3][4], device> f3;
-    f3.testit();
-    TestViewOperator_LeftAndRight<int[2][3], device> f2;
-    f2.testit();
-    TestViewOperator_LeftAndRight<int[2], device> f1;
-    f1.testit();
-#endif
-  }
-
-  static void run_test_view_operator_b() {
-#ifndef KOKKOS_ENABLE_OPENMPTARGET
-    TestViewOperator_LeftAndRight<int[2][3][4][2][3][4][2], device> f7;
-    f7.testit();
-#endif
-  }
-
   static void run_test_view_operator_c() {
 #ifndef KOKKOS_ENABLE_OPENMPTARGET
     TestViewOperator_LeftAndRight<int[2][3][4][2][3][4][2][3], device> f8;
@@ -1420,20 +985,8 @@
   }
 
   static void run_test_mirror() {
-    typedef Kokkos::View<int, host> view_type;
-    typedef typename view_type::HostMirror mirror_type;
-=======
-  static void run_test_view_operator_c() {
-#ifndef KOKKOS_ENABLE_OPENMPTARGET
-    TestViewOperator_LeftAndRight<int[2][3][4][2][3][4][2][3], device> f8;
-    f8.testit();
-#endif
-  }
-
-  static void run_test_mirror() {
     using view_type   = Kokkos::View<int, host>;
     using mirror_type = typename view_type::HostMirror;
->>>>>>> 4103bf6c
 
     static_assert(std::is_same<typename view_type::memory_space,
                                typename mirror_type::memory_space>::value,
@@ -1449,11 +1002,7 @@
   }
 
   static void run_test_scalar() {
-<<<<<<< HEAD
-    typedef typename dView0::HostMirror hView0;
-=======
     using hView0 = typename dView0::HostMirror;
->>>>>>> 4103bf6c
 
     dView0 dx, dy;
     hView0 hx, hy;
@@ -1481,19 +1030,11 @@
     // usual "(void)" marker to avoid compiler warnings for unused
     // variables.
 
-<<<<<<< HEAD
-    typedef typename dView0::HostMirror hView0;
-    typedef typename dView1::HostMirror hView1;
-    typedef typename dView2::HostMirror hView2;
-    typedef typename dView3::HostMirror hView3;
-    typedef typename dView4::HostMirror hView4;
-=======
     using hView0 = typename dView0::HostMirror;
     using hView1 = typename dView1::HostMirror;
     using hView2 = typename dView2::HostMirror;
     using hView3 = typename dView3::HostMirror;
     using hView4 = typename dView4::HostMirror;
->>>>>>> 4103bf6c
 
     {
       hView0 thing;
@@ -1552,17 +1093,7 @@
     {
       // Destruction of this view should be harmless.
 
-<<<<<<< HEAD
-      const_dView4 unmanaged_from_ptr_const_dx(dx.data(), dx.extent(0)
-#ifdef KOKKOS_ENABLE_DEPRECATED_CODE
-                                                              ,
-                                               dx.extent(1), dx.extent(2),
-                                               dx.extent(3)
-#endif
-      );
-=======
       const_dView4 unmanaged_from_ptr_const_dx(dx.data(), dx.extent(0));
->>>>>>> 4103bf6c
     }
 
     const_dView4 const_dx = dx;
@@ -1767,15 +1298,9 @@
       Kokkos::deep_copy(h, d);
     }
   }
-<<<<<<< HEAD
-
-  typedef T DataType[2];
-
-=======
 
   using DataType = T[2];
 
->>>>>>> 4103bf6c
   static void check_auto_conversion_to_const(
       const Kokkos::View<const DataType, device> &arg_const,
       const Kokkos::View<DataType, device> &arg) {
@@ -1783,11 +1308,10 @@
   }
 
   static void run_test_const() {
-<<<<<<< HEAD
-    typedef Kokkos::View<DataType, device> typeX;
-    typedef Kokkos::View<const DataType, device> const_typeX;
-    typedef Kokkos::View<const DataType, device, Kokkos::MemoryRandomAccess>
-        const_typeR;
+    using typeX       = Kokkos::View<DataType, device>;
+    using const_typeX = Kokkos::View<const DataType, device>;
+    using const_typeR =
+        Kokkos::View<const DataType, device, Kokkos::MemoryRandomAccess>;
 
     typeX x("X");
     const_typeX xc = x;
@@ -1808,41 +1332,11 @@
 
     // typeX xf = xc; // Setting non-const from const must not compile.
 
-=======
-    using typeX       = Kokkos::View<DataType, device>;
-    using const_typeX = Kokkos::View<const DataType, device>;
-    using const_typeR =
-        Kokkos::View<const DataType, device, Kokkos::MemoryRandomAccess>;
-
-    typeX x("X");
-    const_typeX xc = x;
-    const_typeR xr = x;
-
-    ASSERT_TRUE(xc == x);
-    ASSERT_TRUE(x == xc);
-
-    // For CUDA the constant random access View does not return
-    // an lvalue reference due to retrieving through texture cache
-    // therefore not allowed to query the underlying pointer.
-#if defined(KOKKOS_ENABLE_CUDA)
-    if (!std::is_same<typename device::execution_space, Kokkos::Cuda>::value)
-#endif
-    {
-      ASSERT_TRUE(x.data() == xr.data());
-    }
-
-    // typeX xf = xc; // Setting non-const from const must not compile.
-
->>>>>>> 4103bf6c
     check_auto_conversion_to_const(x, x);
   }
 
   static void run_test_subview() {
-<<<<<<< HEAD
-    typedef Kokkos::View<const T, device> sView;
-=======
     using sView = Kokkos::View<const T, device>;
->>>>>>> 4103bf6c
 
     dView0 d0("d0");
     dView1 d1("d1", N0);
@@ -1858,15 +1352,6 @@
   }
 
   static void run_test_subview_strided() {
-<<<<<<< HEAD
-    typedef Kokkos::View<int ****, Kokkos::LayoutLeft, host> view_left_4;
-    typedef Kokkos::View<int ****, Kokkos::LayoutRight, host> view_right_4;
-    typedef Kokkos::View<int **, Kokkos::LayoutLeft, host> view_left_2;
-    typedef Kokkos::View<int **, Kokkos::LayoutRight, host> view_right_2;
-
-    typedef Kokkos::View<int *, Kokkos::LayoutStride, host> view_stride_1;
-    typedef Kokkos::View<int **, Kokkos::LayoutStride, host> view_stride_2;
-=======
     using view_left_4  = Kokkos::View<int ****, Kokkos::LayoutLeft, host>;
     using view_right_4 = Kokkos::View<int ****, Kokkos::LayoutRight, host>;
     using view_left_2  = Kokkos::View<int **, Kokkos::LayoutLeft, host>;
@@ -1874,7 +1359,6 @@
 
     using view_stride_1 = Kokkos::View<int *, Kokkos::LayoutStride, host>;
     using view_stride_2 = Kokkos::View<int **, Kokkos::LayoutStride, host>;
->>>>>>> 4103bf6c
 
     view_left_2 xl2("xl2", 100, 200);
     view_right_2 xr2("xr2", 100, 200);
@@ -1913,20 +1397,6 @@
   static void run_test_vector() {
     static const unsigned Length = 1000, Count = 8;
 
-<<<<<<< HEAD
-    typedef Kokkos::View<T *, Kokkos::LayoutLeft, host> vector_type;
-    typedef Kokkos::View<T **, Kokkos::LayoutLeft, host> multivector_type;
-
-    typedef Kokkos::View<T *, Kokkos::LayoutRight, host> vector_right_type;
-    typedef Kokkos::View<T **, Kokkos::LayoutRight, host>
-        multivector_right_type;
-
-    typedef Kokkos::View<const T *, Kokkos::LayoutRight, host>
-        const_vector_right_type;
-    typedef Kokkos::View<const T *, Kokkos::LayoutLeft, host> const_vector_type;
-    typedef Kokkos::View<const T **, Kokkos::LayoutLeft, host>
-        const_multivector_type;
-=======
     using vector_type      = Kokkos::View<T *, Kokkos::LayoutLeft, host>;
     using multivector_type = Kokkos::View<T **, Kokkos::LayoutLeft, host>;
 
@@ -1939,7 +1409,6 @@
     using const_vector_type = Kokkos::View<const T *, Kokkos::LayoutLeft, host>;
     using const_multivector_type =
         Kokkos::View<const T **, Kokkos::LayoutLeft, host>;
->>>>>>> 4103bf6c
 
     multivector_type mv = multivector_type("mv", Length, Count);
     multivector_right_type mv_right =

--- conflicted
+++ resolved
@@ -353,15 +353,7 @@
     SharedAllocationHeader header;
     Kokkos::Impl::DeepCopy<Kokkos::Experimental::HIPSpace, HostSpace>(
         &header, RecordBase::m_alloc_ptr, sizeof(SharedAllocationHeader));
-<<<<<<< HEAD
-
-    Kokkos::Profiling::deallocateData(
-        Kokkos::Profiling::make_space_handle(
-            Kokkos::Experimental::HIPSpace::name()),
-        header.m_label, data(), size());
-=======
     label = header.label();
->>>>>>> 288c1e9b
   }
   auto alloc_size = SharedAllocationRecord<void, void>::m_alloc_size;
   m_space.deallocate(label, SharedAllocationRecord<void, void>::m_alloc_ptr,
@@ -370,21 +362,8 @@
 
 SharedAllocationRecord<Kokkos::Experimental::HIPHostPinnedSpace,
                        void>::~SharedAllocationRecord() {
-<<<<<<< HEAD
-#if defined(KOKKOS_ENABLE_PROFILING)
-  if (Kokkos::Profiling::profileLibraryLoaded()) {
-    Kokkos::Profiling::deallocateData(
-        Kokkos::Profiling::make_space_handle(
-            Kokkos::Experimental::HIPHostPinnedSpace::name()),
-        RecordBase::m_alloc_ptr->m_label, data(), size());
-  }
-#endif
-
-  m_space.deallocate(SharedAllocationRecord<void, void>::m_alloc_ptr,
-=======
   m_space.deallocate(RecordBase::m_alloc_ptr->m_label,
                      SharedAllocationRecord<void, void>::m_alloc_ptr,
->>>>>>> 288c1e9b
                      SharedAllocationRecord<void, void>::m_alloc_size);
 }
 
@@ -404,16 +383,6 @@
                                                        arg_alloc_size),
           sizeof(SharedAllocationHeader) + arg_alloc_size, arg_dealloc),
       m_space(arg_space) {
-<<<<<<< HEAD
-#if defined(KOKKOS_ENABLE_PROFILING)
-  if (Kokkos::Profiling::profileLibraryLoaded()) {
-    Kokkos::Profiling::allocateData(
-        Kokkos::Profiling::make_space_handle(arg_space.name()), arg_label,
-        data(), arg_alloc_size);
-  }
-#endif
-=======
->>>>>>> 288c1e9b
 
   SharedAllocationHeader header;
 
@@ -446,16 +415,6 @@
                                                        arg_alloc_size),
           sizeof(SharedAllocationHeader) + arg_alloc_size, arg_dealloc),
       m_space(arg_space) {
-<<<<<<< HEAD
-#if defined(KOKKOS_ENABLE_PROFILING)
-  if (Kokkos::Profiling::profileLibraryLoaded()) {
-    Kokkos::Profiling::allocateData(
-        Kokkos::Profiling::make_space_handle(arg_space.name()), arg_label,
-        data(), arg_alloc_size);
-  }
-#endif
-=======
->>>>>>> 288c1e9b
   // Fill in the Header information, directly accessible via host pinned memory
 
   RecordBase::m_alloc_ptr->m_record = this;

--- conflicted
+++ resolved
@@ -103,11 +103,7 @@
     typename std::enable_if<sizeof(T) != sizeof(int) &&
                                 sizeof(T) == sizeof(unsigned long long int),
                             const T&>::type val) {
-<<<<<<< HEAD
-  typedef unsigned long long int type;
-=======
   using type     = unsigned long long int;
->>>>>>> 4103bf6c
   const type tmp = atomicCAS((type*)dest, *((type*)&compare), *((type*)&val));
   return *((T*)&tmp);
 }
@@ -130,15 +126,10 @@
   while (active != done_active) {
     if (!done) {
       if (Impl::lock_address_cuda_space((void*)dest)) {
-<<<<<<< HEAD
-        return_val = *dest;
-        if (return_val == compare) *dest = val;
-=======
         Kokkos::memory_fence();
         return_val = *dest;
         if (return_val == compare) *dest = val;
         Kokkos::memory_fence();
->>>>>>> 4103bf6c
         Impl::unlock_address_cuda_space((void*)dest);
         done = 1;
       }
@@ -274,10 +265,7 @@
 
   while (!Impl::lock_address_host_space((void*)dest))
     ;
-<<<<<<< HEAD
-=======
   Kokkos::memory_fence();
->>>>>>> 4103bf6c
   T return_val = *dest;
   if (return_val == compare) {
     // Don't use the following line of code here:
@@ -294,10 +282,7 @@
 #ifndef KOKKOS_COMPILER_CLANG
     (void)tmp;
 #endif
-<<<<<<< HEAD
-=======
     Kokkos::memory_fence();
->>>>>>> 4103bf6c
   }
   Impl::unlock_address_host_space((void*)dest);
   return return_val;

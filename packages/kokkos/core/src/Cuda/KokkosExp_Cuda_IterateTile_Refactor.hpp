/*
//@HEADER
// ************************************************************************
//
//                        Kokkos v. 3.0
//       Copyright (2020) National Technology & Engineering
//               Solutions of Sandia, LLC (NTESS).
//
// Under the terms of Contract DE-NA0003525 with NTESS,
// the U.S. Government retains certain rights in this software.
//
// Redistribution and use in source and binary forms, with or without
// modification, are permitted provided that the following conditions are
// met:
//
// 1. Redistributions of source code must retain the above copyright
// notice, this list of conditions and the following disclaimer.
//
// 2. Redistributions in binary form must reproduce the above copyright
// notice, this list of conditions and the following disclaimer in the
// documentation and/or other materials provided with the distribution.
//
// 3. Neither the name of the Corporation nor the names of the
// contributors may be used to endorse or promote products derived from
// this software without specific prior written permission.
//
// THIS SOFTWARE IS PROVIDED BY NTESS "AS IS" AND ANY
// EXPRESS OR IMPLIED WARRANTIES, INCLUDING, BUT NOT LIMITED TO, THE
// IMPLIED WARRANTIES OF MERCHANTABILITY AND FITNESS FOR A PARTICULAR
// PURPOSE ARE DISCLAIMED. IN NO EVENT SHALL NTESS OR THE
// CONTRIBUTORS BE LIABLE FOR ANY DIRECT, INDIRECT, INCIDENTAL, SPECIAL,
// EXEMPLARY, OR CONSEQUENTIAL DAMAGES (INCLUDING, BUT NOT LIMITED TO,
// PROCUREMENT OF SUBSTITUTE GOODS OR SERVICES; LOSS OF USE, DATA, OR
// PROFITS; OR BUSINESS INTERRUPTION) HOWEVER CAUSED AND ON ANY THEORY OF
// LIABILITY, WHETHER IN CONTRACT, STRICT LIABILITY, OR TORT (INCLUDING
// NEGLIGENCE OR OTHERWISE) ARISING IN ANY WAY OUT OF THE USE OF THIS
// SOFTWARE, EVEN IF ADVISED OF THE POSSIBILITY OF SUCH DAMAGE.
//
// Questions? Contact Christian R. Trott (crtrott@sandia.gov)
//
// ************************************************************************
//@HEADER
*/

#ifndef KOKKOS_CUDA_EXP_ITERATE_TILE_REFACTOR_HPP
#define KOKKOS_CUDA_EXP_ITERATE_TILE_REFACTOR_HPP

#include <Kokkos_Macros.hpp>
#if defined(__CUDACC__) && defined(KOKKOS_ENABLE_CUDA)

#include <algorithm>

#include <utility>

// #include<Cuda/Kokkos_CudaExec.hpp>
// Including the file above leads to following type of errors:
// /home/ndellin/kokkos/core/src/Cuda/Kokkos_CudaExec.hpp(84): error: incomplete
// type is not allowed use existing Kokkos functionality, e.g. max blocks, once
// resolved

<<<<<<< HEAD
#if defined(KOKKOS_ENABLE_PROFILING)
=======
>>>>>>> 288c1e9b
#include <impl/Kokkos_Tools.hpp>
#include <typeinfo>

namespace Kokkos {
namespace Impl {

namespace Refactor {

// ------------------------------------------------------------------ //
// ParallelFor iteration pattern
template <int N, typename RP, typename Functor, typename Tag>
struct DeviceIterateTile;

// Rank 2
// Specializations for void tag type
template <typename RP, typename Functor>
struct DeviceIterateTile<2, RP, Functor, void> {
  using index_type = typename RP::index_type;

  __device__ DeviceIterateTile(const RP& rp_, const Functor& f_)
      : m_rp(rp_), m_func(f_) {}

  inline __device__ void exec_range() const {
    // LL
    if (RP::inner_direction == RP::Left) {
      for (index_type tile_id1 = (index_type)blockIdx.y;
           tile_id1 < m_rp.m_tile_end[1]; tile_id1 += gridDim.y) {
        const index_type offset_1 = tile_id1 * m_rp.m_tile[1] +
                                    (index_type)threadIdx.y +
                                    (index_type)m_rp.m_lower[1];
        if (offset_1 < m_rp.m_upper[1] &&
            (index_type)threadIdx.y < m_rp.m_tile[1]) {
          for (index_type tile_id0 = (index_type)blockIdx.x;
               tile_id0 < m_rp.m_tile_end[0]; tile_id0 += gridDim.x) {
            const index_type offset_0 = tile_id0 * m_rp.m_tile[0] +
                                        (index_type)threadIdx.x +
                                        (index_type)m_rp.m_lower[0];
            if (offset_0 < m_rp.m_upper[0] &&
                (index_type)threadIdx.x < m_rp.m_tile[0]) {
              m_func(offset_0, offset_1);
            }
          }
        }
      }
    }
    // LR
    else {
      for (index_type tile_id0 = (index_type)blockIdx.x;
           tile_id0 < m_rp.m_tile_end[0]; tile_id0 += gridDim.x) {
        const index_type offset_0 = tile_id0 * m_rp.m_tile[0] +
                                    (index_type)threadIdx.x +
                                    (index_type)m_rp.m_lower[0];
        if (offset_0 < m_rp.m_upper[0] &&
            (index_type)threadIdx.x < m_rp.m_tile[0]) {
          for (index_type tile_id1 = (index_type)blockIdx.y;
               tile_id1 < m_rp.m_tile_end[1]; tile_id1 += gridDim.y) {
            const index_type offset_1 = tile_id1 * m_rp.m_tile[1] +
                                        (index_type)threadIdx.y +
                                        (index_type)m_rp.m_lower[1];
            if (offset_1 < m_rp.m_upper[1] &&
                (index_type)threadIdx.y < m_rp.m_tile[1]) {
              m_func(offset_0, offset_1);
            }
          }
        }
      }
    }
  }  // end exec_range

 private:
  const RP& m_rp;
  const Functor& m_func;
};

// Specializations for tag type
template <typename RP, typename Functor, typename Tag>
struct DeviceIterateTile<2, RP, Functor, Tag> {
  using index_type = typename RP::index_type;

  inline __device__ DeviceIterateTile(const RP& rp_, const Functor& f_)
      : m_rp(rp_), m_func(f_) {}

  inline __device__ void exec_range() const {
    if (RP::inner_direction == RP::Left) {
      // Loop over size maxnumblocks until full range covered
      for (index_type tile_id1 = (index_type)blockIdx.y;
           tile_id1 < m_rp.m_tile_end[1]; tile_id1 += gridDim.y) {
        const index_type offset_1 = tile_id1 * m_rp.m_tile[1] +
                                    (index_type)threadIdx.y +
                                    (index_type)m_rp.m_lower[1];
        if (offset_1 < m_rp.m_upper[1] &&
            (index_type)threadIdx.y < m_rp.m_tile[1]) {
          for (index_type tile_id0 = (index_type)blockIdx.x;
               tile_id0 < m_rp.m_tile_end[0]; tile_id0 += gridDim.x) {
            const index_type offset_0 = tile_id0 * m_rp.m_tile[0] +
                                        (index_type)threadIdx.x +
                                        (index_type)m_rp.m_lower[0];
            if (offset_0 < m_rp.m_upper[0] &&
                (index_type)threadIdx.x < m_rp.m_tile[0]) {
              m_func(Tag(), offset_0, offset_1);
            }
          }
        }
      }
    } else {
      for (index_type tile_id0 = (index_type)blockIdx.x;
           tile_id0 < m_rp.m_tile_end[0]; tile_id0 += gridDim.x) {
        const index_type offset_0 = tile_id0 * m_rp.m_tile[0] +
                                    (index_type)threadIdx.x +
                                    (index_type)m_rp.m_lower[0];
        if (offset_0 < m_rp.m_upper[0] &&
            (index_type)threadIdx.x < m_rp.m_tile[0]) {
          for (index_type tile_id1 = (index_type)blockIdx.y;
               tile_id1 < m_rp.m_tile_end[1]; tile_id1 += gridDim.y) {
            const index_type offset_1 = tile_id1 * m_rp.m_tile[1] +
                                        (index_type)threadIdx.y +
                                        (index_type)m_rp.m_lower[1];
            if (offset_1 < m_rp.m_upper[1] &&
                (index_type)threadIdx.y < m_rp.m_tile[1]) {
              m_func(Tag(), offset_0, offset_1);
            }
          }
        }
      }
    }
  }  // end exec_range

 private:
  const RP& m_rp;
  const Functor& m_func;
};

// Rank 3
// Specializations for void tag type
template <typename RP, typename Functor>
struct DeviceIterateTile<3, RP, Functor, void> {
  using index_type = typename RP::index_type;

  __device__ DeviceIterateTile(const RP& rp_, const Functor& f_)
      : m_rp(rp_), m_func(f_) {}

  inline __device__ void exec_range() const {
    // LL
    if (RP::inner_direction == RP::Left) {
      for (index_type tile_id2 = (index_type)blockIdx.z;
           tile_id2 < m_rp.m_tile_end[2]; tile_id2 += gridDim.z) {
        const index_type offset_2 = tile_id2 * m_rp.m_tile[2] +
                                    (index_type)threadIdx.z +
                                    (index_type)m_rp.m_lower[2];
        if (offset_2 < m_rp.m_upper[2] &&
            (index_type)threadIdx.z < m_rp.m_tile[2]) {
          for (index_type tile_id1 = (index_type)blockIdx.y;
               tile_id1 < m_rp.m_tile_end[1]; tile_id1 += gridDim.y) {
            const index_type offset_1 = tile_id1 * m_rp.m_tile[1] +
                                        (index_type)threadIdx.y +
                                        (index_type)m_rp.m_lower[1];
            if (offset_1 < m_rp.m_upper[1] &&
                (index_type)threadIdx.y < m_rp.m_tile[1]) {
              for (index_type tile_id0 = (index_type)blockIdx.x;
                   tile_id0 < m_rp.m_tile_end[0]; tile_id0 += gridDim.x) {
                const index_type offset_0 = tile_id0 * m_rp.m_tile[0] +
                                            (index_type)threadIdx.x +
                                            (index_type)m_rp.m_lower[0];
                if (offset_0 < m_rp.m_upper[0] &&
                    (index_type)threadIdx.x < m_rp.m_tile[0]) {
                  m_func(offset_0, offset_1, offset_2);
                }
              }
            }
          }
        }
      }
    }
    // LR
    else {
      for (index_type tile_id0 = (index_type)blockIdx.x;
           tile_id0 < m_rp.m_tile_end[0]; tile_id0 += gridDim.x) {
        const index_type offset_0 = tile_id0 * m_rp.m_tile[0] +
                                    (index_type)threadIdx.x +
                                    (index_type)m_rp.m_lower[0];
        if (offset_0 < m_rp.m_upper[0] &&
            (index_type)threadIdx.x < m_rp.m_tile[0]) {
          for (index_type tile_id1 = (index_type)blockIdx.y;
               tile_id1 < m_rp.m_tile_end[1]; tile_id1 += gridDim.y) {
            const index_type offset_1 = tile_id1 * m_rp.m_tile[1] +
                                        (index_type)threadIdx.y +
                                        (index_type)m_rp.m_lower[1];
            if (offset_1 < m_rp.m_upper[1] &&
                (index_type)threadIdx.y < m_rp.m_tile[1]) {
              for (index_type tile_id2 = (index_type)blockIdx.z;
                   tile_id2 < m_rp.m_tile_end[2]; tile_id2 += gridDim.z) {
                const index_type offset_2 = tile_id2 * m_rp.m_tile[2] +
                                            (index_type)threadIdx.z +
                                            (index_type)m_rp.m_lower[2];
                if (offset_2 < m_rp.m_upper[2] &&
                    (index_type)threadIdx.z < m_rp.m_tile[2]) {
                  m_func(offset_0, offset_1, offset_2);
                }
              }
            }
          }
        }
      }
    }
  }  // end exec_range

 private:
  const RP& m_rp;
  const Functor& m_func;
};

// Specializations for void tag type
template <typename RP, typename Functor, typename Tag>
struct DeviceIterateTile<3, RP, Functor, Tag> {
  using index_type = typename RP::index_type;

  inline __device__ DeviceIterateTile(const RP& rp_, const Functor& f_)
      : m_rp(rp_), m_func(f_) {}

  inline __device__ void exec_range() const {
    if (RP::inner_direction == RP::Left) {
      for (index_type tile_id2 = (index_type)blockIdx.z;
           tile_id2 < m_rp.m_tile_end[2]; tile_id2 += gridDim.z) {
        const index_type offset_2 = tile_id2 * m_rp.m_tile[2] +
                                    (index_type)threadIdx.z +
                                    (index_type)m_rp.m_lower[2];
        if (offset_2 < m_rp.m_upper[2] &&
            (index_type)threadIdx.z < m_rp.m_tile[2]) {
          for (index_type tile_id1 = (index_type)blockIdx.y;
               tile_id1 < m_rp.m_tile_end[1]; tile_id1 += gridDim.y) {
            const index_type offset_1 = tile_id1 * m_rp.m_tile[1] +
                                        (index_type)threadIdx.y +
                                        (index_type)m_rp.m_lower[1];
            if (offset_1 < m_rp.m_upper[1] &&
                (index_type)threadIdx.y < m_rp.m_tile[1]) {
              for (index_type tile_id0 = (index_type)blockIdx.x;
                   tile_id0 < m_rp.m_tile_end[0]; tile_id0 += gridDim.x) {
                const index_type offset_0 = tile_id0 * m_rp.m_tile[0] +
                                            (index_type)threadIdx.x +
                                            (index_type)m_rp.m_lower[0];
                if (offset_0 < m_rp.m_upper[0] &&
                    (index_type)threadIdx.x < m_rp.m_tile[0]) {
                  m_func(Tag(), offset_0, offset_1, offset_2);
                }
              }
            }
          }
        }
      }
    } else {
      for (index_type tile_id0 = (index_type)blockIdx.x;
           tile_id0 < m_rp.m_tile_end[0]; tile_id0 += gridDim.x) {
        const index_type offset_0 = tile_id0 * m_rp.m_tile[0] +
                                    (index_type)threadIdx.x +
                                    (index_type)m_rp.m_lower[0];
        if (offset_0 < m_rp.m_upper[0] &&
            (index_type)threadIdx.x < m_rp.m_tile[0]) {
          for (index_type tile_id1 = (index_type)blockIdx.y;
               tile_id1 < m_rp.m_tile_end[1]; tile_id1 += gridDim.y) {
            const index_type offset_1 = tile_id1 * m_rp.m_tile[1] +
                                        (index_type)threadIdx.y +
                                        (index_type)m_rp.m_lower[1];
            if (offset_1 < m_rp.m_upper[1] &&
                (index_type)threadIdx.y < m_rp.m_tile[1]) {
              for (index_type tile_id2 = (index_type)blockIdx.z;
                   tile_id2 < m_rp.m_tile_end[2]; tile_id2 += gridDim.z) {
                const index_type offset_2 = tile_id2 * m_rp.m_tile[2] +
                                            (index_type)threadIdx.z +
                                            (index_type)m_rp.m_lower[2];
                if (offset_2 < m_rp.m_upper[2] &&
                    (index_type)threadIdx.z < m_rp.m_tile[2]) {
                  m_func(Tag(), offset_0, offset_1, offset_2);
                }
              }
            }
          }
        }
      }
    }
  }  // end exec_range

 private:
  const RP& m_rp;
  const Functor& m_func;
};

// Rank 4
// Specializations for void tag type
template <typename RP, typename Functor>
struct DeviceIterateTile<4, RP, Functor, void> {
  using index_type = typename RP::index_type;

  __device__ DeviceIterateTile(const RP& rp_, const Functor& f_)
      : m_rp(rp_), m_func(f_) {}

  static constexpr index_type max_blocks = 65535;
  // static constexpr index_type max_blocks =
  // static_cast<index_type>(Kokkos::Impl::CudaTraits::UpperBoundGridCount);

  inline __device__ void exec_range() const {
    // enum { max_blocks =
    // static_cast<index_type>(Kokkos::Impl::CudaTraits::UpperBoundGridCount) };
    // const index_type max_blocks = static_cast<index_type>(
    // Kokkos::Impl::cuda_internal_maximum_grid_count() );
    // LL
    if (RP::inner_direction == RP::Left) {
      const index_type temp0  = m_rp.m_tile_end[0];
      const index_type temp1  = m_rp.m_tile_end[1];
      const index_type numbl0 = (temp0 <= max_blocks ? temp0 : max_blocks);
      const index_type numbl1 =
          (temp0 * temp1 > max_blocks
               ? index_type(max_blocks / numbl0)
               : (temp1 <= max_blocks ? temp1 : max_blocks));

      const index_type tile_id0 = (index_type)blockIdx.x % numbl0;
      const index_type tile_id1 = (index_type)blockIdx.x / numbl0;
      const index_type thr_id0  = (index_type)threadIdx.x % m_rp.m_tile[0];
      const index_type thr_id1  = (index_type)threadIdx.x / m_rp.m_tile[0];

      for (index_type tile_id3 = (index_type)blockIdx.z;
           tile_id3 < m_rp.m_tile_end[3]; tile_id3 += gridDim.z) {
        const index_type offset_3 = tile_id3 * m_rp.m_tile[3] +
                                    (index_type)threadIdx.z +
                                    (index_type)m_rp.m_lower[3];
        if (offset_3 < m_rp.m_upper[3] &&
            (index_type)threadIdx.z < m_rp.m_tile[3]) {
          for (index_type tile_id2 = (index_type)blockIdx.y;
               tile_id2 < m_rp.m_tile_end[2]; tile_id2 += gridDim.y) {
            const index_type offset_2 = tile_id2 * m_rp.m_tile[2] +
                                        (index_type)threadIdx.y +
                                        (index_type)m_rp.m_lower[2];
            if (offset_2 < m_rp.m_upper[2] &&
                (index_type)threadIdx.y < m_rp.m_tile[2]) {
              for (index_type j = tile_id1; j < m_rp.m_tile_end[1];
                   j += numbl1) {
                const index_type offset_1 =
                    j * m_rp.m_tile[1] + thr_id1 + (index_type)m_rp.m_lower[1];
                if (offset_1 < m_rp.m_upper[1] && thr_id1 < m_rp.m_tile[1]) {
                  for (index_type i = tile_id0; i < m_rp.m_tile_end[0];
                       i += numbl0) {
                    const index_type offset_0 = i * m_rp.m_tile[0] + thr_id0 +
                                                (index_type)m_rp.m_lower[0];
                    if (offset_0 < m_rp.m_upper[0] &&
                        thr_id0 < m_rp.m_tile[0]) {
                      m_func(offset_0, offset_1, offset_2, offset_3);
                    }
                  }
                }
              }
            }
          }
        }
      }
    }
    // LR
    else {
      const index_type temp0  = m_rp.m_tile_end[0];
      const index_type temp1  = m_rp.m_tile_end[1];
      const index_type numbl1 = (temp1 <= max_blocks ? temp1 : max_blocks);
      const index_type numbl0 =
          (temp0 * temp1 > max_blocks
               ? index_type(max_blocks / numbl1)
               : (temp0 <= max_blocks ? temp0 : max_blocks));

      const index_type tile_id0 = (index_type)blockIdx.x / numbl1;
      const index_type tile_id1 = (index_type)blockIdx.x % numbl1;
      const index_type thr_id0  = (index_type)threadIdx.x / m_rp.m_tile[1];
      const index_type thr_id1  = (index_type)threadIdx.x % m_rp.m_tile[1];

      for (index_type i = tile_id0; i < m_rp.m_tile_end[0]; i += numbl0) {
        const index_type offset_0 =
            i * m_rp.m_tile[0] + thr_id0 + (index_type)m_rp.m_lower[0];
        if (offset_0 < m_rp.m_upper[0] && thr_id0 < m_rp.m_tile[0]) {
          for (index_type j = tile_id1; j < m_rp.m_tile_end[1]; j += numbl1) {
            const index_type offset_1 =
                j * m_rp.m_tile[1] + thr_id1 + (index_type)m_rp.m_lower[1];
            if (offset_1 < m_rp.m_upper[1] && thr_id1 < m_rp.m_tile[1]) {
              for (index_type tile_id2 = (index_type)blockIdx.y;
                   tile_id2 < m_rp.m_tile_end[2]; tile_id2 += gridDim.y) {
                const index_type offset_2 = tile_id2 * m_rp.m_tile[2] +
                                            (index_type)threadIdx.y +
                                            (index_type)m_rp.m_lower[2];
                if (offset_2 < m_rp.m_upper[2] &&
                    (index_type)threadIdx.y < m_rp.m_tile[2]) {
                  for (index_type tile_id3 = (index_type)blockIdx.z;
                       tile_id3 < m_rp.m_tile_end[3]; tile_id3 += gridDim.z) {
                    const index_type offset_3 = tile_id3 * m_rp.m_tile[3] +
                                                (index_type)threadIdx.z +
                                                (index_type)m_rp.m_lower[3];
                    if (offset_3 < m_rp.m_upper[3] &&
                        (index_type)threadIdx.z < m_rp.m_tile[3]) {
                      m_func(offset_0, offset_1, offset_2, offset_3);
                    }
                  }
                }
              }
            }
          }
        }
      }
    }
  }  // end exec_range

 private:
  const RP& m_rp;
  const Functor& m_func;
};

// Specializations for void tag type
template <typename RP, typename Functor, typename Tag>
struct DeviceIterateTile<4, RP, Functor, Tag> {
  using index_type = typename RP::index_type;

  inline __device__ DeviceIterateTile(const RP& rp_, const Functor& f_)
      : m_rp(rp_), m_func(f_) {}

  static constexpr index_type max_blocks = 65535;
  // static constexpr index_type max_blocks =
  // static_cast<index_type>(Kokkos::Impl::CudaTraits::UpperBoundGridCount);

  inline __device__ void exec_range() const {
    // enum { max_blocks =
    // static_cast<index_type>(Kokkos::Impl::CudaTraits::UpperBoundGridCount) };
    // const index_type max_blocks = static_cast<index_type>(
    // Kokkos::Impl::cuda_internal_maximum_grid_count() );
    if (RP::inner_direction == RP::Left) {
      const index_type temp0  = m_rp.m_tile_end[0];
      const index_type temp1  = m_rp.m_tile_end[1];
      const index_type numbl0 = (temp0 <= max_blocks ? temp0 : max_blocks);
      const index_type numbl1 =
          (temp0 * temp1 > max_blocks
               ? index_type(max_blocks / numbl0)
               : (temp1 <= max_blocks ? temp1 : max_blocks));

      const index_type tile_id0 = (index_type)blockIdx.x % numbl0;
      const index_type tile_id1 = (index_type)blockIdx.x / numbl0;
      const index_type thr_id0  = (index_type)threadIdx.x % m_rp.m_tile[0];
      const index_type thr_id1  = (index_type)threadIdx.x / m_rp.m_tile[0];

      for (index_type tile_id3 = (index_type)blockIdx.z;
           tile_id3 < m_rp.m_tile_end[3]; tile_id3 += gridDim.z) {
        const index_type offset_3 = tile_id3 * m_rp.m_tile[3] +
                                    (index_type)threadIdx.z +
                                    (index_type)m_rp.m_lower[3];
        if (offset_3 < m_rp.m_upper[3] &&
            (index_type)threadIdx.z < m_rp.m_tile[3]) {
          for (index_type tile_id2 = (index_type)blockIdx.y;
               tile_id2 < m_rp.m_tile_end[2]; tile_id2 += gridDim.y) {
            const index_type offset_2 = tile_id2 * m_rp.m_tile[2] +
                                        (index_type)threadIdx.y +
                                        (index_type)m_rp.m_lower[2];
            if (offset_2 < m_rp.m_upper[2] &&
                (index_type)threadIdx.y < m_rp.m_tile[2]) {
              for (index_type j = tile_id1; j < m_rp.m_tile_end[1];
                   j += numbl1) {
                const index_type offset_1 =
                    j * m_rp.m_tile[1] + thr_id1 + (index_type)m_rp.m_lower[1];
                if (offset_1 < m_rp.m_upper[1] && thr_id1 < m_rp.m_tile[1]) {
                  for (index_type i = tile_id0; i < m_rp.m_tile_end[0];
                       i += numbl0) {
                    const index_type offset_0 = i * m_rp.m_tile[0] + thr_id0 +
                                                (index_type)m_rp.m_lower[0];
                    if (offset_0 < m_rp.m_upper[0] &&
                        thr_id0 < m_rp.m_tile[0]) {
                      m_func(Tag(), offset_0, offset_1, offset_2, offset_3);
                    }
                  }
                }
              }
            }
          }
        }
      }
    } else {
      const index_type temp0  = m_rp.m_tile_end[0];
      const index_type temp1  = m_rp.m_tile_end[1];
      const index_type numbl1 = (temp1 <= max_blocks ? temp1 : max_blocks);
      const index_type numbl0 =
          (temp0 * temp1 > max_blocks
               ? index_type(max_blocks / numbl1)
               : (temp0 <= max_blocks ? temp0 : max_blocks));

      const index_type tile_id0 = (index_type)blockIdx.x / numbl1;
      const index_type tile_id1 = (index_type)blockIdx.x % numbl1;
      const index_type thr_id0  = (index_type)threadIdx.x / m_rp.m_tile[1];
      const index_type thr_id1  = (index_type)threadIdx.x % m_rp.m_tile[1];

      for (index_type i = tile_id0; i < m_rp.m_tile_end[0]; i += numbl0) {
        const index_type offset_0 =
            i * m_rp.m_tile[0] + thr_id0 + (index_type)m_rp.m_lower[0];
        if (offset_0 < m_rp.m_upper[0] && thr_id0 < m_rp.m_tile[0]) {
          for (index_type j = tile_id1; j < m_rp.m_tile_end[1]; j += numbl1) {
            const index_type offset_1 = tile_id1 * m_rp.m_tile[1] + thr_id1 +
                                        (index_type)m_rp.m_lower[1];
            if (offset_1 < m_rp.m_upper[1] && thr_id1 < m_rp.m_tile[1]) {
              for (index_type tile_id2 = (index_type)blockIdx.y;
                   tile_id2 < m_rp.m_tile_end[2]; tile_id2 += gridDim.y) {
                const index_type offset_2 = tile_id2 * m_rp.m_tile[2] +
                                            (index_type)threadIdx.y +
                                            (index_type)m_rp.m_lower[2];
                if (offset_2 < m_rp.m_upper[2] &&
                    (index_type)threadIdx.y < m_rp.m_tile[2]) {
                  for (index_type tile_id3 = (index_type)blockIdx.z;
                       tile_id3 < m_rp.m_tile_end[3]; tile_id3 += gridDim.z) {
                    const index_type offset_3 = tile_id3 * m_rp.m_tile[3] +
                                                (index_type)threadIdx.z +
                                                (index_type)m_rp.m_lower[3];
                    if (offset_3 < m_rp.m_upper[3] &&
                        (index_type)threadIdx.z < m_rp.m_tile[3]) {
                      m_func(Tag(), offset_0, offset_1, offset_2, offset_3);
                    }
                  }
                }
              }
            }
          }
        }
      }
    }
  }  // end exec_range

 private:
  const RP& m_rp;
  const Functor& m_func;
};

// Rank 5
// Specializations for void tag type
template <typename RP, typename Functor>
struct DeviceIterateTile<5, RP, Functor, void> {
  using index_type = typename RP::index_type;

  __device__ DeviceIterateTile(const RP& rp_, const Functor& f_)
      : m_rp(rp_), m_func(f_) {}

  static constexpr index_type max_blocks = 65535;
  // static constexpr index_type max_blocks =
  // static_cast<index_type>(Kokkos::Impl::CudaTraits::UpperBoundGridCount);

  inline __device__ void exec_range() const {
    // enum { max_blocks =
    // static_cast<index_type>(Kokkos::Impl::CudaTraits::UpperBoundGridCount) };
    // const index_type max_blocks = static_cast<index_type>(
    // Kokkos::Impl::cuda_internal_maximum_grid_count() );
    // LL
    if (RP::inner_direction == RP::Left) {
      index_type temp0        = m_rp.m_tile_end[0];
      index_type temp1        = m_rp.m_tile_end[1];
      const index_type numbl0 = (temp0 <= max_blocks ? temp0 : max_blocks);
      const index_type numbl1 =
          (temp0 * temp1 > max_blocks
               ? index_type(max_blocks / numbl0)
               : (temp1 <= max_blocks ? temp1 : max_blocks));

      const index_type tile_id0 = (index_type)blockIdx.x % numbl0;
      const index_type tile_id1 = (index_type)blockIdx.x / numbl0;
      const index_type thr_id0  = (index_type)threadIdx.x % m_rp.m_tile[0];
      const index_type thr_id1  = (index_type)threadIdx.x / m_rp.m_tile[0];

      temp0                   = m_rp.m_tile_end[2];
      temp1                   = m_rp.m_tile_end[3];
      const index_type numbl2 = (temp0 <= max_blocks ? temp0 : max_blocks);
      const index_type numbl3 =
          (temp0 * temp1 > max_blocks
               ? index_type(max_blocks / numbl2)
               : (temp1 <= max_blocks ? temp1 : max_blocks));

      const index_type tile_id2 = (index_type)blockIdx.y % numbl2;
      const index_type tile_id3 = (index_type)blockIdx.y / numbl2;
      const index_type thr_id2  = (index_type)threadIdx.y % m_rp.m_tile[2];
      const index_type thr_id3  = (index_type)threadIdx.y / m_rp.m_tile[2];

      for (index_type tile_id4 = (index_type)blockIdx.z;
           tile_id4 < m_rp.m_tile_end[4]; tile_id4 += gridDim.z) {
        const index_type offset_4 = tile_id4 * m_rp.m_tile[4] +
                                    (index_type)threadIdx.z +
                                    (index_type)m_rp.m_lower[4];
        if (offset_4 < m_rp.m_upper[4] &&
            (index_type)threadIdx.z < m_rp.m_tile[4]) {
          for (index_type l = tile_id3; l < m_rp.m_tile_end[3]; l += numbl3) {
            const index_type offset_3 =
                l * m_rp.m_tile[3] + thr_id3 + (index_type)m_rp.m_lower[3];
            if (offset_3 < m_rp.m_upper[3] && thr_id3 < m_rp.m_tile[3]) {
              for (index_type k = tile_id2; k < m_rp.m_tile_end[2];
                   k += numbl2) {
                const index_type offset_2 =
                    k * m_rp.m_tile[2] + thr_id2 + (index_type)m_rp.m_lower[2];
                if (offset_2 < m_rp.m_upper[2] && thr_id2 < m_rp.m_tile[2]) {
                  for (index_type j = tile_id1; j < m_rp.m_tile_end[1];
                       j += numbl1) {
                    const index_type offset_1 = j * m_rp.m_tile[1] + thr_id1 +
                                                (index_type)m_rp.m_lower[1];
                    if (offset_1 < m_rp.m_upper[1] &&
                        thr_id1 < m_rp.m_tile[1]) {
                      for (index_type i = tile_id0; i < m_rp.m_tile_end[0];
                           i += numbl0) {
                        const index_type offset_0 = i * m_rp.m_tile[0] +
                                                    thr_id0 +
                                                    (index_type)m_rp.m_lower[0];
                        if (offset_0 < m_rp.m_upper[0] &&
                            thr_id0 < m_rp.m_tile[0]) {
                          m_func(offset_0, offset_1, offset_2, offset_3,
                                 offset_4);
                        }
                      }
                    }
                  }
                }
              }
            }
          }
        }
      }
    }
    // LR
    else {
      index_type temp0        = m_rp.m_tile_end[0];
      index_type temp1        = m_rp.m_tile_end[1];
      const index_type numbl1 = (temp1 <= max_blocks ? temp1 : max_blocks);
      const index_type numbl0 =
          (temp0 * temp1 > max_blocks
               ? index_type(max_blocks / numbl1)
               : (temp0 <= max_blocks ? temp0 : max_blocks));

      const index_type tile_id0 = (index_type)blockIdx.x / numbl1;
      const index_type tile_id1 = (index_type)blockIdx.x % numbl1;
      const index_type thr_id0  = (index_type)threadIdx.x / m_rp.m_tile[1];
      const index_type thr_id1  = (index_type)threadIdx.x % m_rp.m_tile[1];

      temp0                   = m_rp.m_tile_end[2];
      temp1                   = m_rp.m_tile_end[3];
      const index_type numbl3 = (temp1 <= max_blocks ? temp1 : max_blocks);
      const index_type numbl2 =
          (temp0 * temp1 > max_blocks
               ? index_type(max_blocks / numbl3)
               : (temp0 <= max_blocks ? temp0 : max_blocks));

      const index_type tile_id2 = (index_type)blockIdx.y / numbl3;
      const index_type tile_id3 = (index_type)blockIdx.y % numbl3;
      const index_type thr_id2  = (index_type)threadIdx.y / m_rp.m_tile[3];
      const index_type thr_id3  = (index_type)threadIdx.y % m_rp.m_tile[3];

      for (index_type i = tile_id0; i < m_rp.m_tile_end[0]; i += numbl0) {
        const index_type offset_0 =
            i * m_rp.m_tile[0] + thr_id0 + (index_type)m_rp.m_lower[0];
        if (offset_0 < m_rp.m_upper[0] && thr_id0 < m_rp.m_tile[0]) {
          for (index_type j = tile_id1; j < m_rp.m_tile_end[1]; j += numbl1) {
            const index_type offset_1 =
                j * m_rp.m_tile[1] + thr_id1 + (index_type)m_rp.m_lower[1];
            if (offset_1 < m_rp.m_upper[1] && thr_id1 < m_rp.m_tile[1]) {
              for (index_type k = tile_id2; k < m_rp.m_tile_end[2];
                   k += numbl2) {
                const index_type offset_2 =
                    k * m_rp.m_tile[2] + thr_id2 + (index_type)m_rp.m_lower[2];
                if (offset_2 < m_rp.m_upper[2] && thr_id2 < m_rp.m_tile[2]) {
                  for (index_type l = tile_id3; l < m_rp.m_tile_end[3];
                       l += numbl3) {
                    const index_type offset_3 = l * m_rp.m_tile[3] + thr_id3 +
                                                (index_type)m_rp.m_lower[3];
                    if (offset_3 < m_rp.m_upper[3] &&
                        thr_id3 < m_rp.m_tile[3]) {
                      for (index_type tile_id4 = (index_type)blockIdx.z;
                           tile_id4 < m_rp.m_tile_end[4];
                           tile_id4 += gridDim.z) {
                        const index_type offset_4 = tile_id4 * m_rp.m_tile[4] +
                                                    (index_type)threadIdx.z +
                                                    (index_type)m_rp.m_lower[4];
                        if (offset_4 < m_rp.m_upper[4] &&
                            (index_type)threadIdx.z < m_rp.m_tile[4]) {
                          m_func(offset_0, offset_1, offset_2, offset_3,
                                 offset_4);
                        }
                      }
                    }
                  }
                }
              }
            }
          }
        }
      }
    }
  }  // end exec_range

 private:
  const RP& m_rp;
  const Functor& m_func;
};

// Specializations for tag type
template <typename RP, typename Functor, typename Tag>
struct DeviceIterateTile<5, RP, Functor, Tag> {
  using index_type = typename RP::index_type;

  __device__ DeviceIterateTile(const RP& rp_, const Functor& f_)
      : m_rp(rp_), m_func(f_) {}

  static constexpr index_type max_blocks = 65535;
  // static constexpr index_type max_blocks =
  // static_cast<index_type>(Kokkos::Impl::CudaTraits::UpperBoundGridCount);

  inline __device__ void exec_range() const {
    // enum { max_blocks =
    // static_cast<index_type>(Kokkos::Impl::CudaTraits::UpperBoundGridCount) };
    // const index_type max_blocks = static_cast<index_type>(
    // Kokkos::Impl::cuda_internal_maximum_grid_count() );
    // LL
    if (RP::inner_direction == RP::Left) {
      index_type temp0        = m_rp.m_tile_end[0];
      index_type temp1        = m_rp.m_tile_end[1];
      const index_type numbl0 = (temp0 <= max_blocks ? temp0 : max_blocks);
      const index_type numbl1 =
          (temp0 * temp1 > max_blocks
               ? index_type(max_blocks / numbl0)
               : (temp1 <= max_blocks ? temp1 : max_blocks));

      const index_type tile_id0 = (index_type)blockIdx.x % numbl0;
      const index_type tile_id1 = (index_type)blockIdx.x / numbl0;
      const index_type thr_id0  = (index_type)threadIdx.x % m_rp.m_tile[0];
      const index_type thr_id1  = (index_type)threadIdx.x / m_rp.m_tile[0];

      temp0                   = m_rp.m_tile_end[2];
      temp1                   = m_rp.m_tile_end[3];
      const index_type numbl2 = (temp0 <= max_blocks ? temp0 : max_blocks);
      const index_type numbl3 =
          (temp0 * temp1 > max_blocks
               ? index_type(max_blocks / numbl2)
               : (temp1 <= max_blocks ? temp1 : max_blocks));

      const index_type tile_id2 = (index_type)blockIdx.y % numbl2;
      const index_type tile_id3 = (index_type)blockIdx.y / numbl2;
      const index_type thr_id2  = (index_type)threadIdx.y % m_rp.m_tile[2];
      const index_type thr_id3  = (index_type)threadIdx.y / m_rp.m_tile[2];

      for (index_type tile_id4 = (index_type)blockIdx.z;
           tile_id4 < m_rp.m_tile_end[4]; tile_id4 += gridDim.z) {
        const index_type offset_4 = tile_id4 * m_rp.m_tile[4] +
                                    (index_type)threadIdx.z +
                                    (index_type)m_rp.m_lower[4];
        if (offset_4 < m_rp.m_upper[4] &&
            (index_type)threadIdx.z < m_rp.m_tile[4]) {
          for (index_type l = tile_id3; l < m_rp.m_tile_end[3]; l += numbl3) {
            const index_type offset_3 =
                l * m_rp.m_tile[3] + thr_id3 + (index_type)m_rp.m_lower[3];
            if (offset_3 < m_rp.m_upper[3] && thr_id3 < m_rp.m_tile[3]) {
              for (index_type k = tile_id2; k < m_rp.m_tile_end[2];
                   k += numbl2) {
                const index_type offset_2 =
                    k * m_rp.m_tile[2] + thr_id2 + (index_type)m_rp.m_lower[2];
                if (offset_2 < m_rp.m_upper[2] && thr_id2 < m_rp.m_tile[2]) {
                  for (index_type j = tile_id1; j < m_rp.m_tile_end[1];
                       j += numbl1) {
                    const index_type offset_1 = j * m_rp.m_tile[1] + thr_id1 +
                                                (index_type)m_rp.m_lower[1];
                    if (offset_1 < m_rp.m_upper[1] &&
                        thr_id1 < m_rp.m_tile[1]) {
                      for (index_type i = tile_id0; i < m_rp.m_tile_end[0];
                           i += numbl0) {
                        const index_type offset_0 = i * m_rp.m_tile[0] +
                                                    thr_id0 +
                                                    (index_type)m_rp.m_lower[0];
                        if (offset_0 < m_rp.m_upper[0] &&
                            thr_id0 < m_rp.m_tile[0]) {
                          m_func(Tag(), offset_0, offset_1, offset_2, offset_3,
                                 offset_4);
                        }
                      }
                    }
                  }
                }
              }
            }
          }
        }
      }
    }
    // LR
    else {
      index_type temp0        = m_rp.m_tile_end[0];
      index_type temp1        = m_rp.m_tile_end[1];
      const index_type numbl1 = (temp1 <= max_blocks ? temp1 : max_blocks);
      const index_type numbl0 =
          (temp0 * temp1 > max_blocks
               ? index_type(max_blocks / numbl1)
               : (temp0 <= max_blocks ? temp0 : max_blocks));

      const index_type tile_id0 = (index_type)blockIdx.x / numbl1;
      const index_type tile_id1 = (index_type)blockIdx.x % numbl1;
      const index_type thr_id0  = (index_type)threadIdx.x / m_rp.m_tile[1];
      const index_type thr_id1  = (index_type)threadIdx.x % m_rp.m_tile[1];

      temp0                   = m_rp.m_tile_end[2];
      temp1                   = m_rp.m_tile_end[3];
      const index_type numbl3 = (temp1 <= max_blocks ? temp1 : max_blocks);
      const index_type numbl2 =
          (temp0 * temp1 > max_blocks
               ? index_type(max_blocks / numbl3)
               : (temp0 <= max_blocks ? temp0 : max_blocks));

      const index_type tile_id2 = (index_type)blockIdx.y / numbl3;
      const index_type tile_id3 = (index_type)blockIdx.y % numbl3;
      const index_type thr_id2  = (index_type)threadIdx.y / m_rp.m_tile[3];
      const index_type thr_id3  = (index_type)threadIdx.y % m_rp.m_tile[3];

      for (index_type i = tile_id0; i < m_rp.m_tile_end[0]; i += numbl0) {
        const index_type offset_0 =
            i * m_rp.m_tile[0] + thr_id0 + (index_type)m_rp.m_lower[0];
        if (offset_0 < m_rp.m_upper[0] && thr_id0 < m_rp.m_tile[0]) {
          for (index_type j = tile_id1; j < m_rp.m_tile_end[1]; j += numbl1) {
            const index_type offset_1 =
                j * m_rp.m_tile[1] + thr_id1 + (index_type)m_rp.m_lower[1];
            if (offset_1 < m_rp.m_upper[1] && thr_id1 < m_rp.m_tile[1]) {
              for (index_type k = tile_id2; k < m_rp.m_tile_end[2];
                   k += numbl2) {
                const index_type offset_2 =
                    k * m_rp.m_tile[2] + thr_id2 + (index_type)m_rp.m_lower[2];
                if (offset_2 < m_rp.m_upper[2] && thr_id2 < m_rp.m_tile[2]) {
                  for (index_type l = tile_id3; l < m_rp.m_tile_end[3];
                       l += numbl3) {
                    const index_type offset_3 = l * m_rp.m_tile[3] + thr_id3 +
                                                (index_type)m_rp.m_lower[3];
                    if (offset_3 < m_rp.m_upper[3] &&
                        thr_id3 < m_rp.m_tile[3]) {
                      for (index_type tile_id4 = (index_type)blockIdx.z;
                           tile_id4 < m_rp.m_tile_end[4];
                           tile_id4 += gridDim.z) {
                        const index_type offset_4 = tile_id4 * m_rp.m_tile[4] +
                                                    (index_type)threadIdx.z +
                                                    (index_type)m_rp.m_lower[4];
                        if (offset_4 < m_rp.m_upper[4] &&
                            (index_type)threadIdx.z < m_rp.m_tile[4]) {
                          m_func(Tag(), offset_0, offset_1, offset_2, offset_3,
                                 offset_4);
                        }
                      }
                    }
                  }
                }
              }
            }
          }
        }
      }
    }
  }  // end exec_range

 private:
  const RP& m_rp;
  const Functor& m_func;
};

// Rank 6
// Specializations for void tag type
template <typename RP, typename Functor>
struct DeviceIterateTile<6, RP, Functor, void> {
  using index_type = typename RP::index_type;

  __device__ DeviceIterateTile(const RP& rp_, const Functor& f_)
      : m_rp(rp_), m_func(f_) {}

  static constexpr index_type max_blocks = 65535;
  // static constexpr index_type max_blocks =
  // static_cast<index_type>(Kokkos::Impl::CudaTraits::UpperBoundGridCount);

  inline __device__ void exec_range() const {
    // enum { max_blocks =
    // static_cast<index_type>(Kokkos::Impl::CudaTraits::UpperBoundGridCount) };
    // const index_type max_blocks = static_cast<index_type>(
    // Kokkos::Impl::cuda_internal_maximum_grid_count() );
    // LL
    if (RP::inner_direction == RP::Left) {
      index_type temp0        = m_rp.m_tile_end[0];
      index_type temp1        = m_rp.m_tile_end[1];
      const index_type numbl0 = (temp0 <= max_blocks ? temp0 : max_blocks);
      const index_type numbl1 =
          (temp0 * temp1 > max_blocks
               ? index_type(max_blocks / numbl0)
               : (temp1 <= max_blocks ? temp1 : max_blocks));

      const index_type tile_id0 = (index_type)blockIdx.x % numbl0;
      const index_type tile_id1 = (index_type)blockIdx.x / numbl0;
      const index_type thr_id0  = (index_type)threadIdx.x % m_rp.m_tile[0];
      const index_type thr_id1  = (index_type)threadIdx.x / m_rp.m_tile[0];

      temp0                   = m_rp.m_tile_end[2];
      temp1                   = m_rp.m_tile_end[3];
      const index_type numbl2 = (temp0 <= max_blocks ? temp0 : max_blocks);
      const index_type numbl3 =
          (temp0 * temp1 > max_blocks
               ? index_type(max_blocks / numbl2)
               : (temp1 <= max_blocks ? temp1 : max_blocks));

      const index_type tile_id2 = (index_type)blockIdx.y % numbl2;
      const index_type tile_id3 = (index_type)blockIdx.y / numbl2;
      const index_type thr_id2  = (index_type)threadIdx.y % m_rp.m_tile[2];
      const index_type thr_id3  = (index_type)threadIdx.y / m_rp.m_tile[2];

      temp0                   = m_rp.m_tile_end[4];
      temp1                   = m_rp.m_tile_end[5];
      const index_type numbl4 = (temp0 <= max_blocks ? temp0 : max_blocks);
      const index_type numbl5 =
          (temp0 * temp1 > max_blocks
               ? index_type(max_blocks / numbl4)
               : (temp1 <= max_blocks ? temp1 : max_blocks));

      const index_type tile_id4 = (index_type)blockIdx.z % numbl4;
      const index_type tile_id5 = (index_type)blockIdx.z / numbl4;
      const index_type thr_id4  = (index_type)threadIdx.z % m_rp.m_tile[4];
      const index_type thr_id5  = (index_type)threadIdx.z / m_rp.m_tile[4];

      for (index_type n = tile_id5; n < m_rp.m_tile_end[5]; n += numbl5) {
        const index_type offset_5 =
            n * m_rp.m_tile[5] + thr_id5 + (index_type)m_rp.m_lower[5];
        if (offset_5 < m_rp.m_upper[5] && thr_id5 < m_rp.m_tile[5]) {
          for (index_type m = tile_id4; m < m_rp.m_tile_end[4]; m += numbl4) {
            const index_type offset_4 =
                m * m_rp.m_tile[4] + thr_id4 + (index_type)m_rp.m_lower[4];
            if (offset_4 < m_rp.m_upper[4] && thr_id4 < m_rp.m_tile[4]) {
              for (index_type l = tile_id3; l < m_rp.m_tile_end[3];
                   l += numbl3) {
                const index_type offset_3 =
                    l * m_rp.m_tile[3] + thr_id3 + (index_type)m_rp.m_lower[3];
                if (offset_3 < m_rp.m_upper[3] && thr_id3 < m_rp.m_tile[3]) {
                  for (index_type k = tile_id2; k < m_rp.m_tile_end[2];
                       k += numbl2) {
                    const index_type offset_2 = k * m_rp.m_tile[2] + thr_id2 +
                                                (index_type)m_rp.m_lower[2];
                    if (offset_2 < m_rp.m_upper[2] &&
                        thr_id2 < m_rp.m_tile[2]) {
                      for (index_type j = tile_id1; j < m_rp.m_tile_end[1];
                           j += numbl1) {
                        const index_type offset_1 = j * m_rp.m_tile[1] +
                                                    thr_id1 +
                                                    (index_type)m_rp.m_lower[1];
                        if (offset_1 < m_rp.m_upper[1] &&
                            thr_id1 < m_rp.m_tile[1]) {
                          for (index_type i = tile_id0; i < m_rp.m_tile_end[0];
                               i += numbl0) {
                            const index_type offset_0 =
                                i * m_rp.m_tile[0] + thr_id0 +
                                (index_type)m_rp.m_lower[0];
                            if (offset_0 < m_rp.m_upper[0] &&
                                thr_id0 < m_rp.m_tile[0]) {
                              m_func(offset_0, offset_1, offset_2, offset_3,
                                     offset_4, offset_5);
                            }
                          }
                        }
                      }
                    }
                  }
                }
              }
            }
          }
        }
      }
    }
    // LR
    else {
      index_type temp0        = m_rp.m_tile_end[0];
      index_type temp1        = m_rp.m_tile_end[1];
      const index_type numbl1 = (temp1 <= max_blocks ? temp1 : max_blocks);
      const index_type numbl0 =
          (temp0 * temp1 > max_blocks
               ? index_type(max_blocks / numbl1)
               : (temp0 <= max_blocks ? temp0 : max_blocks));

      const index_type tile_id0 = (index_type)blockIdx.x / numbl1;
      const index_type tile_id1 = (index_type)blockIdx.x % numbl1;
      const index_type thr_id0  = (index_type)threadIdx.x / m_rp.m_tile[1];
      const index_type thr_id1  = (index_type)threadIdx.x % m_rp.m_tile[1];

      temp0                   = m_rp.m_tile_end[2];
      temp1                   = m_rp.m_tile_end[3];
      const index_type numbl3 = (temp1 <= max_blocks ? temp1 : max_blocks);
      const index_type numbl2 =
          (temp0 * temp1 > max_blocks
               ? index_type(max_blocks / numbl3)
               : (temp0 <= max_blocks ? temp0 : max_blocks));

      const index_type tile_id2 = (index_type)blockIdx.y / numbl3;
      const index_type tile_id3 = (index_type)blockIdx.y % numbl3;
      const index_type thr_id2  = (index_type)threadIdx.y / m_rp.m_tile[3];
      const index_type thr_id3  = (index_type)threadIdx.y % m_rp.m_tile[3];

      temp0                   = m_rp.m_tile_end[4];
      temp1                   = m_rp.m_tile_end[5];
      const index_type numbl5 = (temp1 <= max_blocks ? temp1 : max_blocks);
      const index_type numbl4 =
          (temp0 * temp1 > max_blocks
               ? index_type(max_blocks / numbl5)
               : (temp0 <= max_blocks ? temp0 : max_blocks));

      const index_type tile_id4 = (index_type)blockIdx.z / numbl5;
      const index_type tile_id5 = (index_type)blockIdx.z % numbl5;
      const index_type thr_id4  = (index_type)threadIdx.z / m_rp.m_tile[5];
      const index_type thr_id5  = (index_type)threadIdx.z % m_rp.m_tile[5];

      for (index_type i = tile_id0; i < m_rp.m_tile_end[0]; i += numbl0) {
        const index_type offset_0 =
            i * m_rp.m_tile[0] + thr_id0 + (index_type)m_rp.m_lower[0];
        if (offset_0 < m_rp.m_upper[0] && thr_id0 < m_rp.m_tile[0]) {
          for (index_type j = tile_id1; j < m_rp.m_tile_end[1]; j += numbl1) {
            const index_type offset_1 =
                j * m_rp.m_tile[1] + thr_id1 + (index_type)m_rp.m_lower[1];
            if (offset_1 < m_rp.m_upper[1] && thr_id1 < m_rp.m_tile[1]) {
              for (index_type k = tile_id2; k < m_rp.m_tile_end[2];
                   k += numbl2) {
                const index_type offset_2 =
                    k * m_rp.m_tile[2] + thr_id2 + (index_type)m_rp.m_lower[2];
                if (offset_2 < m_rp.m_upper[2] && thr_id2 < m_rp.m_tile[2]) {
                  for (index_type l = tile_id3; l < m_rp.m_tile_end[3];
                       l += numbl3) {
                    const index_type offset_3 = l * m_rp.m_tile[3] + thr_id3 +
                                                (index_type)m_rp.m_lower[3];
                    if (offset_3 < m_rp.m_upper[3] &&
                        thr_id3 < m_rp.m_tile[3]) {
                      for (index_type m = tile_id4; m < m_rp.m_tile_end[4];
                           m += numbl4) {
                        const index_type offset_4 = m * m_rp.m_tile[4] +
                                                    thr_id4 +
                                                    (index_type)m_rp.m_lower[4];
                        if (offset_4 < m_rp.m_upper[4] &&
                            thr_id4 < m_rp.m_tile[4]) {
                          for (index_type n = tile_id5; n < m_rp.m_tile_end[5];
                               n += numbl5) {
                            const index_type offset_5 =
                                n * m_rp.m_tile[5] + thr_id5 +
                                (index_type)m_rp.m_lower[5];
                            if (offset_5 < m_rp.m_upper[5] &&
                                thr_id5 < m_rp.m_tile[5]) {
                              m_func(offset_0, offset_1, offset_2, offset_3,
                                     offset_4, offset_5);
                            }
                          }
                        }
                      }
                    }
                  }
                }
              }
            }
          }
        }
      }
    }
  }  // end exec_range

 private:
  const RP& m_rp;
  const Functor& m_func;
};

// Specializations for tag type
template <typename RP, typename Functor, typename Tag>
struct DeviceIterateTile<6, RP, Functor, Tag> {
  using index_type = typename RP::index_type;

  __device__ DeviceIterateTile(const RP& rp_, const Functor& f_)
      : m_rp(rp_), m_func(f_) {}

  static constexpr index_type max_blocks = 65535;
  // static constexpr index_type max_blocks =
  // static_cast<index_type>(Kokkos::Impl::CudaTraits::UpperBoundGridCount);

  inline __device__ void exec_range() const {
    // enum { max_blocks =
    // static_cast<index_type>(Kokkos::Impl::CudaTraits::UpperBoundGridCount) };
    // const index_type max_blocks = static_cast<index_type>(
    // Kokkos::Impl::cuda_internal_maximum_grid_count() );
    // LL
    if (RP::inner_direction == RP::Left) {
      index_type temp0        = m_rp.m_tile_end[0];
      index_type temp1        = m_rp.m_tile_end[1];
      const index_type numbl0 = (temp0 <= max_blocks ? temp0 : max_blocks);
      const index_type numbl1 =
          (temp0 * temp1 > max_blocks
               ? index_type(max_blocks / numbl0)
               : (temp1 <= max_blocks ? temp1 : max_blocks));

      const index_type tile_id0 = (index_type)blockIdx.x % numbl0;
      const index_type tile_id1 = (index_type)blockIdx.x / numbl0;
      const index_type thr_id0  = (index_type)threadIdx.x % m_rp.m_tile[0];
      const index_type thr_id1  = (index_type)threadIdx.x / m_rp.m_tile[0];

      temp0                   = m_rp.m_tile_end[2];
      temp1                   = m_rp.m_tile_end[3];
      const index_type numbl2 = (temp0 <= max_blocks ? temp0 : max_blocks);
      const index_type numbl3 =
          (temp0 * temp1 > max_blocks
               ? index_type(max_blocks / numbl2)
               : (temp1 <= max_blocks ? temp1 : max_blocks));

      const index_type tile_id2 = (index_type)blockIdx.y % numbl2;
      const index_type tile_id3 = (index_type)blockIdx.y / numbl2;
      const index_type thr_id2  = (index_type)threadIdx.y % m_rp.m_tile[2];
      const index_type thr_id3  = (index_type)threadIdx.y / m_rp.m_tile[2];

      temp0                   = m_rp.m_tile_end[4];
      temp1                   = m_rp.m_tile_end[5];
      const index_type numbl4 = (temp0 <= max_blocks ? temp0 : max_blocks);
      const index_type numbl5 =
          (temp0 * temp1 > max_blocks
               ? index_type(max_blocks / numbl4)
               : (temp1 <= max_blocks ? temp1 : max_blocks));

      const index_type tile_id4 = (index_type)blockIdx.z % numbl4;
      const index_type tile_id5 = (index_type)blockIdx.z / numbl4;
      const index_type thr_id4  = (index_type)threadIdx.z % m_rp.m_tile[4];
      const index_type thr_id5  = (index_type)threadIdx.z / m_rp.m_tile[4];

      for (index_type n = tile_id5; n < m_rp.m_tile_end[5]; n += numbl5) {
        const index_type offset_5 =
            n * m_rp.m_tile[5] + thr_id5 + (index_type)m_rp.m_lower[5];
        if (offset_5 < m_rp.m_upper[5] && thr_id5 < m_rp.m_tile[5]) {
          for (index_type m = tile_id4; m < m_rp.m_tile_end[4]; m += numbl4) {
            const index_type offset_4 =
                m * m_rp.m_tile[4] + thr_id4 + (index_type)m_rp.m_lower[4];
            if (offset_4 < m_rp.m_upper[4] && thr_id4 < m_rp.m_tile[4]) {
              for (index_type l = tile_id3; l < m_rp.m_tile_end[3];
                   l += numbl3) {
                const index_type offset_3 =
                    l * m_rp.m_tile[3] + thr_id3 + (index_type)m_rp.m_lower[3];
                if (offset_3 < m_rp.m_upper[3] && thr_id3 < m_rp.m_tile[3]) {
                  for (index_type k = tile_id2; k < m_rp.m_tile_end[2];
                       k += numbl2) {
                    const index_type offset_2 = k * m_rp.m_tile[2] + thr_id2 +
                                                (index_type)m_rp.m_lower[2];
                    if (offset_2 < m_rp.m_upper[2] &&
                        thr_id2 < m_rp.m_tile[2]) {
                      for (index_type j = tile_id1; j < m_rp.m_tile_end[1];
                           j += numbl1) {
                        const index_type offset_1 = j * m_rp.m_tile[1] +
                                                    thr_id1 +
                                                    (index_type)m_rp.m_lower[1];
                        if (offset_1 < m_rp.m_upper[1] &&
                            thr_id1 < m_rp.m_tile[1]) {
                          for (index_type i = tile_id0; i < m_rp.m_tile_end[0];
                               i += numbl0) {
                            const index_type offset_0 =
                                i * m_rp.m_tile[0] + thr_id0 +
                                (index_type)m_rp.m_lower[0];
                            if (offset_0 < m_rp.m_upper[0] &&
                                thr_id0 < m_rp.m_tile[0]) {
                              m_func(Tag(), offset_0, offset_1, offset_2,
                                     offset_3, offset_4, offset_5);
                            }
                          }
                        }
                      }
                    }
                  }
                }
              }
            }
          }
        }
      }
    }
    // LR
    else {
      index_type temp0        = m_rp.m_tile_end[0];
      index_type temp1        = m_rp.m_tile_end[1];
      const index_type numbl1 = (temp1 <= max_blocks ? temp1 : max_blocks);
      const index_type numbl0 =
          (temp0 * temp1 > max_blocks
               ? index_type(max_blocks / numbl1)
               : (temp0 <= max_blocks ? temp0 : max_blocks));

      const index_type tile_id0 = (index_type)blockIdx.x / numbl1;
      const index_type tile_id1 = (index_type)blockIdx.x % numbl1;
      const index_type thr_id0  = (index_type)threadIdx.x / m_rp.m_tile[1];
      const index_type thr_id1  = (index_type)threadIdx.x % m_rp.m_tile[1];

      temp0                   = m_rp.m_tile_end[2];
      temp1                   = m_rp.m_tile_end[3];
      const index_type numbl3 = (temp1 <= max_blocks ? temp1 : max_blocks);
      const index_type numbl2 =
          (temp0 * temp1 > max_blocks
               ? index_type(max_blocks / numbl3)
               : (temp0 <= max_blocks ? temp0 : max_blocks));

      const index_type tile_id2 = (index_type)blockIdx.y / numbl3;
      const index_type tile_id3 = (index_type)blockIdx.y % numbl3;
      const index_type thr_id2  = (index_type)threadIdx.y / m_rp.m_tile[3];
      const index_type thr_id3  = (index_type)threadIdx.y % m_rp.m_tile[3];

      temp0                   = m_rp.m_tile_end[4];
      temp1                   = m_rp.m_tile_end[5];
      const index_type numbl5 = (temp1 <= max_blocks ? temp1 : max_blocks);
      const index_type numbl4 =
          (temp0 * temp1 > max_blocks
               ? index_type(max_blocks / numbl5)
               : (temp0 <= max_blocks ? temp0 : max_blocks));

      const index_type tile_id4 = (index_type)blockIdx.z / numbl5;
      const index_type tile_id5 = (index_type)blockIdx.z % numbl5;
      const index_type thr_id4  = (index_type)threadIdx.z / m_rp.m_tile[5];
      const index_type thr_id5  = (index_type)threadIdx.z % m_rp.m_tile[5];

      for (index_type i = tile_id0; i < m_rp.m_tile_end[0]; i += numbl0) {
        const index_type offset_0 =
            i * m_rp.m_tile[0] + thr_id0 + (index_type)m_rp.m_lower[0];
        if (offset_0 < m_rp.m_upper[0] && thr_id0 < m_rp.m_tile[0]) {
          for (index_type j = tile_id1; j < m_rp.m_tile_end[1]; j += numbl1) {
            const index_type offset_1 =
                j * m_rp.m_tile[1] + thr_id1 + (index_type)m_rp.m_lower[1];
            if (offset_1 < m_rp.m_upper[1] && thr_id1 < m_rp.m_tile[1]) {
              for (index_type k = tile_id2; k < m_rp.m_tile_end[2];
                   k += numbl2) {
                const index_type offset_2 =
                    k * m_rp.m_tile[2] + thr_id2 + (index_type)m_rp.m_lower[2];
                if (offset_2 < m_rp.m_upper[2] && thr_id2 < m_rp.m_tile[2]) {
                  for (index_type l = tile_id3; l < m_rp.m_tile_end[3];
                       l += numbl3) {
                    const index_type offset_3 = l * m_rp.m_tile[3] + thr_id3 +
                                                (index_type)m_rp.m_lower[3];
                    if (offset_3 < m_rp.m_upper[3] &&
                        thr_id3 < m_rp.m_tile[3]) {
                      for (index_type m = tile_id4; m < m_rp.m_tile_end[4];
                           m += numbl4) {
                        const index_type offset_4 = m * m_rp.m_tile[4] +
                                                    thr_id4 +
                                                    (index_type)m_rp.m_lower[4];
                        if (offset_4 < m_rp.m_upper[4] &&
                            thr_id4 < m_rp.m_tile[4]) {
                          for (index_type n = tile_id5; n < m_rp.m_tile_end[5];
                               n += numbl5) {
                            const index_type offset_5 =
                                n * m_rp.m_tile[5] + thr_id5 +
                                (index_type)m_rp.m_lower[5];
                            if (offset_5 < m_rp.m_upper[5] &&
                                thr_id5 < m_rp.m_tile[5]) {
                              m_func(Tag(), offset_0, offset_1, offset_2,
                                     offset_3, offset_4, offset_5);
                            }
                          }
                        }
                      }
                    }
                  }
                }
              }
            }
          }
        }
      }
    }
  }  // end exec_range

 private:
  const RP& m_rp;
  const Functor& m_func;
};

}  // namespace Refactor

// ----------------------------------------------------------------------------------

namespace Reduce {

template <typename T>
using is_void = std::is_same<T, void>;

template <typename T>
struct is_array_type : std::false_type {
  using value_type = T;
};

template <typename T>
struct is_array_type<T*> : std::true_type {
  using value_type = T;
};

template <typename T>
struct is_array_type<T[]> : std::true_type {
  using value_type = T;
};

// ------------------------------------------------------------------ //
template <int N, typename RP, typename Functor, typename Tag,
          typename ValueType, typename Enable = void>
struct DeviceIterateTile;

// ParallelReduce iteration pattern
// Scalar reductions

// num_blocks = min( num_tiles, max_num_blocks ); //i.e. determined by number of
// tiles and reduction algorithm constraints extract n-dim tile offsets (i.e.
// tile's global starting mulit-index) from the tileid = blockid using tile
// dimensions local indices within a tile extracted from (index_type)threadIdx.x
// using tile dims, constrained by blocksize combine tile and local id info for
// multi-dim global ids

// Pattern:
// Each block+thread is responsible for a tile+local_id combo (additional when
// striding by num_blocks)
// 1. create offset arrays
// 2. loop over number of tiles, striding by griddim (equal to num tiles, or max
// num blocks)
// 3. temps set for tile_idx and thrd_idx, which will be modified
// 4. if LL vs LR:
//      determine tile starting point offsets (multidim)
//      determine local index offsets (multidim)
//      concatentate tile offset + local offset for global multi-dim index
//    if offset withinin range bounds AND local offset within tile bounds, call
//    functor

// ValueType = T
// Rank 2
// Specializations for void tag type
template <typename RP, typename Functor, typename ValueType>
struct DeviceIterateTile<
    2, RP, Functor, void, ValueType,
    typename std::enable_if<!is_array_type<ValueType>::value>::type> {
  using index_type = typename RP::index_type;

  __device__ DeviceIterateTile(const RP& rp_, const Functor& f_, ValueType& v_)
      : m_rp(rp_), m_func(f_), m_v(v_) {}

  inline __device__ void exec_range() const {
    if ((index_type)blockIdx.x < m_rp.m_num_tiles &&
        (index_type)threadIdx.y < m_rp.m_prod_tile_dims) {
      index_type m_offset[RP::rank];        // tile starting global id offset
      index_type m_local_offset[RP::rank];  // tile starting global id offset

      for (index_type tileidx = (index_type)blockIdx.x;
           tileidx < m_rp.m_num_tiles; tileidx += gridDim.x) {
        index_type tile_idx =
            tileidx;  // temp because tile_idx will be modified while
                      // determining tile starting point offsets
        index_type thrd_idx = (index_type)threadIdx.y;
        bool in_bounds      = true;

        // LL
        if (RP::inner_direction == RP::Left) {
          for (int i = 0; i < RP::rank; ++i) {
            // Deduce this blocks tile_id
            m_offset[i] = (tile_idx % m_rp.m_tile_end[i]) * m_rp.m_tile[i] +
                          m_rp.m_lower[i];
            tile_idx /= m_rp.m_tile_end[i];

            m_local_offset[i] = (thrd_idx % m_rp.m_tile[i]);
            thrd_idx /= m_rp.m_tile[i];

            m_offset[i] += m_local_offset[i];
            if (!(m_offset[i] < m_rp.m_upper[i] &&
                  m_local_offset[i] < m_rp.m_tile[i])) {
              in_bounds &= false;
            }
          }
          if (in_bounds) {
            m_func(m_offset[0], m_offset[1], m_v);
          }
        }
        // LR
        else {
          for (int i = RP::rank - 1; i >= 0; --i) {
            m_offset[i] = (tile_idx % m_rp.m_tile_end[i]) * m_rp.m_tile[i] +
                          m_rp.m_lower[i];
            tile_idx /= m_rp.m_tile_end[i];

            m_local_offset[i] = (thrd_idx % m_rp.m_tile[i]);
            thrd_idx /= m_rp.m_tile[i];

            m_offset[i] += m_local_offset[i];
            if (!(m_offset[i] < m_rp.m_upper[i] &&
                  m_local_offset[i] < m_rp.m_tile[i])) {
              in_bounds &= false;
            }
          }
          if (in_bounds) {
            m_func(m_offset[0], m_offset[1], m_v);
          }
        }
      }
    }

  }  // end exec_range

 private:
  const RP& m_rp;
  const Functor& m_func;
  ValueType& m_v;
};

// Specializations for tag type
template <typename RP, typename Functor, typename Tag, typename ValueType>
struct DeviceIterateTile<
    2, RP, Functor, Tag, ValueType,
    typename std::enable_if<!is_array_type<ValueType>::value &&
                            !is_void<Tag>::value>::type> {
  using index_type = typename RP::index_type;

  inline __device__ DeviceIterateTile(const RP& rp_, const Functor& f_,
                                      ValueType& v_)
      : m_rp(rp_), m_func(f_), m_v(v_) {}

  inline __device__ void exec_range() const {
    if ((index_type)blockIdx.x < m_rp.m_num_tiles &&
        (index_type)threadIdx.y < m_rp.m_prod_tile_dims) {
      index_type m_offset[RP::rank];        // tile starting global id offset
      index_type m_local_offset[RP::rank];  // tile starting global id offset

      for (index_type tileidx = (index_type)blockIdx.x;
           tileidx < m_rp.m_num_tiles; tileidx += gridDim.x) {
        index_type tile_idx =
            tileidx;  // temp because tile_idx will be modified while
                      // determining tile starting point offsets
        index_type thrd_idx = (index_type)threadIdx.y;
        bool in_bounds      = true;

        // LL
        if (RP::inner_direction == RP::Left) {
          for (int i = 0; i < RP::rank; ++i) {
            m_offset[i] = (tile_idx % m_rp.m_tile_end[i]) * m_rp.m_tile[i] +
                          m_rp.m_lower[i];
            tile_idx /= m_rp.m_tile_end[i];

            // tile-local indices identified with (index_type)threadIdx.y
            m_local_offset[i] = (thrd_idx % m_rp.m_tile[i]);
            thrd_idx /= m_rp.m_tile[i];

            m_offset[i] += m_local_offset[i];
            if (!(m_offset[i] < m_rp.m_upper[i] &&
                  m_local_offset[i] < m_rp.m_tile[i])) {
              in_bounds &= false;
            }
          }
          if (in_bounds) {
            m_func(Tag(), m_offset[0], m_offset[1], m_v);
          }
        }
        // LR
        else {
          for (int i = RP::rank - 1; i >= 0; --i) {
            m_offset[i] = (tile_idx % m_rp.m_tile_end[i]) * m_rp.m_tile[i] +
                          m_rp.m_lower[i];
            tile_idx /= m_rp.m_tile_end[i];

            // tile-local indices identified with (index_type)threadIdx.y
            m_local_offset[i] =
                (thrd_idx % m_rp.m_tile[i]);  // Move this to first computation,
                                              // add to m_offset right away
            thrd_idx /= m_rp.m_tile[i];

            m_offset[i] += m_local_offset[i];
            if (!(m_offset[i] < m_rp.m_upper[i] &&
                  m_local_offset[i] < m_rp.m_tile[i])) {
              in_bounds &= false;
            }
          }
          if (in_bounds) {
            m_func(Tag(), m_offset[0], m_offset[1], m_v);
          }
        }
      }
    }
  }  // end exec_range

 private:
  const RP& m_rp;
  const Functor& m_func;
  ValueType& m_v;
};

// Rank 3
// Specializations for void tag type
template <typename RP, typename Functor, typename ValueType>
struct DeviceIterateTile<
    3, RP, Functor, void, ValueType,
    typename std::enable_if<!is_array_type<ValueType>::value>::type> {
  using index_type = typename RP::index_type;

  __device__ DeviceIterateTile(const RP& rp_, const Functor& f_, ValueType& v_)
      : m_rp(rp_), m_func(f_), m_v(v_) {}

  inline __device__ void exec_range() const {
    if ((index_type)blockIdx.x < m_rp.m_num_tiles &&
        (index_type)threadIdx.y < m_rp.m_prod_tile_dims) {
      index_type m_offset[RP::rank];        // tile starting global id offset
      index_type m_local_offset[RP::rank];  // tile starting global id offset

      for (index_type tileidx = (index_type)blockIdx.x;
           tileidx < m_rp.m_num_tiles; tileidx += gridDim.x) {
        index_type tile_idx =
            tileidx;  // temp because tile_idx will be modified while
                      // determining tile starting point offsets
        index_type thrd_idx = (index_type)threadIdx.y;
        bool in_bounds      = true;

        // LL
        if (RP::inner_direction == RP::Left) {
          for (int i = 0; i < RP::rank; ++i) {
            m_offset[i] = (tile_idx % m_rp.m_tile_end[i]) * m_rp.m_tile[i] +
                          m_rp.m_lower[i];
            tile_idx /= m_rp.m_tile_end[i];

            // tile-local indices identified with (index_type)threadIdx.y
            m_local_offset[i] = (thrd_idx % m_rp.m_tile[i]);
            thrd_idx /= m_rp.m_tile[i];

            m_offset[i] += m_local_offset[i];
            if (!(m_offset[i] < m_rp.m_upper[i] &&
                  m_local_offset[i] < m_rp.m_tile[i])) {
              in_bounds &= false;
            }
          }
          if (in_bounds) {
            m_func(m_offset[0], m_offset[1], m_offset[2], m_v);
          }
        }
        // LR
        else {
          for (int i = RP::rank - 1; i >= 0; --i) {
            m_offset[i] = (tile_idx % m_rp.m_tile_end[i]) * m_rp.m_tile[i] +
                          m_rp.m_lower[i];
            tile_idx /= m_rp.m_tile_end[i];

            // tile-local indices identified with (index_type)threadIdx.y
            m_local_offset[i] =
                (thrd_idx % m_rp.m_tile[i]);  // Move this to first computation,
                                              // add to m_offset right away
            thrd_idx /= m_rp.m_tile[i];

            m_offset[i] += m_local_offset[i];
            if (!(m_offset[i] < m_rp.m_upper[i] &&
                  m_local_offset[i] < m_rp.m_tile[i])) {
              in_bounds &= false;
            }
          }
          if (in_bounds) {
            m_func(m_offset[0], m_offset[1], m_offset[2], m_v);
          }
        }
      }
    }
  }  // end exec_range

 private:
  const RP& m_rp;
  const Functor& m_func;
  ValueType& m_v;
};

// Specializations for void tag type
template <typename RP, typename Functor, typename Tag, typename ValueType>
struct DeviceIterateTile<
    3, RP, Functor, Tag, ValueType,
    typename std::enable_if<!is_array_type<ValueType>::value &&
                            !is_void<Tag>::value>::type> {
  using index_type = typename RP::index_type;

  inline __device__ DeviceIterateTile(const RP& rp_, const Functor& f_,
                                      ValueType& v_)
      : m_rp(rp_), m_func(f_), m_v(v_) {}

  inline __device__ void exec_range() const {
    if ((index_type)blockIdx.x < m_rp.m_num_tiles &&
        (index_type)threadIdx.y < m_rp.m_prod_tile_dims) {
      index_type m_offset[RP::rank];        // tile starting global id offset
      index_type m_local_offset[RP::rank];  // tile starting global id offset

      for (index_type tileidx = (index_type)blockIdx.x;
           tileidx < m_rp.m_num_tiles; tileidx += gridDim.x) {
        index_type tile_idx =
            tileidx;  // temp because tile_idx will be modified while
                      // determining tile starting point offsets
        index_type thrd_idx = (index_type)threadIdx.y;
        bool in_bounds      = true;

        // LL
        if (RP::inner_direction == RP::Left) {
          for (int i = 0; i < RP::rank; ++i) {
            m_offset[i] = (tile_idx % m_rp.m_tile_end[i]) * m_rp.m_tile[i] +
                          m_rp.m_lower[i];
            tile_idx /= m_rp.m_tile_end[i];

            // tile-local indices identified with (index_type)threadIdx.y
            m_local_offset[i] = (thrd_idx % m_rp.m_tile[i]);
            thrd_idx /= m_rp.m_tile[i];

            m_offset[i] += m_local_offset[i];
            if (!(m_offset[i] < m_rp.m_upper[i] &&
                  m_local_offset[i] < m_rp.m_tile[i])) {
              in_bounds &= false;
            }
          }
          if (in_bounds) {
            m_func(Tag(), m_offset[0], m_offset[1], m_offset[2], m_v);
          }
        }
        // LR
        else {
          for (int i = RP::rank - 1; i >= 0; --i) {
            m_offset[i] = (tile_idx % m_rp.m_tile_end[i]) * m_rp.m_tile[i] +
                          m_rp.m_lower[i];
            tile_idx /= m_rp.m_tile_end[i];

            // tile-local indices identified with (index_type)threadIdx.y
            m_local_offset[i] =
                (thrd_idx % m_rp.m_tile[i]);  // Move this to first computation,
                                              // add to m_offset right away
            thrd_idx /= m_rp.m_tile[i];

            m_offset[i] += m_local_offset[i];
            if (!(m_offset[i] < m_rp.m_upper[i] &&
                  m_local_offset[i] < m_rp.m_tile[i])) {
              in_bounds &= false;
            }
          }
          if (in_bounds) {
            m_func(Tag(), m_offset[0], m_offset[1], m_offset[2], m_v);
          }
        }
      }
    }
  }  // end exec_range

 private:
  const RP& m_rp;
  const Functor& m_func;
  ValueType& m_v;
};

// Rank 4
// Specializations for void tag type
template <typename RP, typename Functor, typename ValueType>
struct DeviceIterateTile<
    4, RP, Functor, void, ValueType,
    typename std::enable_if<!is_array_type<ValueType>::value>::type> {
  using index_type = typename RP::index_type;

  __device__ DeviceIterateTile(const RP& rp_, const Functor& f_, ValueType& v_)
      : m_rp(rp_), m_func(f_), m_v(v_) {}

  static constexpr index_type max_blocks = 65535;
  // static constexpr index_type max_blocks =
  // static_cast<index_type>(Kokkos::Impl::CudaTraits::UpperBoundGridCount);

  inline __device__ void exec_range() const {
    // enum { max_blocks =
    // static_cast<index_type>(Kokkos::Impl::CudaTraits::UpperBoundGridCount) };
    // const index_type max_blocks = static_cast<index_type>(
    // Kokkos::Impl::cuda_internal_maximum_grid_count() );
    if ((index_type)blockIdx.x < m_rp.m_num_tiles &&
        (index_type)threadIdx.y < m_rp.m_prod_tile_dims) {
      index_type m_offset[RP::rank];        // tile starting global id offset
      index_type m_local_offset[RP::rank];  // tile starting global id offset

      for (index_type tileidx = (index_type)blockIdx.x;
           tileidx < m_rp.m_num_tiles; tileidx += gridDim.x) {
        index_type tile_idx =
            tileidx;  // temp because tile_idx will be modified while
                      // determining tile starting point offsets
        index_type thrd_idx = (index_type)threadIdx.y;
        bool in_bounds      = true;

        // LL
        if (RP::inner_direction == RP::Left) {
          for (int i = 0; i < RP::rank; ++i) {
            m_offset[i] = (tile_idx % m_rp.m_tile_end[i]) * m_rp.m_tile[i] +
                          m_rp.m_lower[i];
            tile_idx /= m_rp.m_tile_end[i];

            // tile-local indices identified with (index_type)threadIdx.y
            m_local_offset[i] = (thrd_idx % m_rp.m_tile[i]);
            thrd_idx /= m_rp.m_tile[i];

            m_offset[i] += m_local_offset[i];
            if (!(m_offset[i] < m_rp.m_upper[i] &&
                  m_local_offset[i] < m_rp.m_tile[i])) {
              in_bounds &= false;
            }
          }
          if (in_bounds) {
            m_func(m_offset[0], m_offset[1], m_offset[2], m_offset[3], m_v);
          }
        }
        // LR
        else {
          for (int i = RP::rank - 1; i >= 0; --i) {
            m_offset[i] = (tile_idx % m_rp.m_tile_end[i]) * m_rp.m_tile[i] +
                          m_rp.m_lower[i];
            tile_idx /= m_rp.m_tile_end[i];

            // tile-local indices identified with (index_type)threadIdx.y
            m_local_offset[i] = (thrd_idx % m_rp.m_tile[i]);
            thrd_idx /= m_rp.m_tile[i];

            m_offset[i] += m_local_offset[i];
            if (!(m_offset[i] < m_rp.m_upper[i] &&
                  m_local_offset[i] < m_rp.m_tile[i])) {
              in_bounds &= false;
            }
          }
          if (in_bounds) {
            m_func(m_offset[0], m_offset[1], m_offset[2], m_offset[3], m_v);
          }
        }
      }
    }
  }  // end exec_range

 private:
  const RP& m_rp;
  const Functor& m_func;
  ValueType& m_v;
};

// Specializations for void tag type
template <typename RP, typename Functor, typename Tag, typename ValueType>
struct DeviceIterateTile<
    4, RP, Functor, Tag, ValueType,
    typename std::enable_if<!is_array_type<ValueType>::value &&
                            !is_void<Tag>::value>::type> {
  using index_type = typename RP::index_type;

  inline __device__ DeviceIterateTile(const RP& rp_, const Functor& f_,
                                      ValueType& v_)
      : m_rp(rp_), m_func(f_), m_v(v_) {}

  static constexpr index_type max_blocks = 65535;
  // static constexpr index_type max_blocks =
  // static_cast<index_type>(Kokkos::Impl::CudaTraits::UpperBoundGridCount);

  inline __device__ void exec_range() const {
    // enum { max_blocks =
    // static_cast<index_type>(Kokkos::Impl::CudaTraits::UpperBoundGridCount) };
    // const index_type max_blocks = static_cast<index_type>(
    // Kokkos::Impl::cuda_internal_maximum_grid_count() );
    if ((index_type)blockIdx.x < m_rp.m_num_tiles &&
        (index_type)threadIdx.y < m_rp.m_prod_tile_dims) {
      index_type m_offset[RP::rank];        // tile starting global id offset
      index_type m_local_offset[RP::rank];  // tile starting global id offset

      for (index_type tileidx = (index_type)blockIdx.x;
           tileidx < m_rp.m_num_tiles; tileidx += gridDim.x) {
        index_type tile_idx =
            tileidx;  // temp because tile_idx will be modified while
                      // determining tile starting point offsets
        index_type thrd_idx = (index_type)threadIdx.y;
        bool in_bounds      = true;

        // LL
        if (RP::inner_direction == RP::Left) {
          for (int i = 0; i < RP::rank; ++i) {
            m_offset[i] = (tile_idx % m_rp.m_tile_end[i]) * m_rp.m_tile[i] +
                          m_rp.m_lower[i];
            tile_idx /= m_rp.m_tile_end[i];

            // tile-local indices identified with (index_type)threadIdx.y
            m_local_offset[i] = (thrd_idx % m_rp.m_tile[i]);
            thrd_idx /= m_rp.m_tile[i];

            m_offset[i] += m_local_offset[i];
            if (!(m_offset[i] < m_rp.m_upper[i] &&
                  m_local_offset[i] < m_rp.m_tile[i])) {
              in_bounds &= false;
            }
          }
          if (in_bounds) {
            m_func(Tag(), m_offset[0], m_offset[1], m_offset[2], m_offset[3],
                   m_v);
          }
        }
        // LR
        else {
          for (int i = RP::rank - 1; i >= 0; --i) {
            m_offset[i] = (tile_idx % m_rp.m_tile_end[i]) * m_rp.m_tile[i] +
                          m_rp.m_lower[i];
            tile_idx /= m_rp.m_tile_end[i];

            // tile-local indices identified with (index_type)threadIdx.y
            m_local_offset[i] = (thrd_idx % m_rp.m_tile[i]);
            thrd_idx /= m_rp.m_tile[i];

            m_offset[i] += m_local_offset[i];
            if (!(m_offset[i] < m_rp.m_upper[i] &&
                  m_local_offset[i] < m_rp.m_tile[i])) {
              in_bounds &= false;
            }
          }
          if (in_bounds) {
            m_func(Tag(), m_offset[0], m_offset[1], m_offset[2], m_offset[3],
                   m_v);
          }
        }
      }
    }
  }  // end exec_range

 private:
  const RP& m_rp;
  const Functor& m_func;
  ValueType& m_v;
};

// Rank 5
// Specializations for void tag type
template <typename RP, typename Functor, typename ValueType>
struct DeviceIterateTile<
    5, RP, Functor, void, ValueType,
    typename std::enable_if<!is_array_type<ValueType>::value>::type> {
  using index_type = typename RP::index_type;

  __device__ DeviceIterateTile(const RP& rp_, const Functor& f_, ValueType& v_)
      : m_rp(rp_), m_func(f_), m_v(v_) {}

  static constexpr index_type max_blocks = 65535;
  // static constexpr index_type max_blocks =
  // static_cast<index_type>(Kokkos::Impl::CudaTraits::UpperBoundGridCount);

  inline __device__ void exec_range() const {
    // enum { max_blocks =
    // static_cast<index_type>(Kokkos::Impl::CudaTraits::UpperBoundGridCount) };
    // const index_type max_blocks = static_cast<index_type>(
    // Kokkos::Impl::cuda_internal_maximum_grid_count() );
    if ((index_type)blockIdx.x < m_rp.m_num_tiles &&
        (index_type)threadIdx.y < m_rp.m_prod_tile_dims) {
      index_type m_offset[RP::rank];        // tile starting global id offset
      index_type m_local_offset[RP::rank];  // tile starting global id offset

      for (index_type tileidx = (index_type)blockIdx.x;
           tileidx < m_rp.m_num_tiles; tileidx += gridDim.x) {
        index_type tile_idx =
            tileidx;  // temp because tile_idx will be modified while
                      // determining tile starting point offsets
        index_type thrd_idx = (index_type)threadIdx.y;
        bool in_bounds      = true;

        // LL
        if (RP::inner_direction == RP::Left) {
          for (int i = 0; i < RP::rank; ++i) {
            m_offset[i] = (tile_idx % m_rp.m_tile_end[i]) * m_rp.m_tile[i] +
                          m_rp.m_lower[i];
            tile_idx /= m_rp.m_tile_end[i];

            // tile-local indices identified with (index_type)threadIdx.y
            m_local_offset[i] = (thrd_idx % m_rp.m_tile[i]);
            thrd_idx /= m_rp.m_tile[i];

            m_offset[i] += m_local_offset[i];
            if (!(m_offset[i] < m_rp.m_upper[i] &&
                  m_local_offset[i] < m_rp.m_tile[i])) {
              in_bounds &= false;
            }
          }
          if (in_bounds) {
            m_func(m_offset[0], m_offset[1], m_offset[2], m_offset[3],
                   m_offset[4], m_v);
          }
        }
        // LR
        else {
          for (int i = RP::rank - 1; i >= 0; --i) {
            m_offset[i] = (tile_idx % m_rp.m_tile_end[i]) * m_rp.m_tile[i] +
                          m_rp.m_lower[i];
            tile_idx /= m_rp.m_tile_end[i];

            // tile-local indices identified with (index_type)threadIdx.y
            m_local_offset[i] = (thrd_idx % m_rp.m_tile[i]);
            thrd_idx /= m_rp.m_tile[i];

            m_offset[i] += m_local_offset[i];
            if (!(m_offset[i] < m_rp.m_upper[i] &&
                  m_local_offset[i] < m_rp.m_tile[i])) {
              in_bounds &= false;
            }
          }
          if (in_bounds) {
            m_func(m_offset[0], m_offset[1], m_offset[2], m_offset[3],
                   m_offset[4], m_v);
          }
        }
      }
    }
  }  // end exec_range

 private:
  const RP& m_rp;
  const Functor& m_func;
  ValueType& m_v;
};

// Specializations for tag type
template <typename RP, typename Functor, typename Tag, typename ValueType>
struct DeviceIterateTile<
    5, RP, Functor, Tag, ValueType,
    typename std::enable_if<!is_array_type<ValueType>::value &&
                            !is_void<Tag>::value>::type> {
  using index_type = typename RP::index_type;

  __device__ DeviceIterateTile(const RP& rp_, const Functor& f_, ValueType& v_)
      : m_rp(rp_), m_func(f_), m_v(v_) {}

  static constexpr index_type max_blocks = 65535;
  // static constexpr index_type max_blocks =
  // static_cast<index_type>(Kokkos::Impl::CudaTraits::UpperBoundGridCount);

  inline __device__ void exec_range() const {
    // enum { max_blocks =
    // static_cast<index_type>(Kokkos::Impl::CudaTraits::UpperBoundGridCount) };
    // const index_type max_blocks = static_cast<index_type>(
    // Kokkos::Impl::cuda_internal_maximum_grid_count() );
    if ((index_type)blockIdx.x < m_rp.m_num_tiles &&
        (index_type)threadIdx.y < m_rp.m_prod_tile_dims) {
      index_type m_offset[RP::rank];        // tile starting global id offset
      index_type m_local_offset[RP::rank];  // tile starting global id offset

      for (index_type tileidx = (index_type)blockIdx.x;
           tileidx < m_rp.m_num_tiles; tileidx += gridDim.x) {
        index_type tile_idx =
            tileidx;  // temp because tile_idx will be modified while
                      // determining tile starting point offsets
        index_type thrd_idx = (index_type)threadIdx.y;
        bool in_bounds      = true;

        // LL
        if (RP::inner_direction == RP::Left) {
          for (int i = 0; i < RP::rank; ++i) {
            m_offset[i] = (tile_idx % m_rp.m_tile_end[i]) * m_rp.m_tile[i] +
                          m_rp.m_lower[i];
            tile_idx /= m_rp.m_tile_end[i];

            // tile-local indices identified with (index_type)threadIdx.y
            m_local_offset[i] = (thrd_idx % m_rp.m_tile[i]);
            thrd_idx /= m_rp.m_tile[i];

            m_offset[i] += m_local_offset[i];
            if (!(m_offset[i] < m_rp.m_upper[i] &&
                  m_local_offset[i] < m_rp.m_tile[i])) {
              in_bounds &= false;
            }
          }
          if (in_bounds) {
            m_func(Tag(), m_offset[0], m_offset[1], m_offset[2], m_offset[3],
                   m_offset[4], m_v);
          }
        }
        // LR
        else {
          for (int i = RP::rank - 1; i >= 0; --i) {
            m_offset[i] = (tile_idx % m_rp.m_tile_end[i]) * m_rp.m_tile[i] +
                          m_rp.m_lower[i];
            tile_idx /= m_rp.m_tile_end[i];

            // tile-local indices identified with (index_type)threadIdx.y
            m_local_offset[i] = (thrd_idx % m_rp.m_tile[i]);
            thrd_idx /= m_rp.m_tile[i];

            m_offset[i] += m_local_offset[i];
            if (!(m_offset[i] < m_rp.m_upper[i] &&
                  m_local_offset[i] < m_rp.m_tile[i])) {
              in_bounds &= false;
            }
          }
          if (in_bounds) {
            m_func(Tag(), m_offset[0], m_offset[1], m_offset[2], m_offset[3],
                   m_offset[4], m_v);
          }
        }
      }
    }
  }  // end exec_range

 private:
  const RP& m_rp;
  const Functor& m_func;
  ValueType& m_v;
};

// Rank 6
// Specializations for void tag type
template <typename RP, typename Functor, typename ValueType>
struct DeviceIterateTile<
    6, RP, Functor, void, ValueType,
    typename std::enable_if<!is_array_type<ValueType>::value>::type> {
  using index_type = typename RP::index_type;

  __device__ DeviceIterateTile(const RP& rp_, const Functor& f_, ValueType& v_)
      : m_rp(rp_), m_func(f_), m_v(v_) {}

  static constexpr index_type max_blocks = 65535;
  // static constexpr index_type max_blocks =
  // static_cast<index_type>(Kokkos::Impl::CudaTraits::UpperBoundGridCount);

  inline __device__ void exec_range() const {
    // enum { max_blocks =
    // static_cast<index_type>(Kokkos::Impl::CudaTraits::UpperBoundGridCount) };
    // const index_type max_blocks = static_cast<index_type>(
    // Kokkos::Impl::cuda_internal_maximum_grid_count() );
    if ((index_type)blockIdx.x < m_rp.m_num_tiles &&
        (index_type)threadIdx.y < m_rp.m_prod_tile_dims) {
      index_type m_offset[RP::rank];        // tile starting global id offset
      index_type m_local_offset[RP::rank];  // tile starting global id offset

      for (index_type tileidx = (index_type)blockIdx.x;
           tileidx < m_rp.m_num_tiles; tileidx += gridDim.x) {
        index_type tile_idx =
            tileidx;  // temp because tile_idx will be modified while
                      // determining tile starting point offsets
        index_type thrd_idx = (index_type)threadIdx.y;
        bool in_bounds      = true;

        // LL
        if (RP::inner_direction == RP::Left) {
          for (int i = 0; i < RP::rank; ++i) {
            m_offset[i] = (tile_idx % m_rp.m_tile_end[i]) * m_rp.m_tile[i] +
                          m_rp.m_lower[i];
            tile_idx /= m_rp.m_tile_end[i];

            // tile-local indices identified with (index_type)threadIdx.y
            m_local_offset[i] = (thrd_idx % m_rp.m_tile[i]);
            thrd_idx /= m_rp.m_tile[i];

            m_offset[i] += m_local_offset[i];
            if (!(m_offset[i] < m_rp.m_upper[i] &&
                  m_local_offset[i] < m_rp.m_tile[i])) {
              in_bounds &= false;
            }
          }
          if (in_bounds) {
            m_func(m_offset[0], m_offset[1], m_offset[2], m_offset[3],
                   m_offset[4], m_offset[5], m_v);
          }
        }
        // LR
        else {
          for (int i = RP::rank - 1; i >= 0; --i) {
            m_offset[i] = (tile_idx % m_rp.m_tile_end[i]) * m_rp.m_tile[i] +
                          m_rp.m_lower[i];
            tile_idx /= m_rp.m_tile_end[i];

            // tile-local indices identified with (index_type)threadIdx.y
            m_local_offset[i] = (thrd_idx % m_rp.m_tile[i]);
            thrd_idx /= m_rp.m_tile[i];

            m_offset[i] += m_local_offset[i];
            if (!(m_offset[i] < m_rp.m_upper[i] &&
                  m_local_offset[i] < m_rp.m_tile[i])) {
              in_bounds &= false;
            }
          }
          if (in_bounds) {
            m_func(m_offset[0], m_offset[1], m_offset[2], m_offset[3],
                   m_offset[4], m_offset[5], m_v);
          }
        }
      }
    }
  }  // end exec_range

 private:
  const RP& m_rp;
  const Functor& m_func;
  ValueType& m_v;
};

// Specializations for tag type
template <typename RP, typename Functor, typename Tag, typename ValueType>
struct DeviceIterateTile<
    6, RP, Functor, Tag, ValueType,
    typename std::enable_if<!is_array_type<ValueType>::value &&
                            !is_void<Tag>::value>::type> {
  using index_type = typename RP::index_type;

  __device__ DeviceIterateTile(const RP& rp_, const Functor& f_, ValueType& v_)
      : m_rp(rp_), m_func(f_), m_v(v_) {}

  static constexpr index_type max_blocks = 65535;
  // static constexpr index_type max_blocks =
  // static_cast<index_type>(Kokkos::Impl::CudaTraits::UpperBoundGridCount);

  inline __device__ void exec_range() const {
    // enum { max_blocks =
    // static_cast<index_type>(Kokkos::Impl::CudaTraits::UpperBoundGridCount) };
    // const index_type max_blocks = static_cast<index_type>(
    // Kokkos::Impl::cuda_internal_maximum_grid_count() );
    if ((index_type)blockIdx.x < m_rp.m_num_tiles &&
        (index_type)threadIdx.y < m_rp.m_prod_tile_dims) {
      index_type m_offset[RP::rank];        // tile starting global id offset
      index_type m_local_offset[RP::rank];  // tile starting global id offset

      for (index_type tileidx = (index_type)blockIdx.x;
           tileidx < m_rp.m_num_tiles; tileidx += gridDim.x) {
        index_type tile_idx =
            tileidx;  // temp because tile_idx will be modified while
                      // determining tile starting point offsets
        index_type thrd_idx = (index_type)threadIdx.y;
        bool in_bounds      = true;

        // LL
        if (RP::inner_direction == RP::Left) {
          for (int i = 0; i < RP::rank; ++i) {
            m_offset[i] = (tile_idx % m_rp.m_tile_end[i]) * m_rp.m_tile[i] +
                          m_rp.m_lower[i];
            tile_idx /= m_rp.m_tile_end[i];

            // tile-local indices identified with (index_type)threadIdx.y
            m_local_offset[i] = (thrd_idx % m_rp.m_tile[i]);
            thrd_idx /= m_rp.m_tile[i];

            m_offset[i] += m_local_offset[i];
            if (!(m_offset[i] < m_rp.m_upper[i] &&
                  m_local_offset[i] < m_rp.m_tile[i])) {
              in_bounds &= false;
            }
          }
          if (in_bounds) {
            m_func(Tag(), m_offset[0], m_offset[1], m_offset[2], m_offset[3],
                   m_offset[4], m_offset[5], m_v);
          }
        }
        // LR
        else {
          for (int i = RP::rank - 1; i >= 0; --i) {
            m_offset[i] = (tile_idx % m_rp.m_tile_end[i]) * m_rp.m_tile[i] +
                          m_rp.m_lower[i];
            tile_idx /= m_rp.m_tile_end[i];

            // tile-local indices identified with (index_type)threadIdx.y
            m_local_offset[i] = (thrd_idx % m_rp.m_tile[i]);
            thrd_idx /= m_rp.m_tile[i];

            m_offset[i] += m_local_offset[i];
            if (!(m_offset[i] < m_rp.m_upper[i] &&
                  m_local_offset[i] < m_rp.m_tile[i])) {
              in_bounds &= false;
            }
          }
          if (in_bounds) {
            m_func(Tag(), m_offset[0], m_offset[1], m_offset[2], m_offset[3],
                   m_offset[4], m_offset[5], m_v);
          }
        }
      }
    }
  }  // end exec_range

 private:
  const RP& m_rp;
  const Functor& m_func;
  ValueType& m_v;
};

// ValueType = T[], T*
// Rank 2
// Specializations for void tag type
template <typename RP, typename Functor, typename ValueType>
struct DeviceIterateTile<
    2, RP, Functor, void, ValueType,
    typename std::enable_if<is_array_type<ValueType>::value>::type> {
  using index_type = typename RP::index_type;
  using value_type = typename is_array_type<ValueType>::value_type;

  __device__ DeviceIterateTile(const RP& rp_, const Functor& f_, value_type* v_)
      : m_rp(rp_), m_func(f_), m_v(v_) {}

  inline __device__ void exec_range() const {
    if ((index_type)blockIdx.x < m_rp.m_num_tiles &&
        (index_type)threadIdx.y < m_rp.m_prod_tile_dims) {
      index_type m_offset[RP::rank];        // tile starting global id offset
      index_type m_local_offset[RP::rank];  // tile starting global id offset

      for (index_type tileidx = (index_type)blockIdx.x;
           tileidx < m_rp.m_num_tiles; tileidx += gridDim.x) {
        index_type tile_idx =
            tileidx;  // temp because tile_idx will be modified while
                      // determining tile starting point offsets
        index_type thrd_idx = (index_type)threadIdx.y;
        bool in_bounds      = true;

        // LL
        if (RP::inner_direction == RP::Left) {
          for (int i = 0; i < RP::rank; ++i) {
            m_offset[i] = (tile_idx % m_rp.m_tile_end[i]) * m_rp.m_tile[i] +
                          m_rp.m_lower[i];
            tile_idx /= m_rp.m_tile_end[i];

            m_local_offset[i] = (thrd_idx % m_rp.m_tile[i]);
            thrd_idx /= m_rp.m_tile[i];

            m_offset[i] += m_local_offset[i];
            if (!(m_offset[i] < m_rp.m_upper[i] &&
                  m_local_offset[i] < m_rp.m_tile[i])) {
              in_bounds &= false;
            }
          }
          if (in_bounds) {
            m_func(m_offset[0], m_offset[1], m_v);
          }
        }
        // LR
        else {
          for (int i = RP::rank - 1; i >= 0; --i) {
            m_offset[i] = (tile_idx % m_rp.m_tile_end[i]) * m_rp.m_tile[i] +
                          m_rp.m_lower[i];
            tile_idx /= m_rp.m_tile_end[i];

            // tile-local indices identified with (index_type)threadIdx.y
            m_local_offset[i] =
                (thrd_idx % m_rp.m_tile[i]);  // Move this to first computation,
                                              // add to m_offset right away
            thrd_idx /= m_rp.m_tile[i];

            m_offset[i] += m_local_offset[i];
            if (!(m_offset[i] < m_rp.m_upper[i] &&
                  m_local_offset[i] < m_rp.m_tile[i])) {
              in_bounds &= false;
            }
          }
          if (in_bounds) {
            m_func(m_offset[0], m_offset[1], m_v);
          }
        }
      }
    }
  }  // end exec_range

 private:
  const RP& m_rp;
  const Functor& m_func;
  value_type* m_v;
};

// Specializations for tag type
template <typename RP, typename Functor, typename Tag, typename ValueType>
struct DeviceIterateTile<
    2, RP, Functor, Tag, ValueType,
    typename std::enable_if<is_array_type<ValueType>::value &&
                            !is_void<Tag>::value>::type> {
  using index_type = typename RP::index_type;
  using value_type = typename is_array_type<ValueType>::value_type;

  inline __device__ DeviceIterateTile(const RP& rp_, const Functor& f_,
                                      value_type* v_)
      : m_rp(rp_), m_func(f_), m_v(v_) {}

  inline __device__ void exec_range() const {
    if ((index_type)blockIdx.x < m_rp.m_num_tiles &&
        (index_type)threadIdx.y < m_rp.m_prod_tile_dims) {
      index_type m_offset[RP::rank];        // tile starting global id offset
      index_type m_local_offset[RP::rank];  // tile starting global id offset

      for (index_type tileidx = (index_type)blockIdx.x;
           tileidx < m_rp.m_num_tiles; tileidx += gridDim.x) {
        index_type tile_idx =
            tileidx;  // temp because tile_idx will be modified while
                      // determining tile starting point offsets
        index_type thrd_idx = (index_type)threadIdx.y;
        bool in_bounds      = true;

        // LL
        if (RP::inner_direction == RP::Left) {
          for (int i = 0; i < RP::rank; ++i) {
            m_offset[i] = (tile_idx % m_rp.m_tile_end[i]) * m_rp.m_tile[i] +
                          m_rp.m_lower[i];
            tile_idx /= m_rp.m_tile_end[i];

            // tile-local indices identified with (index_type)threadIdx.y
            m_local_offset[i] = (thrd_idx % m_rp.m_tile[i]);
            thrd_idx /= m_rp.m_tile[i];

            m_offset[i] += m_local_offset[i];
            if (!(m_offset[i] < m_rp.m_upper[i] &&
                  m_local_offset[i] < m_rp.m_tile[i])) {
              in_bounds &= false;
            }
          }
          if (in_bounds) {
            m_func(Tag(), m_offset[0], m_offset[1], m_v);
          }
        }
        // LR
        else {
          for (int i = RP::rank - 1; i >= 0; --i) {
            m_offset[i] = (tile_idx % m_rp.m_tile_end[i]) * m_rp.m_tile[i] +
                          m_rp.m_lower[i];
            tile_idx /= m_rp.m_tile_end[i];

            // tile-local indices identified with (index_type)threadIdx.y
            m_local_offset[i] = (thrd_idx % m_rp.m_tile[i]);
            thrd_idx /= m_rp.m_tile[i];

            m_offset[i] += m_local_offset[i];
            if (!(m_offset[i] < m_rp.m_upper[i] &&
                  m_local_offset[i] < m_rp.m_tile[i])) {
              in_bounds &= false;
            }
          }
          if (in_bounds) {
            m_func(Tag(), m_offset[0], m_offset[1], m_v);
          }
        }
      }  // end for loop over num_tiles - product of tiles in each direction
    }
  }  // end exec_range

 private:
  const RP& m_rp;
  const Functor& m_func;
  value_type* m_v;
};

// Rank 3
// Specializations for void tag type
template <typename RP, typename Functor, typename ValueType>
struct DeviceIterateTile<
    3, RP, Functor, void, ValueType,
    typename std::enable_if<is_array_type<ValueType>::value>::type> {
  using index_type = typename RP::index_type;
  using value_type = typename is_array_type<ValueType>::value_type;

  __device__ DeviceIterateTile(const RP& rp_, const Functor& f_, value_type* v_)
      : m_rp(rp_), m_func(f_), m_v(v_) {}

  inline __device__ void exec_range() const {
    if ((index_type)blockIdx.x < m_rp.m_num_tiles &&
        (index_type)threadIdx.y < m_rp.m_prod_tile_dims) {
      index_type m_offset[RP::rank];        // tile starting global id offset
      index_type m_local_offset[RP::rank];  // tile starting global id offset

      for (index_type tileidx = (index_type)blockIdx.x;
           tileidx < m_rp.m_num_tiles; tileidx += gridDim.x) {
        index_type tile_idx =
            tileidx;  // temp because tile_idx will be modified while
                      // determining tile starting point offsets
        index_type thrd_idx = (index_type)threadIdx.y;
        bool in_bounds      = true;

        // LL
        if (RP::inner_direction == RP::Left) {
          for (int i = 0; i < RP::rank; ++i) {
            m_offset[i] = (tile_idx % m_rp.m_tile_end[i]) * m_rp.m_tile[i] +
                          m_rp.m_lower[i];
            tile_idx /= m_rp.m_tile_end[i];

            // tile-local indices identified with (index_type)threadIdx.y
            m_local_offset[i] =
                (thrd_idx % m_rp.m_tile[i]);  // Move this to first computation,
                                              // add to m_offset right away
            thrd_idx /= m_rp.m_tile[i];

            m_offset[i] += m_local_offset[i];
            if (!(m_offset[i] < m_rp.m_upper[i] &&
                  m_local_offset[i] < m_rp.m_tile[i])) {
              in_bounds &= false;
            }
          }
          if (in_bounds) {
            m_func(m_offset[0], m_offset[1], m_offset[2], m_v);
          }
        }
        // LR
        else {
          for (int i = RP::rank - 1; i >= 0; --i) {
            m_offset[i] = (tile_idx % m_rp.m_tile_end[i]) * m_rp.m_tile[i] +
                          m_rp.m_lower[i];
            tile_idx /= m_rp.m_tile_end[i];

            // tile-local indices identified with (index_type)threadIdx.y
            m_local_offset[i] =
                (thrd_idx % m_rp.m_tile[i]);  // Move this to first computation,
                                              // add to m_offset right away
            thrd_idx /= m_rp.m_tile[i];

            m_offset[i] += m_local_offset[i];
            if (!(m_offset[i] < m_rp.m_upper[i] &&
                  m_local_offset[i] < m_rp.m_tile[i])) {
              in_bounds &= false;
            }
          }
          if (in_bounds) {
            m_func(m_offset[0], m_offset[1], m_offset[2], m_v);
          }
        }
      }
    }
  }  // end exec_range

 private:
  const RP& m_rp;
  const Functor& m_func;
  value_type* m_v;
};

// Specializations for void tag type
template <typename RP, typename Functor, typename Tag, typename ValueType>
struct DeviceIterateTile<
    3, RP, Functor, Tag, ValueType,
    typename std::enable_if<is_array_type<ValueType>::value &&
                            !is_void<Tag>::value>::type> {
  using index_type = typename RP::index_type;
  using value_type = typename is_array_type<ValueType>::value_type;

  inline __device__ DeviceIterateTile(const RP& rp_, const Functor& f_,
                                      value_type* v_)
      : m_rp(rp_), m_func(f_), m_v(v_) {}

  inline __device__ void exec_range() const {
    if ((index_type)blockIdx.x < m_rp.m_num_tiles &&
        (index_type)threadIdx.y < m_rp.m_prod_tile_dims) {
      index_type m_offset[RP::rank];        // tile starting global id offset
      index_type m_local_offset[RP::rank];  // tile starting global id offset

      for (index_type tileidx = (index_type)blockIdx.x;
           tileidx < m_rp.m_num_tiles; tileidx += gridDim.x) {
        index_type tile_idx =
            tileidx;  // temp because tile_idx will be modified while
                      // determining tile starting point offsets
        index_type thrd_idx = (index_type)threadIdx.y;
        bool in_bounds      = true;

        // LL
        if (RP::inner_direction == RP::Left) {
          for (int i = 0; i < RP::rank; ++i) {
            m_offset[i] = (tile_idx % m_rp.m_tile_end[i]) * m_rp.m_tile[i] +
                          m_rp.m_lower[i];
            tile_idx /= m_rp.m_tile_end[i];

            // tile-local indices identified with (index_type)threadIdx.y
            m_local_offset[i] = (thrd_idx % m_rp.m_tile[i]);
            thrd_idx /= m_rp.m_tile[i];

            m_offset[i] += m_local_offset[i];
            if (!(m_offset[i] < m_rp.m_upper[i] &&
                  m_local_offset[i] < m_rp.m_tile[i])) {
              in_bounds &= false;
            }
          }
          if (in_bounds) {
            m_func(Tag(), m_offset[0], m_offset[1], m_offset[2], m_v);
          }
        }
        // LR
        else {
          for (int i = RP::rank - 1; i >= 0; --i) {
            m_offset[i] = (tile_idx % m_rp.m_tile_end[i]) * m_rp.m_tile[i] +
                          m_rp.m_lower[i];
            tile_idx /= m_rp.m_tile_end[i];

            // tile-local indices identified with (index_type)threadIdx.y
            m_local_offset[i] = (thrd_idx % m_rp.m_tile[i]);
            thrd_idx /= m_rp.m_tile[i];

            m_offset[i] += m_local_offset[i];
            if (!(m_offset[i] < m_rp.m_upper[i] &&
                  m_local_offset[i] < m_rp.m_tile[i])) {
              in_bounds &= false;
            }
          }
          if (in_bounds) {
            m_func(Tag(), m_offset[0], m_offset[1], m_offset[2], m_v);
          }
        }
      }
    }
  }  // end exec_range

 private:
  const RP& m_rp;
  const Functor& m_func;
  value_type* m_v;
};

// Rank 4
// Specializations for void tag type
template <typename RP, typename Functor, typename ValueType>
struct DeviceIterateTile<
    4, RP, Functor, void, ValueType,
    typename std::enable_if<is_array_type<ValueType>::value>::type> {
  using index_type = typename RP::index_type;
  using value_type = typename is_array_type<ValueType>::value_type;

  __device__ DeviceIterateTile(const RP& rp_, const Functor& f_, value_type* v_)
      : m_rp(rp_), m_func(f_), m_v(v_) {}

  static constexpr index_type max_blocks = 65535;
  // static constexpr index_type max_blocks =
  // static_cast<index_type>(Kokkos::Impl::CudaTraits::UpperBoundGridCount);

  inline __device__ void exec_range() const {
    // enum { max_blocks =
    // static_cast<index_type>(Kokkos::Impl::CudaTraits::UpperBoundGridCount) };
    // const index_type max_blocks = static_cast<index_type>(
    // Kokkos::Impl::cuda_internal_maximum_grid_count() );
    if ((index_type)blockIdx.x < m_rp.m_num_tiles &&
        (index_type)threadIdx.y < m_rp.m_prod_tile_dims) {
      index_type m_offset[RP::rank];        // tile starting global id offset
      index_type m_local_offset[RP::rank];  // tile starting global id offset

      for (index_type tileidx = (index_type)blockIdx.x;
           tileidx < m_rp.m_num_tiles; tileidx += gridDim.x) {
        index_type tile_idx =
            tileidx;  // temp because tile_idx will be modified while
                      // determining tile starting point offsets
        index_type thrd_idx = (index_type)threadIdx.y;
        bool in_bounds      = true;

        // LL
        if (RP::inner_direction == RP::Left) {
          for (int i = 0; i < RP::rank; ++i) {
            m_offset[i] = (tile_idx % m_rp.m_tile_end[i]) * m_rp.m_tile[i] +
                          m_rp.m_lower[i];
            tile_idx /= m_rp.m_tile_end[i];

            // tile-local indices identified with (index_type)threadIdx.y
            m_local_offset[i] = (thrd_idx % m_rp.m_tile[i]);
            thrd_idx /= m_rp.m_tile[i];

            m_offset[i] += m_local_offset[i];
            if (!(m_offset[i] < m_rp.m_upper[i] &&
                  m_local_offset[i] < m_rp.m_tile[i])) {
              in_bounds &= false;
            }
          }
          if (in_bounds) {
            m_func(m_offset[0], m_offset[1], m_offset[2], m_offset[3], m_v);
          }
        }
        // LR
        else {
          for (int i = RP::rank - 1; i >= 0; --i) {
            m_offset[i] = (tile_idx % m_rp.m_tile_end[i]) * m_rp.m_tile[i] +
                          m_rp.m_lower[i];
            tile_idx /= m_rp.m_tile_end[i];

            // tile-local indices identified with (index_type)threadIdx.y
            m_local_offset[i] = (thrd_idx % m_rp.m_tile[i]);
            thrd_idx /= m_rp.m_tile[i];

            m_offset[i] += m_local_offset[i];
            if (!(m_offset[i] < m_rp.m_upper[i] &&
                  m_local_offset[i] < m_rp.m_tile[i])) {
              in_bounds &= false;
            }
          }
          if (in_bounds) {
            m_func(m_offset[0], m_offset[1], m_offset[2], m_offset[3], m_v);
          }
        }
      }
    }
  }  // end exec_range

 private:
  const RP& m_rp;
  const Functor& m_func;
  value_type* m_v;
};

// Specializations for void tag type
template <typename RP, typename Functor, typename Tag, typename ValueType>
struct DeviceIterateTile<
    4, RP, Functor, Tag, ValueType,
    typename std::enable_if<is_array_type<ValueType>::value &&
                            !is_void<Tag>::value>::type> {
  using index_type = typename RP::index_type;
  using value_type = typename is_array_type<ValueType>::value_type;

  inline __device__ DeviceIterateTile(const RP& rp_, const Functor& f_,
                                      value_type* v_)
      : m_rp(rp_), m_func(f_), m_v(v_) {}

  static constexpr index_type max_blocks = 65535;
  // static constexpr index_type max_blocks =
  // static_cast<index_type>(Kokkos::Impl::CudaTraits::UpperBoundGridCount);

  inline __device__ void exec_range() const {
    // enum { max_blocks =
    // static_cast<index_type>(Kokkos::Impl::CudaTraits::UpperBoundGridCount) };
    // const index_type max_blocks = static_cast<index_type>(
    // Kokkos::Impl::cuda_internal_maximum_grid_count() );
    if ((index_type)blockIdx.x < m_rp.m_num_tiles &&
        (index_type)threadIdx.y < m_rp.m_prod_tile_dims) {
      index_type m_offset[RP::rank];        // tile starting global id offset
      index_type m_local_offset[RP::rank];  // tile starting global id offset

      for (index_type tileidx = (index_type)blockIdx.x;
           tileidx < m_rp.m_num_tiles; tileidx += gridDim.x) {
        index_type tile_idx =
            tileidx;  // temp because tile_idx will be modified while
                      // determining tile starting point offsets
        index_type thrd_idx = (index_type)threadIdx.y;
        bool in_bounds      = true;

        // LL
        if (RP::inner_direction == RP::Left) {
          for (int i = 0; i < RP::rank; ++i) {
            m_offset[i] = (tile_idx % m_rp.m_tile_end[i]) * m_rp.m_tile[i] +
                          m_rp.m_lower[i];
            tile_idx /= m_rp.m_tile_end[i];

            // tile-local indices identified with (index_type)threadIdx.y
            m_local_offset[i] = (thrd_idx % m_rp.m_tile[i]);
            thrd_idx /= m_rp.m_tile[i];

            m_offset[i] += m_local_offset[i];
            if (!(m_offset[i] < m_rp.m_upper[i] &&
                  m_local_offset[i] < m_rp.m_tile[i])) {
              in_bounds &= false;
            }
          }
          if (in_bounds) {
            m_func(Tag(), m_offset[0], m_offset[1], m_offset[2], m_offset[3],
                   m_v);
          }
        }
        // LR
        else {
          for (int i = RP::rank - 1; i >= 0; --i) {
            m_offset[i] = (tile_idx % m_rp.m_tile_end[i]) * m_rp.m_tile[i] +
                          m_rp.m_lower[i];
            tile_idx /= m_rp.m_tile_end[i];

            // tile-local indices identified with (index_type)threadIdx.y
            m_local_offset[i] = (thrd_idx % m_rp.m_tile[i]);
            thrd_idx /= m_rp.m_tile[i];

            m_offset[i] += m_local_offset[i];
            if (!(m_offset[i] < m_rp.m_upper[i] &&
                  m_local_offset[i] < m_rp.m_tile[i])) {
              in_bounds &= false;
            }
          }
          if (in_bounds) {
            m_func(Tag(), m_offset[0], m_offset[1], m_offset[2], m_offset[3],
                   m_v);
          }
        }
      }
    }
  }  // end exec_range

 private:
  const RP& m_rp;
  const Functor& m_func;
  value_type* m_v;
};

// Rank 5
// Specializations for void tag type
template <typename RP, typename Functor, typename ValueType>
struct DeviceIterateTile<
    5, RP, Functor, void, ValueType,
    typename std::enable_if<is_array_type<ValueType>::value>::type> {
  using index_type = typename RP::index_type;
  using value_type = typename is_array_type<ValueType>::value_type;

  __device__ DeviceIterateTile(const RP& rp_, const Functor& f_, value_type* v_)
      : m_rp(rp_), m_func(f_), m_v(v_) {}

  static constexpr index_type max_blocks = 65535;
  // static constexpr index_type max_blocks =
  // static_cast<index_type>(Kokkos::Impl::CudaTraits::UpperBoundGridCount);

  inline __device__ void exec_range() const {
    // enum { max_blocks =
    // static_cast<index_type>(Kokkos::Impl::CudaTraits::UpperBoundGridCount) };
    // const index_type max_blocks = static_cast<index_type>(
    // Kokkos::Impl::cuda_internal_maximum_grid_count() );
    if ((index_type)blockIdx.x < m_rp.m_num_tiles &&
        (index_type)threadIdx.y < m_rp.m_prod_tile_dims) {
      index_type m_offset[RP::rank];        // tile starting global id offset
      index_type m_local_offset[RP::rank];  // tile starting global id offset

      for (index_type tileidx = (index_type)blockIdx.x;
           tileidx < m_rp.m_num_tiles; tileidx += gridDim.x) {
        index_type tile_idx =
            tileidx;  // temp because tile_idx will be modified while
                      // determining tile starting point offsets
        index_type thrd_idx = (index_type)threadIdx.y;
        bool in_bounds      = true;

        // LL
        if (RP::inner_direction == RP::Left) {
          for (int i = 0; i < RP::rank; ++i) {
            m_offset[i] = (tile_idx % m_rp.m_tile_end[i]) * m_rp.m_tile[i] +
                          m_rp.m_lower[i];
            tile_idx /= m_rp.m_tile_end[i];

            // tile-local indices identified with (index_type)threadIdx.y
            m_local_offset[i] = (thrd_idx % m_rp.m_tile[i]);
            thrd_idx /= m_rp.m_tile[i];

            m_offset[i] += m_local_offset[i];
            if (!(m_offset[i] < m_rp.m_upper[i] &&
                  m_local_offset[i] < m_rp.m_tile[i])) {
              in_bounds &= false;
            }
          }
          if (in_bounds) {
            m_func(m_offset[0], m_offset[1], m_offset[2], m_offset[3],
                   m_offset[4], m_v);
          }
        }
        // LR
        else {
          for (int i = RP::rank - 1; i >= 0; --i) {
            m_offset[i] = (tile_idx % m_rp.m_tile_end[i]) * m_rp.m_tile[i] +
                          m_rp.m_lower[i];
            tile_idx /= m_rp.m_tile_end[i];

            // tile-local indices identified with (index_type)threadIdx.y
            m_local_offset[i] = (thrd_idx % m_rp.m_tile[i]);
            thrd_idx /= m_rp.m_tile[i];

            m_offset[i] += m_local_offset[i];
            if (!(m_offset[i] < m_rp.m_upper[i] &&
                  m_local_offset[i] < m_rp.m_tile[i])) {
              in_bounds &= false;
            }
          }
          if (in_bounds) {
            m_func(m_offset[0], m_offset[1], m_offset[2], m_offset[3],
                   m_offset[4], m_v);
          }
        }
      }
    }
  }  // end exec_range

 private:
  const RP& m_rp;
  const Functor& m_func;
  value_type* m_v;
};

// Specializations for tag type
template <typename RP, typename Functor, typename Tag, typename ValueType>
struct DeviceIterateTile<
    5, RP, Functor, Tag, ValueType,
    typename std::enable_if<is_array_type<ValueType>::value &&
                            !is_void<Tag>::value>::type> {
  using index_type = typename RP::index_type;
  using value_type = typename is_array_type<ValueType>::value_type;

  __device__ DeviceIterateTile(const RP& rp_, const Functor& f_, value_type* v_)
      : m_rp(rp_), m_func(f_), m_v(v_) {}

  static constexpr index_type max_blocks = 65535;
  // static constexpr index_type max_blocks =
  // static_cast<index_type>(Kokkos::Impl::CudaTraits::UpperBoundGridCount);

  inline __device__ void exec_range() const {
    // enum { max_blocks =
    // static_cast<index_type>(Kokkos::Impl::CudaTraits::UpperBoundGridCount) };
    // const index_type max_blocks = static_cast<index_type>(
    // Kokkos::Impl::cuda_internal_maximum_grid_count() );
    if ((index_type)blockIdx.x < m_rp.m_num_tiles &&
        (index_type)threadIdx.y < m_rp.m_prod_tile_dims) {
      index_type m_offset[RP::rank];        // tile starting global id offset
      index_type m_local_offset[RP::rank];  // tile starting global id offset

      for (index_type tileidx = (index_type)blockIdx.x;
           tileidx < m_rp.m_num_tiles; tileidx += gridDim.x) {
        index_type tile_idx =
            tileidx;  // temp because tile_idx will be modified while
                      // determining tile starting point offsets
        index_type thrd_idx = (index_type)threadIdx.y;
        bool in_bounds      = true;

        // LL
        if (RP::inner_direction == RP::Left) {
          for (int i = 0; i < RP::rank; ++i) {
            m_offset[i] = (tile_idx % m_rp.m_tile_end[i]) * m_rp.m_tile[i] +
                          m_rp.m_lower[i];
            tile_idx /= m_rp.m_tile_end[i];

            // tile-local indices identified with (index_type)threadIdx.y
            m_local_offset[i] = (thrd_idx % m_rp.m_tile[i]);
            thrd_idx /= m_rp.m_tile[i];

            m_offset[i] += m_local_offset[i];
            if (!(m_offset[i] < m_rp.m_upper[i] &&
                  m_local_offset[i] < m_rp.m_tile[i])) {
              in_bounds &= false;
            }
          }
          if (in_bounds) {
            m_func(Tag(), m_offset[0], m_offset[1], m_offset[2], m_offset[3],
                   m_offset[4], m_v);
          }
        }
        // LR
        else {
          for (int i = RP::rank - 1; i >= 0; --i) {
            m_offset[i] = (tile_idx % m_rp.m_tile_end[i]) * m_rp.m_tile[i] +
                          m_rp.m_lower[i];
            tile_idx /= m_rp.m_tile_end[i];

            // tile-local indices identified with (index_type)threadIdx.y
            m_local_offset[i] = (thrd_idx % m_rp.m_tile[i]);
            thrd_idx /= m_rp.m_tile[i];

            m_offset[i] += m_local_offset[i];
            if (!(m_offset[i] < m_rp.m_upper[i] &&
                  m_local_offset[i] < m_rp.m_tile[i])) {
              in_bounds &= false;
            }
          }
          if (in_bounds) {
            m_func(Tag(), m_offset[0], m_offset[1], m_offset[2], m_offset[3],
                   m_offset[4], m_v);
          }
        }
      }
    }
  }  // end exec_range

 private:
  const RP& m_rp;
  const Functor& m_func;
  value_type* m_v;
};

// Rank 6
// Specializations for void tag type
template <typename RP, typename Functor, typename ValueType>
struct DeviceIterateTile<
    6, RP, Functor, void, ValueType,
    typename std::enable_if<is_array_type<ValueType>::value>::type> {
  using index_type = typename RP::index_type;
  using value_type = typename is_array_type<ValueType>::value_type;

  __device__ DeviceIterateTile(const RP& rp_, const Functor& f_, value_type* v_)
      : m_rp(rp_), m_func(f_), m_v(v_) {}

  static constexpr index_type max_blocks = 65535;
  // static constexpr index_type max_blocks =
  // static_cast<index_type>(Kokkos::Impl::CudaTraits::UpperBoundGridCount);

  inline __device__ void exec_range() const {
    // enum { max_blocks =
    // static_cast<index_type>(Kokkos::Impl::CudaTraits::UpperBoundGridCount) };
    // const index_type max_blocks = static_cast<index_type>(
    // Kokkos::Impl::cuda_internal_maximum_grid_count() );
    if ((index_type)blockIdx.x < m_rp.m_num_tiles &&
        (index_type)threadIdx.y < m_rp.m_prod_tile_dims) {
      index_type m_offset[RP::rank];        // tile starting global id offset
      index_type m_local_offset[RP::rank];  // tile starting global id offset

      for (index_type tileidx = (index_type)blockIdx.x;
           tileidx < m_rp.m_num_tiles; tileidx += gridDim.x) {
        index_type tile_idx =
            tileidx;  // temp because tile_idx will be modified while
                      // determining tile starting point offsets
        index_type thrd_idx = (index_type)threadIdx.y;
        bool in_bounds      = true;

        // LL
        if (RP::inner_direction == RP::Left) {
          for (int i = 0; i < RP::rank; ++i) {
            m_offset[i] = (tile_idx % m_rp.m_tile_end[i]) * m_rp.m_tile[i] +
                          m_rp.m_lower[i];
            tile_idx /= m_rp.m_tile_end[i];

            // tile-local indices identified with (index_type)threadIdx.y
            m_local_offset[i] = (thrd_idx % m_rp.m_tile[i]);
            thrd_idx /= m_rp.m_tile[i];

            m_offset[i] += m_local_offset[i];
            if (!(m_offset[i] < m_rp.m_upper[i] &&
                  m_local_offset[i] < m_rp.m_tile[i])) {
              in_bounds &= false;
            }
          }
          if (in_bounds) {
            m_func(m_offset[0], m_offset[1], m_offset[2], m_offset[3],
                   m_offset[4], m_offset[5], m_v);
          }
        }
        // LR
        else {
          for (int i = RP::rank - 1; i >= 0; --i) {
            m_offset[i] = (tile_idx % m_rp.m_tile_end[i]) * m_rp.m_tile[i] +
                          m_rp.m_lower[i];
            tile_idx /= m_rp.m_tile_end[i];

            // tile-local indices identified with (index_type)threadIdx.y
            m_local_offset[i] = (thrd_idx % m_rp.m_tile[i]);
            thrd_idx /= m_rp.m_tile[i];

            m_offset[i] += m_local_offset[i];
            if (!(m_offset[i] < m_rp.m_upper[i] &&
                  m_local_offset[i] < m_rp.m_tile[i])) {
              in_bounds &= false;
            }
          }
          if (in_bounds) {
            m_func(m_offset[0], m_offset[1], m_offset[2], m_offset[3],
                   m_offset[4], m_offset[5], m_v);
          }
        }
      }
    }
  }  // end exec_range

 private:
  const RP& m_rp;
  const Functor& m_func;
  value_type* m_v;
};

// Specializations for tag type
template <typename RP, typename Functor, typename Tag, typename ValueType>
struct DeviceIterateTile<
    6, RP, Functor, Tag, ValueType,
    typename std::enable_if<is_array_type<ValueType>::value &&
                            !is_void<Tag>::value>::type> {
  using index_type = typename RP::index_type;
  using value_type = typename is_array_type<ValueType>::value_type;

  __device__ DeviceIterateTile(const RP& rp_, const Functor& f_, value_type* v_)
      : m_rp(rp_), m_func(f_), m_v(v_) {}

  static constexpr index_type max_blocks = 65535;
  // static constexpr index_type max_blocks =
  // static_cast<index_type>(Kokkos::Impl::CudaTraits::UpperBoundGridCount);

  inline __device__ void exec_range() const {
    // enum { max_blocks =
    // static_cast<index_type>(Kokkos::Impl::CudaTraits::UpperBoundGridCount) };
    // const index_type max_blocks = static_cast<index_type>(
    // Kokkos::Impl::cuda_internal_maximum_grid_count() );
    if ((index_type)blockIdx.x < m_rp.m_num_tiles &&
        (index_type)threadIdx.y < m_rp.m_prod_tile_dims) {
      index_type m_offset[RP::rank];        // tile starting global id offset
      index_type m_local_offset[RP::rank];  // tile starting global id offset

      for (index_type tileidx = (index_type)blockIdx.x;
           tileidx < m_rp.m_num_tiles; tileidx += gridDim.x) {
        index_type tile_idx =
            tileidx;  // temp because tile_idx will be modified while
                      // determining tile starting point offsets
        index_type thrd_idx = (index_type)threadIdx.y;
        bool in_bounds      = true;

        // LL
        if (RP::inner_direction == RP::Left) {
          for (int i = 0; i < RP::rank; ++i) {
            m_offset[i] = (tile_idx % m_rp.m_tile_end[i]) * m_rp.m_tile[i] +
                          m_rp.m_lower[i];
            tile_idx /= m_rp.m_tile_end[i];

            // tile-local indices identified with (index_type)threadIdx.y
            m_local_offset[i] = (thrd_idx % m_rp.m_tile[i]);
            thrd_idx /= m_rp.m_tile[i];

            m_offset[i] += m_local_offset[i];
            if (!(m_offset[i] < m_rp.m_upper[i] &&
                  m_local_offset[i] < m_rp.m_tile[i])) {
              in_bounds &= false;
            }
          }
          if (in_bounds) {
            m_func(Tag(), m_offset[0], m_offset[1], m_offset[2], m_offset[3],
                   m_offset[4], m_offset[5], m_v);
          }
        }
        // LR
        else {
          for (int i = RP::rank - 1; i >= 0; --i) {
            m_offset[i] = (tile_idx % m_rp.m_tile_end[i]) * m_rp.m_tile[i] +
                          m_rp.m_lower[i];
            tile_idx /= m_rp.m_tile_end[i];

            // tile-local indices identified with (index_type)threadIdx.y
            m_local_offset[i] = (thrd_idx % m_rp.m_tile[i]);
            thrd_idx /= m_rp.m_tile[i];

            m_offset[i] += m_local_offset[i];
            if (!(m_offset[i] < m_rp.m_upper[i] &&
                  m_local_offset[i] < m_rp.m_tile[i])) {
              in_bounds &= false;
            }
          }
          if (in_bounds) {
            m_func(Tag(), m_offset[0], m_offset[1], m_offset[2], m_offset[3],
                   m_offset[4], m_offset[5], m_v);
          }
        }
      }
    }
  }  // end exec_range

 private:
  const RP& m_rp;
  const Functor& m_func;
  value_type* m_v;
};

}  // namespace Reduce

// ----------------------------------------------------------------------------------

}  // namespace Impl
}  // namespace Kokkos

#endif
#endif<|MERGE_RESOLUTION|>--- conflicted
+++ resolved
@@ -58,10 +58,6 @@
 // type is not allowed use existing Kokkos functionality, e.g. max blocks, once
 // resolved
 
-<<<<<<< HEAD
-#if defined(KOKKOS_ENABLE_PROFILING)
-=======
->>>>>>> 288c1e9b
 #include <impl/Kokkos_Tools.hpp>
 #include <typeinfo>
 

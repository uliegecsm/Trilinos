--- conflicted
+++ resolved
@@ -74,19 +74,11 @@
   enum { TEAM_REDUCE_SIZE = 512 };
 
  public:
-<<<<<<< HEAD
-  typedef Kokkos::Threads execution_space;
-  typedef execution_space::scratch_memory_space scratch_memory_space;
-
- private:
-  typedef execution_space::scratch_memory_space space;
-=======
   using execution_space      = Kokkos::Threads;
   using scratch_memory_space = execution_space::scratch_memory_space;
 
  private:
   using space = execution_space::scratch_memory_space;
->>>>>>> 4103bf6c
   ThreadsExec* const m_exec;
   ThreadsExec* const* m_team_base;  ///< Base for team fan-in
   space m_team_shared;
@@ -162,7 +154,6 @@
   const execution_space::scratch_memory_space& thread_scratch(int) const {
     return m_team_shared.set_team_thread_mode(0, team_size(), team_rank());
   }
-<<<<<<< HEAD
 
   KOKKOS_INLINE_FUNCTION int league_rank() const { return m_league_rank; }
   KOKKOS_INLINE_FUNCTION int league_size() const { return m_league_size; }
@@ -174,19 +165,6 @@
     team_fan_out();
   }
 
-=======
-
-  KOKKOS_INLINE_FUNCTION int league_rank() const { return m_league_rank; }
-  KOKKOS_INLINE_FUNCTION int league_size() const { return m_league_size; }
-  KOKKOS_INLINE_FUNCTION int team_rank() const { return m_team_rank; }
-  KOKKOS_INLINE_FUNCTION int team_size() const { return m_team_size; }
-
-  KOKKOS_INLINE_FUNCTION void team_barrier() const {
-    team_fan_in();
-    team_fan_out();
-  }
-
->>>>>>> 4103bf6c
   template <class ValueType>
   KOKKOS_INLINE_FUNCTION void team_broadcast(ValueType& value,
                                              const int& thread_id) const {
@@ -197,13 +175,8 @@
     }
 #else
     // Make sure there is enough scratch space:
-<<<<<<< HEAD
-    typedef typename if_c<sizeof(ValueType) < TEAM_REDUCE_SIZE, ValueType,
-                          void>::type type;
-=======
     using type = typename if_c<sizeof(ValueType) < TEAM_REDUCE_SIZE, ValueType,
                                void>::type;
->>>>>>> 4103bf6c
 
     if (m_team_base) {
       type* const local_value = ((type*)m_team_base[0]->scratch_memory());
@@ -228,13 +201,8 @@
     }
 #else
     // Make sure there is enough scratch space:
-<<<<<<< HEAD
-    typedef typename if_c<sizeof(ValueType) < TEAM_REDUCE_SIZE, ValueType,
-                          void>::type type;
-=======
     using type = typename if_c<sizeof(ValueType) < TEAM_REDUCE_SIZE, ValueType,
                                void>::type;
->>>>>>> 4103bf6c
     f(value);
     if (m_team_base) {
       type* const local_value = ((type*)m_team_base[0]->scratch_memory());
@@ -247,7 +215,6 @@
     }
 #endif
   }
-<<<<<<< HEAD
 
   template <typename Type>
   KOKKOS_INLINE_FUNCTION
@@ -260,10 +227,10 @@
 #else
   {
     // Make sure there is enough scratch space:
-    typedef
-        typename if_c<sizeof(Type) < TEAM_REDUCE_SIZE, Type, void>::type type;
-
-    if (0 == m_exec) return value;
+    using type =
+        typename if_c<sizeof(Type) < TEAM_REDUCE_SIZE, Type, void>::type;
+
+    if (nullptr == m_exec) return value;
 
     if (team_rank() != team_size() - 1)
       *((volatile type*)m_exec->scratch_memory()) = value;
@@ -272,32 +239,6 @@
 
     type& accum = *((type*)m_team_base[0]->scratch_memory());
 
-=======
-
-  template <typename Type>
-  KOKKOS_INLINE_FUNCTION
-      typename std::enable_if<!Kokkos::is_reducer<Type>::value, Type>::type
-      team_reduce(const Type& value) const
-#if !defined(KOKKOS_ACTIVE_EXECUTION_MEMORY_SPACE_HOST)
-  {
-    return value;
-  }
-#else
-  {
-    // Make sure there is enough scratch space:
-    using type =
-        typename if_c<sizeof(Type) < TEAM_REDUCE_SIZE, Type, void>::type;
-
-    if (nullptr == m_exec) return value;
-
-    if (team_rank() != team_size() - 1)
-      *((volatile type*)m_exec->scratch_memory()) = value;
-
-    memory_fence();
-
-    type& accum = *((type*)m_team_base[0]->scratch_memory());
-
->>>>>>> 4103bf6c
     if (team_fan_in()) {
       accum = value;
       for (int i = 1; i < m_team_size; ++i) {
@@ -329,21 +270,12 @@
 #else
       team_reduce(const ReducerType& reducer,
                   const typename ReducerType::value_type contribution) const {
-<<<<<<< HEAD
-    typedef typename ReducerType::value_type value_type;
-    // Make sure there is enough scratch space:
-    typedef typename if_c<sizeof(value_type) < TEAM_REDUCE_SIZE, value_type,
-                          void>::type type;
-
-    if (0 == m_exec) return;
-=======
     using value_type = typename ReducerType::value_type;
     // Make sure there is enough scratch space:
     using type = typename if_c<sizeof(value_type) < TEAM_REDUCE_SIZE,
                                value_type, void>::type;
 
     if (nullptr == m_exec) return;
->>>>>>> 4103bf6c
 
     type* const local_value = ((type*)m_exec->scratch_memory());
 
@@ -401,18 +333,10 @@
 #else
   {
     // Make sure there is enough scratch space:
-<<<<<<< HEAD
-    typedef
-        typename if_c<sizeof(ArgType) < TEAM_REDUCE_SIZE, ArgType, void>::type
-            type;
-
-    if (0 == m_exec) return type(0);
-=======
     using type =
         typename if_c<sizeof(ArgType) < TEAM_REDUCE_SIZE, ArgType, void>::type;
 
     if (nullptr == m_exec) return type(0);
->>>>>>> 4103bf6c
 
     volatile type* const work_value = ((type*)m_exec->scratch_memory());
 
@@ -461,11 +385,7 @@
    */
   template <typename ArgType>
   KOKKOS_INLINE_FUNCTION ArgType team_scan(const ArgType& value) const {
-<<<<<<< HEAD
-    return this->template team_scan<ArgType>(value, 0);
-=======
     return this->template team_scan<ArgType>(value, nullptr);
->>>>>>> 4103bf6c
   }
 
   //----------------------------------------
@@ -477,13 +397,8 @@
       const TeamPolicyInternal<Kokkos::Threads, Properties...>& team,
       const int shared_size)
       : m_exec(exec),
-<<<<<<< HEAD
-        m_team_base(0),
-        m_team_shared(0, 0),
-=======
         m_team_base(nullptr),
         m_team_shared(nullptr, 0),
->>>>>>> 4103bf6c
         m_team_shared_size(shared_size),
         m_team_size(team.team_size()),
         m_team_rank(0),
@@ -563,15 +478,9 @@
   }
 
   ThreadsExecTeamMember()
-<<<<<<< HEAD
-      : m_exec(0),
-        m_team_base(0),
-        m_team_shared(0, 0),
-=======
       : m_exec(nullptr),
         m_team_base(nullptr),
         m_team_shared(nullptr, 0),
->>>>>>> 4103bf6c
         m_team_shared_size(0),
         m_team_size(1),
         m_team_rank(0),
@@ -661,7 +570,6 @@
   int m_team_size;
   int m_team_alloc;
   int m_team_iter;
-<<<<<<< HEAD
 
   size_t m_team_scratch_size[2];
   size_t m_thread_scratch_size[2];
@@ -669,26 +577,16 @@
   int m_chunk_size;
 
   inline void init(const int league_size_request, const int team_size_request) {
-#ifdef KOKKOS_ENABLE_DEPRECATED_CODE
-    const int pool_size = traits::execution_space::thread_pool_size(0);
-#else
     const int pool_size = traits::execution_space::impl_thread_pool_size(0);
-#endif
     const int max_host_team_size = Impl::HostThreadTeamData::max_team_members;
     const int team_max =
         pool_size < max_host_team_size ? pool_size : max_host_team_size;
-#ifdef KOKKOS_ENABLE_DEPRECATED_CODE
-    const int team_grain = traits::execution_space::thread_pool_size(2);
-#else
     const int team_grain = traits::execution_space::impl_thread_pool_size(2);
-#endif
 
     m_league_size = league_size_request;
 
-#ifndef KOKKOS_ENABLE_DEPRECATED_CODE
     if (team_size_request > team_max)
       Kokkos::abort("Kokkos::abort: Requested Team Size is too large!");
-#endif
 
     m_team_size = team_size_request < team_max ? team_size_request : team_max;
 
@@ -709,26 +607,13 @@
  public:
   //! Tag this class as a kokkos execution policy
   //! Tag this class as a kokkos execution policy
-  typedef TeamPolicyInternal execution_policy;
-
-  typedef PolicyTraits<Properties...> traits;
+  using execution_policy = TeamPolicyInternal;
+
+  using traits = PolicyTraits<Properties...>;
 
   const typename traits::execution_space& space() const {
     static typename traits::execution_space m_space;
     return m_space;
-  }
-
-  TeamPolicyInternal& operator=(const TeamPolicyInternal& p) {
-    m_league_size            = p.m_league_size;
-    m_team_size              = p.m_team_size;
-    m_team_alloc             = p.m_team_alloc;
-    m_team_iter              = p.m_team_iter;
-    m_team_scratch_size[0]   = p.m_team_scratch_size[0];
-    m_thread_scratch_size[0] = p.m_thread_scratch_size[0];
-    m_team_scratch_size[1]   = p.m_team_scratch_size[1];
-    m_thread_scratch_size[1] = p.m_thread_scratch_size[1];
-    m_chunk_size             = p.m_chunk_size;
-    return *this;
   }
 
   template <class ExecSpace, class... OtherProperties>
@@ -747,139 +632,6 @@
     m_thread_scratch_size[1] = p.m_thread_scratch_size[1];
     m_chunk_size             = p.m_chunk_size;
   }
-=======
-
-  size_t m_team_scratch_size[2];
-  size_t m_thread_scratch_size[2];
-
-  int m_chunk_size;
-
-  inline void init(const int league_size_request, const int team_size_request) {
-    const int pool_size = traits::execution_space::impl_thread_pool_size(0);
-    const int max_host_team_size = Impl::HostThreadTeamData::max_team_members;
-    const int team_max =
-        pool_size < max_host_team_size ? pool_size : max_host_team_size;
-    const int team_grain = traits::execution_space::impl_thread_pool_size(2);
-
-    m_league_size = league_size_request;
-
-    if (team_size_request > team_max)
-      Kokkos::abort("Kokkos::abort: Requested Team Size is too large!");
-
-    m_team_size = team_size_request < team_max ? team_size_request : team_max;
-
-    // Round team size up to a multiple of 'team_gain'
-    const int team_size_grain =
-        team_grain * ((m_team_size + team_grain - 1) / team_grain);
-    const int team_count = pool_size / team_size_grain;
-
-    // Constraint : pool_size = m_team_alloc * team_count
-    m_team_alloc = pool_size / team_count;
-
-    // Maxumum number of iterations each team will take:
-    m_team_iter = (m_league_size + team_count - 1) / team_count;
-
-    set_auto_chunk_size();
-  }
-
- public:
-  //! Tag this class as a kokkos execution policy
-  //! Tag this class as a kokkos execution policy
-  using execution_policy = TeamPolicyInternal;
-
-  using traits = PolicyTraits<Properties...>;
->>>>>>> 4103bf6c
-
-  const typename traits::execution_space& space() const {
-    static typename traits::execution_space m_space;
-    return m_space;
-  }
-
-<<<<<<< HEAD
-#ifdef KOKKOS_ENABLE_DEPRECATED_CODE
-  template <class FunctorType>
-  inline static int team_size_max(const FunctorType&) {
-    int pool_size          = traits::execution_space::thread_pool_size(1);
-    int max_host_team_size = Impl::HostThreadTeamData::max_team_members;
-    return pool_size < max_host_team_size ? pool_size : max_host_team_size;
-  }
-
-  template <class FunctorType>
-  inline static int team_size_recommended(const FunctorType&) {
-    return traits::execution_space::thread_pool_size(2);
-  }
-
-  template <class FunctorType>
-  inline static int team_size_recommended(const FunctorType&, const int&) {
-    return traits::execution_space::thread_pool_size(2);
-  }
-#endif
-
-  template <class FunctorType>
-  int team_size_max(const FunctorType&, const ParallelForTag&) const {
-#ifdef KOKKOS_ENABLE_DEPRECATED_CODE
-    int pool_size = traits::execution_space::thread_pool_size(1);
-#else
-    int pool_size = traits::execution_space::impl_thread_pool_size(1);
-#endif
-    int max_host_team_size = Impl::HostThreadTeamData::max_team_members;
-    return pool_size < max_host_team_size ? pool_size : max_host_team_size;
-  }
-  template <class FunctorType>
-  int team_size_max(const FunctorType&, const ParallelReduceTag&) const {
-#ifdef KOKKOS_ENABLE_DEPRECATED_CODE
-    int pool_size = traits::execution_space::thread_pool_size(1);
-#else
-    int pool_size = traits::execution_space::impl_thread_pool_size(1);
-#endif
-    int max_host_team_size = Impl::HostThreadTeamData::max_team_members;
-    return pool_size < max_host_team_size ? pool_size : max_host_team_size;
-  }
-  template <class FunctorType, class ReducerType>
-  inline int team_size_max(const FunctorType& f, const ReducerType&,
-                           const ParallelReduceTag& t) const {
-    return team_size_max(f, t);
-  }
-  template <class FunctorType>
-  int team_size_recommended(const FunctorType&, const ParallelForTag&) const {
-#ifdef KOKKOS_ENABLE_DEPRECATED_CODE
-    return traits::execution_space::thread_pool_size(2);
-#else
-    return traits::execution_space::impl_thread_pool_size(2);
-#endif
-  }
-  template <class FunctorType>
-  int team_size_recommended(const FunctorType&,
-                            const ParallelReduceTag&) const {
-#ifdef KOKKOS_ENABLE_DEPRECATED_CODE
-    return traits::execution_space::thread_pool_size(2);
-#else
-    return traits::execution_space::impl_thread_pool_size(2);
-#endif
-  }
-  template <class FunctorType, class ReducerType>
-  inline int team_size_recommended(const FunctorType& f, const ReducerType&,
-                                   const ParallelReduceTag& t) const {
-    return team_size_recommended(f, t);
-  }
-
-=======
-  template <class ExecSpace, class... OtherProperties>
-  friend class TeamPolicyInternal;
-
-  template <class... OtherProperties>
-  TeamPolicyInternal(
-      const TeamPolicyInternal<Kokkos::Threads, OtherProperties...>& p) {
-    m_league_size            = p.m_league_size;
-    m_team_size              = p.m_team_size;
-    m_team_alloc             = p.m_team_alloc;
-    m_team_iter              = p.m_team_iter;
-    m_team_scratch_size[0]   = p.m_team_scratch_size[0];
-    m_thread_scratch_size[0] = p.m_thread_scratch_size[0];
-    m_team_scratch_size[1]   = p.m_team_scratch_size[1];
-    m_thread_scratch_size[1] = p.m_thread_scratch_size[1];
-    m_chunk_size             = p.m_chunk_size;
-  }
 
   //----------------------------------------
 
@@ -915,7 +667,6 @@
     return team_size_recommended(f, t);
   }
 
->>>>>>> 4103bf6c
   inline static int vector_length_max() {
     return 1024;
   }  // Use arbitrary large number, is meant as a vectorizable length
@@ -963,24 +714,10 @@
         m_team_alloc(0),
         m_team_scratch_size{0, 0},
         m_thread_scratch_size{0, 0},
-<<<<<<< HEAD
-        m_chunk_size(0)
-#ifdef KOKKOS_ENABLE_DEPRECATED_CODE
-  {
-    init(league_size_request, traits::execution_space::thread_pool_size(2));
-  }
-#else
-  {
-    init(league_size_request,
-         traits::execution_space::impl_thread_pool_size(2));
-  }
-#endif
-=======
         m_chunk_size(0) {
     init(league_size_request,
          traits::execution_space::impl_thread_pool_size(2));
   }
->>>>>>> 4103bf6c
 
   TeamPolicyInternal(int league_size_request, int team_size_request,
                      int /* vector_length_request */ = 1)
@@ -1002,59 +739,6 @@
         m_team_alloc(0),
         m_team_scratch_size{0, 0},
         m_thread_scratch_size{0, 0},
-<<<<<<< HEAD
-        m_chunk_size(0)
-#ifdef KOKKOS_ENABLE_DEPRECATED_CODE
-  {
-    init(league_size_request, traits::execution_space::thread_pool_size(2));
-  }
-#else
-  {
-    init(league_size_request,
-         traits::execution_space::impl_thread_pool_size(2));
-  }
-#endif
-  inline int chunk_size() const { return m_chunk_size; }
-
-#ifdef KOKKOS_ENABLE_DEPRECATED_CODE
-  /** \brief set chunk_size to a discrete value*/
-  inline TeamPolicyInternal set_chunk_size(
-      typename traits::index_type chunk_size_) const {
-    TeamPolicyInternal p = *this;
-    p.m_chunk_size       = chunk_size_;
-    return p;
-  }
-
-  /** \brief set per team scratch size for a specific level of the scratch
-   * hierarchy */
-  inline TeamPolicyInternal set_scratch_size(
-      const int& level, const PerTeamValue& per_team) const {
-    TeamPolicyInternal p         = *this;
-    p.m_team_scratch_size[level] = per_team.value;
-    return p;
-  }
-
-  /** \brief set per thread scratch size for a specific level of the scratch
-   * hierarchy */
-  inline TeamPolicyInternal set_scratch_size(
-      const int& level, const PerThreadValue& per_thread) const {
-    TeamPolicyInternal p           = *this;
-    p.m_thread_scratch_size[level] = per_thread.value;
-    return p;
-  }
-
-  /** \brief set per thread and per team scratch size for a specific level of
-   * the scratch hierarchy */
-  inline TeamPolicyInternal set_scratch_size(
-      const int& level, const PerTeamValue& per_team,
-      const PerThreadValue& per_thread) const {
-    TeamPolicyInternal p           = *this;
-    p.m_team_scratch_size[level]   = per_team.value;
-    p.m_thread_scratch_size[level] = per_thread.value;
-    return p;
-  }
-#else
-=======
         m_chunk_size(0) {
     init(league_size_request,
          traits::execution_space::impl_thread_pool_size(2));
@@ -1062,7 +746,6 @@
 
   inline int chunk_size() const { return m_chunk_size; }
 
->>>>>>> 4103bf6c
   /** \brief set chunk_size to a discrete value*/
   inline TeamPolicyInternal& set_chunk_size(
       typename traits::index_type chunk_size_) {
@@ -1085,54 +768,16 @@
     m_thread_scratch_size[level] = per_thread.value;
     return *this;
   }
-<<<<<<< HEAD
 
   /** \brief set per thread and per team scratch size for a specific level of
    * the scratch hierarchy */
   inline TeamPolicyInternal& set_scratch_size(
       const int& level, const PerTeamValue& per_team,
       const PerThreadValue& per_thread) {
-    m_team_scratch_size[level] = per_team.value;
-    m_thread_scratch_size[level] = per_thread.value;
-    return *this;
-  }
-#endif
-
- protected:
-#ifdef KOKKOS_ENABLE_DEPRECATED_CODE
-  /** \brief set chunk_size to a discrete value*/
-  inline TeamPolicyInternal internal_set_chunk_size(
-      typename traits::index_type chunk_size_) {
-    m_chunk_size = chunk_size_;
-    return *this;
-  }
-
-  /** \brief set per team scratch size for a specific level of the scratch
-   * hierarchy */
-  inline TeamPolicyInternal internal_set_scratch_size(
-      const int& level, const PerTeamValue& per_team) {
-    m_team_scratch_size[level] = per_team.value;
-    return *this;
-  }
-
-  /** \brief set per thread scratch size for a specific level of the scratch
-   * hierarchy */
-  inline TeamPolicyInternal internal_set_scratch_size(
-      const int& level, const PerThreadValue& per_thread) {
-    m_thread_scratch_size[level] = per_thread.value;
-    return *this;
-  }
-
-  /** \brief set per thread and per team scratch size for a specific level of
-   * the scratch hierarchy */
-  inline TeamPolicyInternal internal_set_scratch_size(
-      const int& level, const PerTeamValue& per_team,
-      const PerThreadValue& per_thread) {
     m_team_scratch_size[level]   = per_team.value;
     m_thread_scratch_size[level] = per_thread.value;
     return *this;
   }
-#endif
 
  private:
   /** \brief finalize chunk_size if it was set to AUTO*/
@@ -1158,45 +803,7 @@
   }
 
  public:
-  typedef Impl::ThreadsExecTeamMember member_type;
-=======
-
-  /** \brief set per thread and per team scratch size for a specific level of
-   * the scratch hierarchy */
-  inline TeamPolicyInternal& set_scratch_size(
-      const int& level, const PerTeamValue& per_team,
-      const PerThreadValue& per_thread) {
-    m_team_scratch_size[level]   = per_team.value;
-    m_thread_scratch_size[level] = per_thread.value;
-    return *this;
-  }
-
- private:
-  /** \brief finalize chunk_size if it was set to AUTO*/
-  inline void set_auto_chunk_size() {
-    int concurrency = traits::execution_space::concurrency() / m_team_alloc;
-    if (concurrency == 0) concurrency = 1;
-
-    if (m_chunk_size > 0) {
-      if (!Impl::is_integral_power_of_two(m_chunk_size))
-        Kokkos::abort("TeamPolicy blocking granularity must be power of two");
-    }
-
-    int new_chunk_size = 1;
-    while (new_chunk_size * 100 * concurrency < m_league_size)
-      new_chunk_size *= 2;
-    if (new_chunk_size < 128) {
-      new_chunk_size = 1;
-      while ((new_chunk_size * 40 * concurrency < m_league_size) &&
-             (new_chunk_size < 128))
-        new_chunk_size *= 2;
-    }
-    m_chunk_size = new_chunk_size;
-  }
-
- public:
   using member_type = Impl::ThreadsExecTeamMember;
->>>>>>> 4103bf6c
 
   friend class Impl::ThreadsExecTeamMember;
 };
@@ -1222,11 +829,7 @@
     Impl::ThreadsExecTeamMember>
 TeamThreadRange(const Impl::ThreadsExecTeamMember& thread, const iType1& begin,
                 const iType2& end) {
-<<<<<<< HEAD
-  typedef typename std::common_type<iType1, iType2>::type iType;
-=======
   using iType = typename std::common_type<iType1, iType2>::type;
->>>>>>> 4103bf6c
   return Impl::TeamThreadRangeBoundariesStruct<iType,
                                                Impl::ThreadsExecTeamMember>(
       thread, iType(begin), iType(end));
@@ -1248,11 +851,7 @@
     Impl::ThreadsExecTeamMember>
 TeamVectorRange(const Impl::ThreadsExecTeamMember& thread, const iType1& begin,
                 const iType2& end) {
-<<<<<<< HEAD
-  typedef typename std::common_type<iType1, iType2>::type iType;
-=======
   using iType = typename std::common_type<iType1, iType2>::type;
->>>>>>> 4103bf6c
   return Impl::TeamThreadRangeBoundariesStruct<iType,
                                                Impl::ThreadsExecTeamMember>(
       thread, iType(begin), iType(end));
@@ -1421,13 +1020,8 @@
     const Impl::ThreadVectorRangeBoundariesStruct<
         iType, Impl::ThreadsExecTeamMember>& loop_boundaries,
     const FunctorType& lambda) {
-<<<<<<< HEAD
-  typedef Kokkos::Impl::FunctorValueTraits<FunctorType, void> ValueTraits;
-  typedef typename ValueTraits::value_type value_type;
-=======
   using ValueTraits = Kokkos::Impl::FunctorValueTraits<FunctorType, void>;
   using value_type  = typename ValueTraits::value_type;
->>>>>>> 4103bf6c
 
   value_type scan_val = value_type();
 

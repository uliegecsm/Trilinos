--- conflicted
+++ resolved
@@ -2160,17 +2160,9 @@
 void KOKKOS_INLINE_FUNCTION local_deep_copy_contiguous(
     const TeamType& team, const View<DT, DP...>& dst,
     typename ViewTraits<DT, DP...>::const_value_type& value,
-<<<<<<< HEAD
-    typename std::enable_if<
-      std::is_same< typename ViewTraits<DT, DP...>::specialize,
-                    void>::value
-      >::type* = nullptr) {
-  Kokkos::parallel_for(Kokkos::TeamThreadRange(team, dst.span()),
-=======
     std::enable_if_t<std::is_same<typename ViewTraits<DT, DP...>::specialize,
                                   void>::value>* = nullptr) {
   Kokkos::parallel_for(Kokkos::TeamVectorRange(team, dst.span()),
->>>>>>> 4217ccae
                        [&](const int& i) { dst.data()[i] = value; });
 }
 //----------------------------------------------------------------------------
@@ -2178,15 +2170,8 @@
 void KOKKOS_INLINE_FUNCTION local_deep_copy_contiguous(
     const View<DT, DP...>& dst,
     typename ViewTraits<DT, DP...>::const_value_type& value,
-<<<<<<< HEAD
-    typename std::enable_if<
-      std::is_same< typename ViewTraits<DT, DP...>::specialize,
-                    void>::value
-       >::type* = nullptr) {
-=======
     std::enable_if_t<std::is_same<typename ViewTraits<DT, DP...>::specialize,
                                   void>::value>* = nullptr) {
->>>>>>> 4217ccae
   for (size_t i = 0; i < dst.span(); ++i) {
     dst.data()[i] = value;
   }

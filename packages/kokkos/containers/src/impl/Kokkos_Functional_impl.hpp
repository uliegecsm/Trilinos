//@HEADER
// ************************************************************************
//
//                        Kokkos v. 3.0
//       Copyright (2020) National Technology & Engineering
//               Solutions of Sandia, LLC (NTESS).
//
// Under the terms of Contract DE-NA0003525 with NTESS,
// the U.S. Government retains certain rights in this software.
//
// Redistribution and use in source and binary forms, with or without
// modification, are permitted provided that the following conditions are
// met:
//
// 1. Redistributions of source code must retain the above copyright
// notice, this list of conditions and the following disclaimer.
//
// 2. Redistributions in binary form must reproduce the above copyright
// notice, this list of conditions and the following disclaimer in the
// documentation and/or other materials provided with the distribution.
//
// 3. Neither the name of the Corporation nor the names of the
// contributors may be used to endorse or promote products derived from
// this software without specific prior written permission.
//
// THIS SOFTWARE IS PROVIDED BY NTESS "AS IS" AND ANY
// EXPRESS OR IMPLIED WARRANTIES, INCLUDING, BUT NOT LIMITED TO, THE
// IMPLIED WARRANTIES OF MERCHANTABILITY AND FITNESS FOR A PARTICULAR
// PURPOSE ARE DISCLAIMED. IN NO EVENT SHALL NTESS OR THE
// CONTRIBUTORS BE LIABLE FOR ANY DIRECT, INDIRECT, INCIDENTAL, SPECIAL,
// EXEMPLARY, OR CONSEQUENTIAL DAMAGES (INCLUDING, BUT NOT LIMITED TO,
// PROCUREMENT OF SUBSTITUTE GOODS OR SERVICES; LOSS OF USE, DATA, OR
// PROFITS; OR BUSINESS INTERRUPTION) HOWEVER CAUSED AND ON ANY THEORY OF
// LIABILITY, WHETHER IN CONTRACT, STRICT LIABILITY, OR TORT (INCLUDING
// NEGLIGENCE OR OTHERWISE) ARISING IN ANY WAY OUT OF THE USE OF THIS
// SOFTWARE, EVEN IF ADVISED OF THE POSSIBILITY OF SUCH DAMAGE.
//
// Questions? Contact Christian R. Trott (crtrott@sandia.gov)
//
// ************************************************************************
//@HEADER

#ifndef KOKKOS_FUNCTIONAL_IMPL_HPP
#define KOKKOS_FUNCTIONAL_IMPL_HPP

#include <Kokkos_Macros.hpp>
#include <cstdint>

namespace Kokkos {
namespace Impl {

// MurmurHash3 was written by Austin Appleby, and is placed in the public
// domain. The author hereby disclaims copyright to this source code.
KOKKOS_FORCEINLINE_FUNCTION
uint32_t getblock32(const uint8_t* p, int i) {
  // used to avoid aliasing error which could cause errors with
  // forced inlining
  return ((uint32_t)p[i * 4 + 0]) | ((uint32_t)p[i * 4 + 1] << 8) |
         ((uint32_t)p[i * 4 + 2] << 16) | ((uint32_t)p[i * 4 + 3] << 24);
}

KOKKOS_FORCEINLINE_FUNCTION
uint32_t rotl32(uint32_t x, int8_t r) { return (x << r) | (x >> (32 - r)); }

KOKKOS_FORCEINLINE_FUNCTION
uint32_t fmix32(uint32_t h) {
  h ^= h >> 16;
  h *= 0x85ebca6b;
  h ^= h >> 13;
  h *= 0xc2b2ae35;
  h ^= h >> 16;

  return h;
}

KOKKOS_INLINE_FUNCTION
uint32_t MurmurHash3_x86_32(const void* key, int len, uint32_t seed) {
  const uint8_t* data = (const uint8_t*)key;
  const int nblocks   = len / 4;

  uint32_t h1 = seed;

  const uint32_t c1 = 0xcc9e2d51;
  const uint32_t c2 = 0x1b873593;

  //----------
  // body

  for (int i = 0; i < nblocks; ++i) {
    uint32_t k1 = getblock32(data, i);

    k1 *= c1;
    k1 = rotl32(k1, 15);
    k1 *= c2;

    h1 ^= k1;
    h1 = rotl32(h1, 13);
    h1 = h1 * 5 + 0xe6546b64;
  }

  //----------
  // tail

  const uint8_t* tail = (const uint8_t*)(data + nblocks * 4);

  uint32_t k1 = 0;

  switch (len & 3) {
    case 3: k1 ^= tail[2] << 16;
    case 2: k1 ^= tail[1] << 8;
    case 1:
      k1 ^= tail[0];
      k1 *= c1;
      k1 = rotl32(k1, 15);
      k1 *= c2;
      h1 ^= k1;
  };

  //----------
  // finalization

  h1 ^= len;

  h1 = fmix32(h1);

  return h1;
}

#if defined(__GNUC__) /* GNU C   */ || defined(__GNUG__) /* GNU C++ */ || \
    defined(__clang__)

#define KOKKOS_IMPL_MAY_ALIAS __attribute__((__may_alias__))

#else

#define KOKKOS_IMPL_MAY_ALIAS

#endif

template <typename T>
KOKKOS_FORCEINLINE_FUNCTION bool bitwise_equal(T const* const a_ptr,
                                               T const* const b_ptr) {
<<<<<<< HEAD
  typedef uint64_t KOKKOS_IMPL_MAY_ALIAS T64;
  typedef uint32_t KOKKOS_IMPL_MAY_ALIAS T32;
  typedef uint16_t KOKKOS_IMPL_MAY_ALIAS T16;
  typedef uint8_t KOKKOS_IMPL_MAY_ALIAS T8;
=======
  typedef uint64_t KOKKOS_IMPL_MAY_ALIAS T64;  // NOLINT(modernize-use-using)
  typedef uint32_t KOKKOS_IMPL_MAY_ALIAS T32;  // NOLINT(modernize-use-using)
  typedef uint16_t KOKKOS_IMPL_MAY_ALIAS T16;  // NOLINT(modernize-use-using)
  typedef uint8_t KOKKOS_IMPL_MAY_ALIAS T8;    // NOLINT(modernize-use-using)
>>>>>>> 4103bf6c

  enum {
    NUM_8  = sizeof(T),
    NUM_16 = NUM_8 / 2,
    NUM_32 = NUM_8 / 4,
    NUM_64 = NUM_8 / 8
  };

  union {
    T const* const ptr;
    T64 const* const ptr64;
    T32 const* const ptr32;
    T16 const* const ptr16;
    T8 const* const ptr8;
  } a = {a_ptr}, b = {b_ptr};

  bool result = true;

  for (int i = 0; i < NUM_64; ++i) {
    result = result && a.ptr64[i] == b.ptr64[i];
  }

  if (NUM_64 * 2 < NUM_32) {
    result = result && a.ptr32[NUM_64 * 2] == b.ptr32[NUM_64 * 2];
  }

  if (NUM_32 * 2 < NUM_16) {
    result = result && a.ptr16[NUM_32 * 2] == b.ptr16[NUM_32 * 2];
  }

  if (NUM_16 * 2 < NUM_8) {
    result = result && a.ptr8[NUM_16 * 2] == b.ptr8[NUM_16 * 2];
  }

  return result;
}

#undef KOKKOS_IMPL_MAY_ALIAS

}  // namespace Impl
}  // namespace Kokkos

#endif  // KOKKOS_FUNCTIONAL_IMPL_HPP<|MERGE_RESOLUTION|>--- conflicted
+++ resolved
@@ -140,17 +140,10 @@
 template <typename T>
 KOKKOS_FORCEINLINE_FUNCTION bool bitwise_equal(T const* const a_ptr,
                                                T const* const b_ptr) {
-<<<<<<< HEAD
-  typedef uint64_t KOKKOS_IMPL_MAY_ALIAS T64;
-  typedef uint32_t KOKKOS_IMPL_MAY_ALIAS T32;
-  typedef uint16_t KOKKOS_IMPL_MAY_ALIAS T16;
-  typedef uint8_t KOKKOS_IMPL_MAY_ALIAS T8;
-=======
   typedef uint64_t KOKKOS_IMPL_MAY_ALIAS T64;  // NOLINT(modernize-use-using)
   typedef uint32_t KOKKOS_IMPL_MAY_ALIAS T32;  // NOLINT(modernize-use-using)
   typedef uint16_t KOKKOS_IMPL_MAY_ALIAS T16;  // NOLINT(modernize-use-using)
   typedef uint8_t KOKKOS_IMPL_MAY_ALIAS T8;    // NOLINT(modernize-use-using)
->>>>>>> 4103bf6c
 
   enum {
     NUM_8  = sizeof(T),

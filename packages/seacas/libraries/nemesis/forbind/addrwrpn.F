--- conflicted
+++ resolved
@@ -1,43 +1,8 @@
-<<<<<<< HEAD
-C Copyright (c) 1998-2017 National Technology & Engineering Solutions
-C of Sandia, LLC (NTESS).  Under the terms of Contract DE-NA0003525 with
-C NTESS, the U.S. Government retains certain rights in this software.
-C
-C Redistribution and use in source and binary forms, with or without
-C modification, are permitted provided that the following conditions are
-C met:
-C
-C     * Redistributions of source code must retain the above copyright
-C       notice, this list of conditions and the following disclaimer.
-C
-C     * Redistributions in binary form must reproduce the above
-C       copyright notice, this list of conditions and the following
-C       disclaimer in the documentation and/or other materials provided
-C       with the distribution.
-C
-C     * Neither the name of NTESS nor the names of its
-C       contributors may be used to endorse or promote products derived
-C       from this software without specific prior written permission.
-C
-C THIS SOFTWARE IS PROVIDED BY THE COPYRIGHT HOLDERS AND CONTRIBUTORS
-C "AS IS" AND ANY EXPRESS OR IMPLIED WARRANTIES, INCLUDING, BUT NOT
-C LIMITED TO, THE IMPLIED WARRANTIES OF MERCHANTABILITY AND FITNESS FOR
-C A PARTICULAR PURPOSE ARE DISCLAIMED. IN NO EVENT SHALL THE COPYRIGHT
-C OWNER OR CONTRIBUTORS BE LIABLE FOR ANY DIRECT, INDIRECT, INCIDENTAL,
-C SPECIAL, EXEMPLARY, OR CONSEQUENTIAL DAMAGES (INCLUDING, BUT NOT
-C LIMITED TO, PROCUREMENT OF SUBSTITUTE GOODS OR SERVICES; LOSS OF USE,
-C DATA, OR PROFITS; OR BUSINESS INTERRUPTION) HOWEVER CAUSED AND ON ANY
-C THEORY OF LIABILITY, WHETHER IN CONTRACT, STRICT LIABILITY, OR TORT
-C (INCLUDING NEGLIGENCE OR OTHERWISE) ARISING IN ANY WAY OUT OF THE USE
-C OF THIS SOFTWARE, EVEN IF ADVISED OF THE POSSIBILITY OF SUCH DAMAGE.
-C
-=======
 C Copyright(C) 1999-2020 National Technology & Engineering Solutions
 C of Sandia, LLC (NTESS).  Under the terms of Contract DE-NA0003525 with
 C NTESS, the U.S. Government retains certain rights in this software.
 C
 C See packages/seacas/LICENSE for details
->>>>>>> 4103bf6c
 
       subroutine adrdumn
       end
@@ -54,11 +19,7 @@
       integer nproc_in_f
       character*(*) ftype
       integer ierr
-<<<<<<< HEAD
-C
-=======
-
->>>>>>> 4103bf6c
+
       integer*4 idne4
       integer*4 nproc4
       integer*4 nproc_in_f4
@@ -69,11 +30,7 @@
       nproc = nproc4
       nproc_in_f = nproc_in_f4
       ierr = ierr4
-<<<<<<< HEAD
-C
-=======
-
->>>>>>> 4103bf6c
+
       end
 
 C-----------------------------------------------------------------------
@@ -87,11 +44,7 @@
       integer nproc_in_f
       character*(*) ftype
       integer ierr
-<<<<<<< HEAD
-C
-=======
-
->>>>>>> 4103bf6c
+
       integer*4 idne4
       integer*4 nproc4
       integer*4 nproc_in_f4
@@ -119,11 +72,7 @@
       integer nnode_sets_g
       integer nside_sets_g
       integer ierr
-<<<<<<< HEAD
-C
-=======
-
->>>>>>> 4103bf6c
+
       integer*4 idne4
       integer*4 ierr4
 
@@ -148,11 +97,7 @@
       integer nnode_sets_g
       integer nside_sets_g
       integer ierr
-<<<<<<< HEAD
-C
-=======
-
->>>>>>> 4103bf6c
+
       integer*4 idne4
       integer*4 ierr4
 
@@ -181,11 +126,7 @@
       integer nelem_cmaps
       integer processor
       integer ierr
-<<<<<<< HEAD
-C
-=======
-
->>>>>>> 4103bf6c
+
       integer*4 idne4
       integer*4 processor4
       integer*4 ierr4
@@ -217,11 +158,7 @@
       integer nelem_cmaps
       integer processor
       integer ierr
-<<<<<<< HEAD
-C
-=======
-
->>>>>>> 4103bf6c
+
       integer*4 idne4
       integer*4 processor4
       integer*4 ierr4
@@ -251,11 +188,7 @@
       integer nnode_cmaps(*)
       integer nelem_cmaps(*)
       integer ierr
-<<<<<<< HEAD
-C
-=======
-
->>>>>>> 4103bf6c
+
       integer*4 idne4
       integer*4 ierr4
 
@@ -279,11 +212,7 @@
       integer ns_n_cnt_glob(*)
       integer ns_df_cnt_glob(*)
       integer ierr
-<<<<<<< HEAD
-C
-=======
-
->>>>>>> 4103bf6c
+
       integer*4 idne4
       integer*4 ierr4
 
@@ -305,11 +234,7 @@
       integer global_n_cnts(*)
       integer global_df_cnts(*)
       integer ierr
-<<<<<<< HEAD
-C
-=======
-
->>>>>>> 4103bf6c
+
       integer*4 idne4
       integer*4 ierr4
 
@@ -332,11 +257,7 @@
       integer ss_n_cnt_glob(*)
       integer ss_df_cnt_glob(*)
       integer ierr
-<<<<<<< HEAD
-C
-=======
-
->>>>>>> 4103bf6c
+
       integer*4 idne4
       integer*4 ierr4
 
@@ -359,11 +280,7 @@
       integer global_el_cnts(*)
       integer global_df_cnts(*)
       integer ierr
-<<<<<<< HEAD
-C
-=======
-
->>>>>>> 4103bf6c
+
       integer*4 idne4
       integer*4 ierr4
 
@@ -384,11 +301,7 @@
       integer el_blk_ids(*)
       integer el_blk_cnts(*)
       integer ierr
-<<<<<<< HEAD
-C
-=======
-
->>>>>>> 4103bf6c
+
       integer*4 idne4
       integer*4 ierr4
 
@@ -408,11 +321,7 @@
       integer el_blk_ids(*)
       integer el_blk_cnts(*)
       integer ierr
-<<<<<<< HEAD
-C
-=======
-
->>>>>>> 4103bf6c
+
       integer*4 idne4
       integer*4 ierr4
 
@@ -436,11 +345,7 @@
       integer ss_elem_list(num_sides)
       integer ss_side_list(num_sides)
       integer ierr
-<<<<<<< HEAD
-C
-=======
-
->>>>>>> 4103bf6c
+
       integer*4 idne4
       integer*4 ierr4
 
@@ -465,11 +370,7 @@
       integer ss_elem_list(num_sides)
       integer ss_side_list(num_sides)
       integer ierr
-<<<<<<< HEAD
-C
-=======
-
->>>>>>> 4103bf6c
+
       integer*4 idne4
       integer*4 ierr4
 
@@ -493,11 +394,7 @@
       integer num_df_to_get
       real ss_df(num_df_to_get)
       integer ierr
-<<<<<<< HEAD
-C
-=======
-
->>>>>>> 4103bf6c
+
       integer*4 idne4
       integer*4 ierr4
 
@@ -521,11 +418,7 @@
       integer num_df_to_get
       real ss_df(num_df_to_get)
       integer ierr
-<<<<<<< HEAD
-C
-=======
-
->>>>>>> 4103bf6c
+
       integer*4 idne4
       integer*4 ierr4
 
@@ -549,11 +442,7 @@
       integer num_node
       integer ns_node_list(num_node)
       integer ierr
-<<<<<<< HEAD
-C
-=======
-
->>>>>>> 4103bf6c
+
       integer*4 idne4
       integer*4 ierr4
 
@@ -577,11 +466,7 @@
       integer num_node
       integer ns_node_list(num_node)
       integer ierr
-<<<<<<< HEAD
-C
-=======
-
->>>>>>> 4103bf6c
+
       integer*4 idne4
       integer*4 ierr4
 
@@ -605,11 +490,7 @@
       integer num_df_to_get
       real ns_df(num_df_to_get)
       integer ierr
-<<<<<<< HEAD
-C
-=======
-
->>>>>>> 4103bf6c
+
       integer*4 idne4
       integer*4 ierr4
 
@@ -633,11 +514,7 @@
       integer num_df_to_get
       real ns_df(num_df_to_get)
       integer ierr
-<<<<<<< HEAD
-C
-=======
-
->>>>>>> 4103bf6c
+
       integer*4 idne4
       integer*4 ierr4
 
@@ -662,11 +539,7 @@
       real y_coor(num_nodes)
       real z_coor(num_nodes)
       integer ierr
-<<<<<<< HEAD
-C
-=======
-
->>>>>>> 4103bf6c
+
       integer*4 idne4
       integer*4 ierr4
 
@@ -691,11 +564,7 @@
       real y_coor(num_nodes)
       real z_coor(num_nodes)
       integer ierr
-<<<<<<< HEAD
-C
-=======
-
->>>>>>> 4103bf6c
+
       integer*4 idne4
       integer*4 ierr4
 
@@ -719,11 +588,7 @@
       integer num_elems
       integer connect(num_elems)
       integer ierr
-<<<<<<< HEAD
-C
-=======
-
->>>>>>> 4103bf6c
+
       integer*4 idne4
       integer*4 ierr4
 
@@ -747,11 +612,7 @@
       integer num_elems
       integer connect(num_elems)
       integer ierr
-<<<<<<< HEAD
-C
-=======
-
->>>>>>> 4103bf6c
+
       integer*4 idne4
       integer*4 ierr4
 
@@ -775,11 +636,7 @@
       integer num_elems
       real attrib(num_elems)
       integer ierr
-<<<<<<< HEAD
-C
-=======
-
->>>>>>> 4103bf6c
+
       integer*4 idne4
       integer*4 ierr4
 
@@ -803,11 +660,7 @@
       integer num_elems
       real attrib(num_elems)
       integer ierr
-<<<<<<< HEAD
-C
-=======
-
->>>>>>> 4103bf6c
+
       integer*4 idne4
       integer*4 ierr4
 
@@ -827,11 +680,7 @@
       integer elem_blk_id
       character*(*) elem_type
       integer ierr
-<<<<<<< HEAD
-C
-=======
-
->>>>>>> 4103bf6c
+
       integer*4 idne4
       integer*4 ierr4
 
@@ -858,11 +707,7 @@
       integer num_elem
       real elem_var_vals(num_elem)
       integer ierr
-<<<<<<< HEAD
-C
-=======
-
->>>>>>> 4103bf6c
+
       integer*4 idne4
       integer*4 time_step4
       integer*4 elem_var_index4
@@ -894,11 +739,7 @@
       integer num_vals
       real elem_var_vals(num_vals)
       integer ierr
-<<<<<<< HEAD
-C
-=======
-
->>>>>>> 4103bf6c
+
       integer*4 idne4
       integer*4 time_step4
       integer*4 elem_var_index4
@@ -928,11 +769,7 @@
       integer num_nodes
       real nodal_vars(num_nodes)
       integer ierr
-<<<<<<< HEAD
-C
-=======
-
->>>>>>> 4103bf6c
+
       integer*4 idne4
       integer*4 time_step4
       integer*4 nodal_var_index4
@@ -961,11 +798,7 @@
       integer num_vals
       real nodal_var_vals(num_vals)
       integer ierr
-<<<<<<< HEAD
-C
-=======
-
->>>>>>> 4103bf6c
+
       integer*4 idne4
       integer*4 time_step4
       integer*4 nodal_var_index4
@@ -991,11 +824,7 @@
       integer num_ent
       integer elem_map(num_ent)
       integer ierr
-<<<<<<< HEAD
-C
-=======
-
->>>>>>> 4103bf6c
+
       integer*4 idne4
       integer*4 ierr4
 
@@ -1016,11 +845,7 @@
       integer num_ent
       integer elem_map(num_ent)
       integer ierr
-<<<<<<< HEAD
-C
-=======
-
->>>>>>> 4103bf6c
+
       integer*4 idne4
       integer*4 ierr4
 
@@ -1041,11 +866,7 @@
       integer num_ent
       integer node_map(num_ent)
       integer ierr
-<<<<<<< HEAD
-C
-=======
-
->>>>>>> 4103bf6c
+
       integer*4 idne4
       integer*4 ierr4
 
@@ -1066,11 +887,7 @@
       integer num_ent
       integer node_map(num_ent)
       integer ierr
-<<<<<<< HEAD
-C
-=======
-
->>>>>>> 4103bf6c
+
       integer*4 idne4
       integer*4 ierr4
 
@@ -1093,11 +910,7 @@
       integer node_mape(*)
       integer processor
       integer ierr
-<<<<<<< HEAD
-C
-=======
-
->>>>>>> 4103bf6c
+
       integer*4 idne4
       integer*4 processor4
       integer*4 ierr4
@@ -1123,11 +936,7 @@
       integer node_mape(*)
       integer processor
       integer ierr
-<<<<<<< HEAD
-C
-=======
-
->>>>>>> 4103bf6c
+
       integer*4 idne4
       integer*4 processor4
       integer*4 ierr4
@@ -1151,11 +960,7 @@
       integer elem_mapb(*)
       integer processor
       integer ierr
-<<<<<<< HEAD
-C
-=======
-
->>>>>>> 4103bf6c
+
       integer*4 idne4
       integer*4 processor4
       integer*4 ierr4
@@ -1178,11 +983,7 @@
       integer elem_mapb(*)
       integer processor
       integer ierr
-<<<<<<< HEAD
-C
-=======
-
->>>>>>> 4103bf6c
+
       integer*4 idne4
       integer*4 processor4
       integer*4 ierr4
@@ -1208,11 +1009,7 @@
       integer ecmap_elem_cnts(*)
       integer processor
       integer ierr
-<<<<<<< HEAD
-C
-=======
-
->>>>>>> 4103bf6c
+
       integer*4 idne4
       integer*4 processor4
       integer*4 ierr4
@@ -1291,11 +1088,7 @@
       integer proc_ids(*)
       integer processor
       integer ierr
-<<<<<<< HEAD
-C
-=======
-
->>>>>>> 4103bf6c
+
       integer*4 idne4
       integer*4 processor4
       integer*4 ierr4
@@ -1321,11 +1114,7 @@
       integer proc_ids(*)
       integer processor
       integer ierr
-<<<<<<< HEAD
-C
-=======
-
->>>>>>> 4103bf6c
+
       integer*4 idne4
       integer*4 processor4
       integer*4 ierr4

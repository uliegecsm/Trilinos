<<<<<<< HEAD
// Copyright(C) 1999-2017, 2020 National Technology & Engineering Solutions
// of Sandia, LLC (NTESS).  Under the terms of Contract DE-NA0003525 with
// NTESS, the U.S. Government retains certain rights in this software.
//
// Redistribution and use in source and binary forms, with or without
// modification, are permitted provided that the following conditions are
// met:
//
//     * Redistributions of source code must retain the above copyright
//       notice, this list of conditions and the following disclaimer.
//
//     * Redistributions in binary form must reproduce the above
//       copyright notice, this list of conditions and the following
//       disclaimer in the documentation and/or other materials provided
//       with the distribution.
//
//     * Neither the name of NTESS nor the names of its
//       contributors may be used to endorse or promote products derived
//       from this software without specific prior written permission.
//
// THIS SOFTWARE IS PROVIDED BY THE COPYRIGHT HOLDERS AND CONTRIBUTORS
// "AS IS" AND ANY EXPRESS OR IMPLIED WARRANTIES, INCLUDING, BUT NOT
// LIMITED TO, THE IMPLIED WARRANTIES OF MERCHANTABILITY AND FITNESS FOR
// A PARTICULAR PURPOSE ARE DISCLAIMED. IN NO EVENT SHALL THE COPYRIGHT
// OWNER OR CONTRIBUTORS BE LIABLE FOR ANY DIRECT, INDIRECT, INCIDENTAL,
// SPECIAL, EXEMPLARY, OR CONSEQUENTIAL DAMAGES (INCLUDING, BUT NOT
// LIMITED TO, PROCUREMENT OF SUBSTITUTE GOODS OR SERVICES; LOSS OF USE,
// DATA, OR PROFITS; OR BUSINESS INTERRUPTION) HOWEVER CAUSED AND ON ANY
// THEORY OF LIABILITY, WHETHER IN CONTRACT, STRICT LIABILITY, OR TORT
// (INCLUDING NEGLIGENCE OR OTHERWISE) ARISING IN ANY WAY OUT OF THE USE
// OF THIS SOFTWARE, EVEN IF ADVISED OF THE POSSIBILITY OF SUCH DAMAGE.
=======
// Copyright(C) 1999-2020 National Technology & Engineering Solutions
// of Sandia, LLC (NTESS).  Under the terms of Contract DE-NA0003525 with
// NTESS, the U.S. Government retains certain rights in this software.
//
// See packages/seacas/LICENSE for details
>>>>>>> 4103bf6c

#include <Ioss_Assembly.h>
#include <Ioss_Blob.h>
#include <Ioss_CommSet.h>
#include <Ioss_CoordinateFrame.h>
#include <Ioss_DBUsage.h>
#include <Ioss_DatabaseIO.h>
#include <Ioss_EdgeBlock.h>
#include <Ioss_EdgeSet.h>
#include <Ioss_ElementBlock.h>
#include <Ioss_ElementSet.h>
#include <Ioss_ElementTopology.h>
#include <Ioss_EntityBlock.h>
#include <Ioss_EntityType.h>
#include <Ioss_FaceBlock.h>
#include <Ioss_FaceSet.h>
#include <Ioss_Field.h>
#include <Ioss_GroupingEntity.h>
#include <Ioss_NodeBlock.h>
#include <Ioss_NodeSet.h>
#include <Ioss_Property.h>
#include <Ioss_PropertyManager.h>
#include <Ioss_Region.h>
#include <Ioss_SideBlock.h>
#include <Ioss_SideSet.h>
#include <Ioss_SmartAssert.h>
#include <Ioss_State.h>
#include <Ioss_StructuredBlock.h>

#include <algorithm>
#include <cctype>
#include <climits>
#include <cstddef>
#include <fmt/ostream.h>
#include <iomanip>
#include <iostream>
#include <map>
#include <string>
#include <unistd.h>
#include <utility>
#include <vector>

namespace {
  std::string id_str() { return std::string("id"); }
  std::string db_name_str() { return std::string("db_name"); }
  std::string orig_topo_str() { return std::string("original_topology_type"); }
  std::string orig_block_order() { return std::string("original_block_order"); }

  template <typename T>
  Ioss::GroupingEntity *get_entity_internal(int64_t id, const std::vector<T> &entities)
  {
    for (auto ent : entities) {
      if (ent->property_exists(id_str())) {
        if (id == ent->get_property(id_str()).get_int()) {
          return ent;
        }
      }
    }
    return nullptr;
  }

<<<<<<< HEAD
  template <typename T> size_t get_variable_count(const std::vector<T> &entities)
  {
    Ioss::NameList names;
    for (auto ent : entities) {
      ent->field_describe(Ioss::Field::TRANSIENT, &names);
=======
  template <typename T>
  size_t internal_get_variable_count(const std::vector<T> &entities, Ioss::Field::RoleType role)
  {
    Ioss::NameList names;
    for (auto ent : entities) {
      ent->field_describe(role, &names);
>>>>>>> 4103bf6c
    }
    Ioss::Utils::uniquify(names);
    return names.size();
  }

<<<<<<< HEAD
  template <typename T> size_t get_reduction_variable_count(const std::vector<T> &entities)
  {
    Ioss::NameList names;
    for (auto ent : entities) {
      ent->field_describe(Ioss::Field::REDUCTION, &names);
    }
    Ioss::Utils::uniquify(names);
    return names.size();
=======
  template <typename T> size_t get_variable_count(const std::vector<T> &entities)
  {
    return internal_get_variable_count(entities, Ioss::Field::TRANSIENT);
  }

  template <typename T> size_t get_reduction_variable_count(const std::vector<T> &entities)
  {
    return internal_get_variable_count(entities, Ioss::Field::REDUCTION);
>>>>>>> 4103bf6c
  }

  template <typename T> int64_t get_entity_count(const std::vector<T> &entities)
  {
    int64_t count = 0;
    for (auto ent : entities) {
      count += ent->entity_count();
    }
    return count;
  }

  void update_database(const Ioss::Region *region, Ioss::GroupingEntity *entity)
  {
    entity->reset_database(region->get_database());
  }

  void update_database(const Ioss::Region *region, Ioss::SideSet *sset)
  {
    sset->reset_database(region->get_database());
    const auto &blocks = sset->get_side_blocks();
    for (const auto &block : blocks) {
      block->reset_database(region->get_database());
    }
  }

  void check_for_duplicate_names(const Ioss::Region *region, const Ioss::GroupingEntity *entity)
  {
    const std::string &name = entity->name();
<<<<<<< HEAD

    // See if any alias with this name...
    std::string alias = region->get_alias__(name);

    if (!alias.empty()) {
      // There is an entity with this name...
      const Ioss::GroupingEntity *old_ge = region->get_entity(name);

      if (old_ge != nullptr &&
          !(old_ge->type() == Ioss::SIDEBLOCK || old_ge->type() == Ioss::SIDESET)) {
        std::string        filename = region->get_database()->get_filename();
        std::ostringstream errmsg;
        int64_t            id1 = 0;
        int64_t            id2 = 0;
        if (entity->property_exists(id_str())) {
          id1 = entity->get_property(id_str()).get_int();
        }
        if (old_ge->property_exists(id_str())) {
          id2 = old_ge->get_property(id_str()).get_int();
        }
        fmt::print(errmsg,
                   "ERROR: There are multiple blocks or sets with the same name defined in the "
                   "exodus file '{}'.\n"
                   "\tBoth {} {} and {} {} are named '{}'.  All names must be unique.",
                   filename, entity->type_string(), id1, old_ge->type_string(), id2, name);
        IOSS_ERROR(errmsg);
      }
    }
  }

=======

    // See if any alias with this name...
    std::string alias = region->get_alias__(name);

    if (!alias.empty()) {
      // There is an entity with this name...
      const Ioss::GroupingEntity *old_ge = region->get_entity(name);

      if (old_ge != nullptr &&
          !(old_ge->type() == Ioss::SIDEBLOCK || old_ge->type() == Ioss::SIDESET)) {
        std::string filename = region->get_database()->get_filename();
        int64_t     id1      = 0;
        int64_t     id2      = 0;
        if (entity->property_exists(id_str())) {
          id1 = entity->get_property(id_str()).get_int();
        }
        if (old_ge->property_exists(id_str())) {
          id2 = old_ge->get_property(id_str()).get_int();
        }
        std::ostringstream errmsg;
        fmt::print(errmsg,
                   "ERROR: There are multiple blocks or sets with the same name defined in the "
                   "database file '{}'.\n"
                   "\tBoth {} {} and {} {} are named '{}'.  All names must be unique.",
                   filename, entity->type_string(), id1, old_ge->type_string(), id2, name);
        IOSS_ERROR(errmsg);
      }
    }
  }

>>>>>>> 4103bf6c
  constexpr unsigned numberOfBits(unsigned x) { return x < 2 ? x : 1 + numberOfBits(x >> 1); }

  size_t compute_hash(Ioss::GroupingEntity *entity, size_t which)
  {
    // Can add more properties and or fields later.  For now just do
    // name and optional id.
    size_t hash = entity->hash();
    if (entity->property_exists(id_str())) {
      hash += which * entity->get_property(id_str()).get_int();
    }
    return hash;
  }

  template <typename T>
  void compute_hashes(const std::vector<T> &                     entities,
                      std::array<size_t, Ioss::entityTypeCount> &hashes, Ioss::EntityType type)
  {
    auto index = numberOfBits(type) - 1;
    SMART_ASSERT(index < hashes.size())(type)(index)(hashes.size());

    size_t which = 1;
    for (const auto &entity : entities) {
      hashes[index] += compute_hash(entity, which++);
    }
  }

  bool check_hashes(const std::vector<size_t> &min_hash, const std::vector<size_t> &max_hash,
                    Ioss::EntityType type)
  {
    auto index = numberOfBits(type) - 1;
    SMART_ASSERT(index < min_hash.size())(type)(index)(min_hash.size());
    return (min_hash[index] == max_hash[index]);
  }

  template <typename T>
  void report_inconsistency(const std::vector<T> &entities, Ioss::ParallelUtils &util)
  {
    // Know that there is some mismatch in name or (optional)id.  Let user know where...
    std::vector<size_t> hashes;

    size_t which = 1;
    for (const auto &entity : entities) {
      hashes.push_back(compute_hash(entity, which++));
    }

    std::ostringstream errmsg;
    fmt::print(errmsg, "IOSS: ERROR: Parallel Consistency Error.\n\t\t");

    auto min_hash = hashes;
    auto max_hash = hashes;
    // Now find mismatched location...
    util.global_array_minmax(min_hash, Ioss::ParallelUtils::DO_MIN);
    util.global_array_minmax(max_hash, Ioss::ParallelUtils::DO_MAX);

    if (util.parallel_rank() == 0) {
      int count = 0;
      for (size_t i = 0; i < hashes.size(); i++) {
        if (min_hash[i] != max_hash[i]) {
          auto ge = entities[i];
          if (count == 0) {
            fmt::print(errmsg, "{}(s) ", ge->type_string());
          }
          else {
            fmt::print(errmsg, ", ");
          }
          fmt::print(errmsg, "'{}'", ge->name());
          count++;
        }
      }
      fmt::print(errmsg,
                 " {} not consistently defined on all processors.\n\t\t"
                 "Check that name and id matches across processors.\n",
                 (count == 1 ? "is" : "are"));
      IOSS_ERROR(errmsg);
    }
  }

  bool check_parallel_consistency(const Ioss::Region &region)
  {
    if (!region.get_database()->is_parallel()) {
      return true;
    }

    // Want a good approximate test that the grouping entity lists on
    // all processor contain the same entities in the same order.
    // We will say an entity is the same if the name and optional id match.
    //
    // Hash the name and multiply it by position in list and add id+1.
    // Do this for each type separately...  Then verify that they
    // match on all processors...
    std::array<size_t, Ioss::entityTypeCount> hashes{};

    compute_hashes(region.get_node_blocks(), hashes, Ioss::NODEBLOCK);
    compute_hashes(region.get_edge_blocks(), hashes, Ioss::EDGEBLOCK);
    compute_hashes(region.get_face_blocks(), hashes, Ioss::FACEBLOCK);
    compute_hashes(region.get_element_blocks(), hashes, Ioss::ELEMENTBLOCK);
    compute_hashes(region.get_nodesets(), hashes, Ioss::NODESET);
    compute_hashes(region.get_edgesets(), hashes, Ioss::EDGESET);
    compute_hashes(region.get_facesets(), hashes, Ioss::FACESET);
    compute_hashes(region.get_elementsets(), hashes, Ioss::ELEMENTSET);
    compute_hashes(region.get_sidesets(), hashes, Ioss::SIDESET);
    compute_hashes(region.get_commsets(), hashes, Ioss::COMMSET);
    compute_hashes(region.get_structured_blocks(), hashes, Ioss::STRUCTUREDBLOCK);
    compute_hashes(region.get_assemblies(), hashes, Ioss::ASSEMBLY);
    compute_hashes(region.get_blobs(), hashes, Ioss::BLOB);

    auto                util = region.get_database()->util();
    std::vector<size_t> min_hash(hashes.begin(), hashes.end());
    std::vector<size_t> max_hash(hashes.begin(), hashes.end());
    util.global_array_minmax(min_hash, Ioss::ParallelUtils::DO_MIN);
    util.global_array_minmax(max_hash, Ioss::ParallelUtils::DO_MAX);

    bool differ = false;
    if (!check_hashes(min_hash, max_hash, Ioss::NODEBLOCK)) {
      report_inconsistency(region.get_node_blocks(), util);
      differ = true;
    }
    if (!check_hashes(min_hash, max_hash, Ioss::EDGEBLOCK)) {
      report_inconsistency(region.get_edge_blocks(), util);
      differ = true;
    }
    if (!check_hashes(min_hash, max_hash, Ioss::FACEBLOCK)) {
      report_inconsistency(region.get_face_blocks(), util);
      differ = true;
    }
    if (!check_hashes(min_hash, max_hash, Ioss::ELEMENTBLOCK)) {
      report_inconsistency(region.get_element_blocks(), util);
      differ = true;
    }
    if (!check_hashes(min_hash, max_hash, Ioss::NODESET)) {
      report_inconsistency(region.get_nodesets(), util);
      differ = true;
    }
    if (!check_hashes(min_hash, max_hash, Ioss::EDGESET)) {
      report_inconsistency(region.get_edgesets(), util);
      differ = true;
    }
    if (!check_hashes(min_hash, max_hash, Ioss::FACESET)) {
      report_inconsistency(region.get_facesets(), util);
      differ = true;
    }
    if (!check_hashes(min_hash, max_hash, Ioss::ELEMENTSET)) {
      report_inconsistency(region.get_elementsets(), util);
      differ = true;
    }
    if (!check_hashes(min_hash, max_hash, Ioss::SIDESET)) {
      report_inconsistency(region.get_sidesets(), util);
      differ = true;
    }
    if (!check_hashes(min_hash, max_hash, Ioss::COMMSET)) {
      report_inconsistency(region.get_commsets(), util);
      differ = true;
    }
    if (!check_hashes(min_hash, max_hash, Ioss::STRUCTUREDBLOCK)) {
      report_inconsistency(region.get_structured_blocks(), util);
      differ = true;
    }
    if (!check_hashes(min_hash, max_hash, Ioss::ASSEMBLY)) {
      report_inconsistency(region.get_assemblies(), util);
      differ = true;
    }
    if (!check_hashes(min_hash, max_hash, Ioss::BLOB)) {
      report_inconsistency(region.get_blobs(), util);
      differ = true;
    }
    return !differ;
  }

  bool is_input_or_appending_output(const Ioss::DatabaseIO *iodatabase)
  {
    return iodatabase->is_input() || iodatabase->open_create_behavior() == Ioss::DB_APPEND;
  }
} // namespace

namespace Ioss {

  /** \brief Constructor reads in all metadata from disk.
   *
   *  This constructor connects this region to the database, opens the
   *  underlying file, reads all the metadata in the file into Region
   *  and its subentities, and closes the underlying file. Region properties,
   *  such as spatial_dimension, element_block_count, element_count, etc, are
   *  also added to the Region's property manager.
   *
   *  \param[in] iodatabase The name of the database associated with the Region.
   *  \param[in] my_name The name of the Region.
   *
   */
  Region::Region(DatabaseIO *iodatabase, const std::string &my_name)
      : GroupingEntity(iodatabase, my_name, 1), currentState(-1), stateCount(0),
        modelDefined(false), transientDefined(false)
  {
    SMART_ASSERT(iodatabase != nullptr);
    iodatabase->set_region(this);

    if (iodatabase->usage() != Ioss::WRITE_HEARTBEAT &&
        (is_input_or_appending_output(iodatabase))) {
      // Read metadata -- populates GroupingEntity lists and transient data
      Region::begin_mode(STATE_DEFINE_MODEL);
      iodatabase->read_meta_data();
      modelDefined     = true;
      transientDefined = true;
      Region::end_mode(STATE_DEFINE_MODEL);
      if (iodatabase->open_create_behavior() != Ioss::DB_APPEND) {
        Region::begin_mode(STATE_READONLY);
      }
    }

    properties.add(Property(this, "spatial_dimension", Property::INTEGER));
    properties.add(Property(this, "node_block_count", Property::INTEGER));
    properties.add(Property(this, "edge_block_count", Property::INTEGER));
    properties.add(Property(this, "face_block_count", Property::INTEGER));
    properties.add(Property(this, "element_block_count", Property::INTEGER));
    properties.add(Property(this, "structured_block_count", Property::INTEGER));
    properties.add(Property(this, "assembly_count", Property::INTEGER));
    properties.add(Property(this, "blob_count", Property::INTEGER));
    properties.add(Property(this, "side_set_count", Property::INTEGER));
    properties.add(Property(this, "node_set_count", Property::INTEGER));
    properties.add(Property(this, "edge_set_count", Property::INTEGER));
    properties.add(Property(this, "face_set_count", Property::INTEGER));
    properties.add(Property(this, "element_set_count", Property::INTEGER));
    properties.add(Property(this, "comm_set_count", Property::INTEGER));
    properties.add(Property(this, "node_count", Property::INTEGER));
    properties.add(Property(this, "edge_count", Property::INTEGER));
    properties.add(Property(this, "face_count", Property::INTEGER));
    properties.add(Property(this, "element_count", Property::INTEGER));
    properties.add(Property(this, "coordinate_frame_count", Property::INTEGER));
    properties.add(Property(this, "state_count", Property::INTEGER));
    properties.add(Property(this, "current_state", Property::INTEGER));
    properties.add(Property(this, "database_name", Property::STRING));
  }

  Region::~Region()
  {
    // Do anything to the database to make it consistent prior to closing and destructing...
    get_database()->finalize_database();

    // Region owns all sub-grouping entities it contains...
    try {
      IOSS_FUNC_ENTER(m_);
      for (auto nb : nodeBlocks) {
        delete (nb);
      }

      for (auto eb : edgeBlocks) {
        delete (eb);
      }

      for (auto fb : faceBlocks) {
        delete (fb);
      }

      for (auto eb : elementBlocks) {
        delete (eb);
      }

      for (auto sb : structuredBlocks) {
        delete (sb);
      }

      for (auto ss : sideSets) {
        delete (ss);
      }

      for (auto ns : nodeSets) {
        delete (ns);
      }

      for (auto es : edgeSets) {
        delete (es);
      }

      for (auto fs : faceSets) {
        delete (fs);
      }

      for (auto es : elementSets) {
        delete (es);
      }

      for (auto cs : commSets) {
        delete (cs);
      }

      for (auto as : assemblies) {
        delete (as);
      }

      for (auto bl : blobs) {
        delete (bl);
      }

      // Region owns the database pointer even though other entities use it.
      GroupingEntity::really_delete_database();
    }
    catch (...) {
    }
  }

  void Region::delete_database() { GroupingEntity::really_delete_database(); }

  bool Region::node_major() const { return get_database()->node_major(); }
<<<<<<< HEAD

  MeshType Region::mesh_type() const
  {
    if (elementBlocks.empty() && structuredBlocks.empty()) {
      return MeshType::UNSTRUCTURED;
    }
    if (!elementBlocks.empty() && !structuredBlocks.empty()) {
      return MeshType::HYBRID;
    }
    if (!structuredBlocks.empty()) {
      return MeshType::STRUCTURED;
    }
    SMART_ASSERT(!elementBlocks.empty());
    return MeshType::UNSTRUCTURED;
  }

  const std::string Region::mesh_type_string() const
  {
    switch (mesh_type()) {
    case MeshType::UNKNOWN: return "Unknown";
    case MeshType::HYBRID: return "Hybrid";
    case MeshType::STRUCTURED: return "Structured";
    case MeshType::UNSTRUCTURED: return "Unstructured";
    }
    SMART_ASSERT(1 == 0 && "Program Error");
    return "Invalid";
  }

=======

  MeshType Region::mesh_type() const
  {
    if (elementBlocks.empty() && structuredBlocks.empty()) {
      return MeshType::UNSTRUCTURED;
    }
    if (!elementBlocks.empty() && !structuredBlocks.empty()) {
      return MeshType::HYBRID;
    }
    if (!structuredBlocks.empty()) {
      return MeshType::STRUCTURED;
    }
    SMART_ASSERT(!elementBlocks.empty());
    return MeshType::UNSTRUCTURED;
  }

  const std::string Region::mesh_type_string() const
  {
    switch (mesh_type()) {
    case MeshType::UNKNOWN: return "Unknown";
    case MeshType::HYBRID: return "Hybrid";
    case MeshType::STRUCTURED: return "Structured";
    case MeshType::UNSTRUCTURED: return "Unstructured";
    }
    SMART_ASSERT(1 == 0 && "Program Error");
    return "Invalid";
  }

>>>>>>> 4103bf6c
  /** \brief Print a summary of entities in the region.
   *
   *  \param[in,out] strm The output stream to use for printing.
   *  \param[in]     do_transient deprecated and ignored
   */
  void Region::output_summary(std::ostream &strm, bool /* do_transient */) const
  {
    int64_t total_cells       = get_entity_count(get_structured_blocks());
    int64_t total_fs_faces    = get_entity_count(get_facesets());
    int64_t total_ns_nodes    = get_entity_count(get_nodesets());
    int64_t total_es_edges    = get_entity_count(get_edgesets());
    int64_t total_es_elements = get_entity_count(get_elementsets());

    int64_t                       total_sides = 0;
    const Ioss::SideSetContainer &sss         = get_sidesets();
    for (auto fs : sss) {
      total_sides += get_entity_count(fs->get_side_blocks());
    }

    int64_t total_nodes    = get_property("node_count").get_int();
    int64_t total_elements = get_property("element_count").get_int();
    auto    max_entity = std::max({total_sides, total_es_elements, total_fs_faces, total_es_edges,
                                total_ns_nodes, total_cells, total_nodes, total_elements});

    int64_t num_ts = get_property("state_count").get_int();
    auto    max_sb = std::max(
        {get_property("spatial_dimension").get_int(), get_property("node_block_count").get_int(),
         get_property("edge_block_count").get_int(), get_property("face_block_count").get_int(),
         get_property("element_block_count").get_int(),
         get_property("structured_block_count").get_int(), get_property("node_set_count").get_int(),
         get_property("edge_set_count").get_int(), get_property("face_set_count").get_int(),
         get_property("element_set_count").get_int(), get_property("side_set_count").get_int(),
         get_property("assembly_count").get_int(), get_property("blob_count").get_int(), num_ts});

    // Global variables transitioning from TRANSIENT to REDUCTION..
    size_t num_glo_vars  = field_count(Ioss::Field::TRANSIENT);
    size_t num_nod_vars  = get_variable_count(get_node_blocks());
    size_t num_edg_vars  = get_variable_count(get_edge_blocks());
    size_t num_fac_vars  = get_variable_count(get_face_blocks());
    size_t num_ele_vars  = get_variable_count(get_element_blocks());
    size_t num_str_vars  = get_variable_count(get_structured_blocks());
    size_t num_ns_vars   = get_variable_count(get_nodesets());
    size_t num_es_vars   = get_variable_count(get_edgesets());
    size_t num_fs_vars   = get_variable_count(get_facesets());
    size_t num_els_vars  = get_variable_count(get_elementsets());
    size_t num_asm_vars  = get_variable_count(get_assemblies());
    size_t num_blob_vars = get_variable_count(get_blobs());

    size_t num_glo_red_vars  = field_count(Ioss::Field::REDUCTION);
<<<<<<< HEAD
    size_t num_nod_red_vars  = get_variable_count(get_node_blocks());
    size_t num_edg_red_vars  = get_variable_count(get_edge_blocks());
    size_t num_fac_red_vars  = get_variable_count(get_face_blocks());
    size_t num_ele_red_vars  = get_variable_count(get_element_blocks());
    size_t num_str_red_vars  = get_variable_count(get_structured_blocks());
    size_t num_ns_red_vars   = get_variable_count(get_nodesets());
    size_t num_es_red_vars   = get_variable_count(get_edgesets());
    size_t num_fs_red_vars   = get_variable_count(get_facesets());
    size_t num_els_red_vars  = get_variable_count(get_elementsets());
    size_t num_asm_red_vars  = get_reduction_variable_count(get_assemblies());
    size_t num_blob_red_vars = get_variable_count(get_blobs());
=======
    size_t num_nod_red_vars  = get_reduction_variable_count(get_node_blocks());
    size_t num_edg_red_vars  = get_reduction_variable_count(get_edge_blocks());
    size_t num_fac_red_vars  = get_reduction_variable_count(get_face_blocks());
    size_t num_ele_red_vars  = get_reduction_variable_count(get_element_blocks());
    size_t num_str_red_vars  = get_reduction_variable_count(get_structured_blocks());
    size_t num_ns_red_vars   = get_reduction_variable_count(get_nodesets());
    size_t num_es_red_vars   = get_reduction_variable_count(get_edgesets());
    size_t num_fs_red_vars   = get_reduction_variable_count(get_facesets());
    size_t num_els_red_vars  = get_reduction_variable_count(get_elementsets());
    size_t num_asm_red_vars  = get_reduction_variable_count(get_assemblies());
    size_t num_blob_red_vars = get_reduction_variable_count(get_blobs());
>>>>>>> 4103bf6c

    size_t                       num_ss_vars = 0;
    const Ioss::SideSetContainer fss         = get_sidesets();
    for (auto fs : fss) {
      num_ss_vars += get_variable_count(fs->get_side_blocks());
    }

    auto max_vr    = std::max({num_glo_vars,     num_nod_vars,     num_ele_vars,     num_str_vars,
                            num_ns_vars,      num_ss_vars,      num_edg_vars,     num_fac_vars,
                            num_es_vars,      num_fs_vars,      num_els_vars,     num_blob_vars,
                            num_asm_vars,     num_glo_red_vars, num_nod_red_vars, num_edg_red_vars,
                            num_fac_red_vars, num_ele_red_vars, num_str_red_vars, num_ns_red_vars,
                            num_es_red_vars,  num_fs_red_vars,  num_els_red_vars, num_asm_red_vars,
                            num_blob_red_vars});
    int  vr_width  = Ioss::Utils::number_width(max_vr, true) + 2;
    int  num_width = Ioss::Utils::number_width(max_entity, true) + 2;
    int  sb_width  = Ioss::Utils::number_width(max_sb, true) + 2;

    // clang-format off
    fmt::print(
        strm,
        "\n Database: {0}\n"
        " Mesh Type = {1}, {39}\n\n"
        "                      {38:{24}s}\t                 {38:{23}s}\t Variables : Transient / Reduction\n"
        " Spatial dimensions = {2:{24}n}\t                 {38:{23}s}\t Global     = {26:{25}n}\t{44:{25}n}\n"
        " Node blocks        = {7:{24}n}\t Nodes         = {3:{23}n}\t Nodal      = {27:{25}n}\t{45:{25}n}\n"
        " Edge blocks        = {8:{24}n}\t Edges         = {4:{23}n}\t Edge       = {33:{25}n}\t{46:{25}n}\n"
        " Face blocks        = {9:{24}n}\t Faces         = {5:{23}n}\t Face       = {34:{25}n}\t{47:{25}n}\n"
        " Element blocks     = {10:{24}n}\t Elements      = {6:{23}n}\t Element    = {28:{25}n}\t{48:{25}n}\n"
        " Structured blocks  = {11:{24}n}\t Cells         = {17:{23}n}\t Structured = {29:{25}n}\t{49:{25}n}\n"
        " Node sets          = {12:{24}n}\t Node list     = {18:{23}n}\t Nodeset    = {30:{25}n}\t{50:{25}n}\n"
        " Edge sets          = {13:{24}n}\t Edge list     = {19:{23}n}\t Edgeset    = {35:{25}n}\t{51:{25}n}\n"
        " Face sets          = {14:{24}n}\t Face list     = {20:{23}n}\t Faceset    = {36:{25}n}\t{52:{25}n}\n"
        " Element sets       = {15:{24}n}\t Element list  = {21:{23}n}\t Elementset = {37:{25}n}\t{53:{25}n}\n"
        " Element side sets  = {16:{24}n}\t Element sides = {22:{23}n}\t Sideset    = {31:{25}n}\n"
        " Assemblies         = {40:{24}n}\t                 {38:{23}s}\t Assembly   = {41:{25}n}\t{54:{25}n}\n"
        " Blobs              = {42:{24}n}\t                 {38:{23}s}\t Blob       = {43:{25}n}\t{55:{25}n}\n\n"
        " Time steps         = {32:{24}n}\n",
        get_database()->get_filename(), mesh_type_string(),
        get_property("spatial_dimension").get_int(), get_property("node_count").get_int(),
        get_property("edge_count").get_int(), get_property("face_count").get_int(),
        get_property("element_count").get_int(), get_property("node_block_count").get_int(),
        get_property("edge_block_count").get_int(), get_property("face_block_count").get_int(),
        get_property("element_block_count").get_int(),
        get_property("structured_block_count").get_int(), get_property("node_set_count").get_int(),
        get_property("edge_set_count").get_int(), get_property("face_set_count").get_int(),
        get_property("element_set_count").get_int(), get_property("side_set_count").get_int(),
        total_cells, total_ns_nodes, total_es_edges, total_fs_faces, total_es_elements, total_sides,
        num_width, sb_width, vr_width, num_glo_vars, num_nod_vars, num_ele_vars, num_str_vars,
        num_ns_vars, num_ss_vars, num_ts, num_edg_vars, num_fac_vars, num_es_vars, num_fs_vars,
        num_els_vars, " ", get_database()->get_format(), get_property("assembly_count").get_int(),
        num_asm_vars, get_property("blob_count").get_int(), num_blob_vars, num_glo_red_vars,
        num_nod_red_vars, num_edg_red_vars, num_fac_red_vars, num_ele_red_vars, num_str_red_vars,
        num_ns_red_vars, num_es_red_vars, num_fs_red_vars, num_els_red_vars, num_asm_red_vars,
        num_blob_red_vars);
    // clang-format on
  }

  /** \brief Set the Region and the associated DatabaseIO to the given State.
   *
   *  All transitions must begin from the 'STATE_CLOSED' state or be to
   *  the 'STATE_CLOSED' state (There are no nested begin/end pairs at
   *  this time.)
   *
   *  \param[in] new_state The new State to which the Region and DatabaseIO should be set.
   *  \returns True if successful.
   *
   */
  bool Region::begin_mode(State new_state)
  {
    bool success = false;
    {
      IOSS_FUNC_ENTER(m_);
      success = begin_mode__(new_state);
    }
    // Pass the 'begin state' message on to the database so it can do any
    // cleanup/data checking/manipulations it needs to do.
    if (success) {
      DatabaseIO *db = get_database();

      if (new_state == STATE_DEFINE_TRANSIENT && db->usage() == Ioss::WRITE_HISTORY &&
          !(is_input_or_appending_output(db))) {
        set_state(STATE_CLOSED);
        Ioss::Utils::generate_history_mesh(this);
        set_state(new_state);
      }

      IOSS_FUNC_ENTER(m_);
      success = db->begin(new_state);
    }
    return success;
  }

  bool Region::begin_mode__(State new_state)
  {
    bool success = false;
    if (new_state == STATE_CLOSED) {
      success = set_state(new_state);
    }
    else {
      switch (get_state()) {
      case STATE_CLOSED:
        // Make sure we can go to the specified state.
        switch (new_state) {
        default: success = set_state(new_state);
        }
        break;

      // For the invalid transitions; provide a more meaningful
      // message in certain cases...
      case STATE_READONLY: {
        std::ostringstream errmsg;
        fmt::print(errmsg, "Cannot change state of an input (readonly) database in {}",
                   get_database()->get_filename());
        IOSS_ERROR(errmsg);
      }

      break;
      default: {
        std::ostringstream errmsg;
        fmt::print(errmsg, "Invalid nesting of begin/end pairs in {}",
                   get_database()->get_filename());
        IOSS_ERROR(errmsg);
      }
      }
    }
    return success;
  }

  /** \brief Return the Region and the associated DatabaseIO to STATE_CLOSED.
   *
   *  \param[in] current_state The State to end.
   *  \returns True if successful.
   *
   */
  bool Region::end_mode(State current_state)
  {
    IOSS_FUNC_ENTER(m_);
    return end_mode__(current_state);
  }

  bool Region::end_mode__(State current_state)
  {
    // Check that 'current_state' matches the current state of the
    // Region (that is, we are leaving the state we are in).
    if (get_state() != current_state) {
      std::ostringstream errmsg;
      fmt::print(errmsg,
                 "ERROR: Specified end state does not match currently open state\n"
                 "       [{}]\n",
                 get_database()->get_filename());
      IOSS_ERROR(errmsg);
    }

    if (current_state == STATE_DEFINE_MODEL) {
      if (is_input_or_appending_output(get_database())) {
        auto sortName = [](const Ioss::EntityBlock *b1, const Ioss::EntityBlock *b2) {
          return (b1->name() < b2->name());
        };
        std::sort(structuredBlocks.begin(), structuredBlocks.end(), sortName);
      }
      else {
        // Sort the element blocks based on the idOffset field, followed by
        // name...
        auto lessOffset = [](const Ioss::EntityBlock *b1, const Ioss::EntityBlock *b2) {
          SMART_ASSERT(b1->property_exists(orig_block_order()));
          SMART_ASSERT(b2->property_exists(orig_block_order()));
          int64_t b1_orderInt = b1->get_property(orig_block_order()).get_int();
          int64_t b2_orderInt = b2->get_property(orig_block_order()).get_int();
          return ((b1_orderInt == b2_orderInt) ? (b1->name() < b2->name())
                                               : (b1_orderInt < b2_orderInt));
        };

        std::sort(elementBlocks.begin(), elementBlocks.end(), lessOffset);
        std::sort(faceBlocks.begin(), faceBlocks.end(), lessOffset);
        std::sort(edgeBlocks.begin(), edgeBlocks.end(), lessOffset);

        // Now update the block offsets based on this new order...
        {
          int64_t offset = 0;
          for (auto eb : elementBlocks) {
            eb->set_offset(offset);
            offset += eb->entity_count();
          }
        }
        {
          int64_t offset = 0;
          for (auto fb : faceBlocks) {
            fb->set_offset(offset);
            offset += fb->entity_count();
          }
        }
        {
          int64_t offset = 0;
          for (auto eb : edgeBlocks) {
            eb->set_offset(offset);
            offset += eb->entity_count();
          }
        }
      }

      // GroupingEntity consistency check:
      // -- debug and parallel     -- default to true; can disable via environment variable
      // -- non-debug and parallel -- default to false; can enable via environment variable
#ifndef NDEBUG
      bool check_consistency = true;
#else
      bool check_consistency = false;
#endif
      Ioss::Utils::check_set_bool_property(get_database()->get_property_manager(),
                                           "CHECK_PARALLEL_CONSISTENCY", check_consistency);
      if (check_consistency) {
        bool ok = check_parallel_consistency(*this);
        if (!ok) {
          std::ostringstream errmsg;
          fmt::print(errmsg, "ERROR: Parallel Consistency Failure for {} database '{}'.",
                     (get_database()->is_input() ? "input" : "output"),
                     get_database()->get_filename());
          IOSS_ERROR(errmsg);
        }
      }

      modelDefined = true;
    }
    else if (current_state == STATE_DEFINE_TRANSIENT) {
      transientDefined = true;
    }

    // Pass the 'end state' message on to the database so it can do any
    // cleanup/data checking/manipulations it needs to do.
    DatabaseIO *db      = get_database();
    bool        success = db->end(current_state);

    begin_mode__(STATE_CLOSED);

    return success;
  }

  /** \brief Add a state for a specified time.
   *
   *  The states in the region will be 1-based.
   *
   *  \param[in] time The time at the new state.
   *  \returns The state index (1-based).
   */
  int Region::add_state__(double time)
  {
    static bool warning_output = false;

    // NOTE:  For restart input databases, it is possible that the time
    //        is not monotonically increasing...
    if (!get_database()->is_input() && !stateTimes.empty() && time <= stateTimes.back()) {
      // Check that time is increasing...
      if (!warning_output) {
        fmt::print(Ioss::WARNING(),
                   "Current time {} is not greater than previous time {} in\n\t{}.\n"
                   "This may cause problems in applications that assume monotonically increasing "
                   "time values.\n",
                   time, stateTimes.back(), get_database()->get_filename());
        warning_output = true;
      }
    }

    if (get_database()->is_input() || get_database()->usage() == WRITE_RESULTS ||
        get_database()->usage() == WRITE_RESTART) {
      stateTimes.push_back(time);
      SMART_ASSERT((int)stateTimes.size() == stateCount + 1)(stateTimes.size())(stateCount);
    }
    else {

      // Keep only the last time in the vector... This is to avoid
      // memory growth for output databases that write lots of steps
      // (heartbeat, history).  There is no need to keep a list of
      // times that have been written since they are just streamed out
      // and never read We do sometimes need the list of times written
      // to restart or results files though...
      if (stateTimes.empty()) {
        stateTimes.push_back(time);
      }
      else {
        stateTimes[0] = time;
      }
    }
    return ++stateCount;
    ;
  }

  /** \brief Get the time corresponding to the specified state or the currently active state.
   *
   *  \param[in] state The state index (1-based) or -1 for the currently active state.
   *  \returns The time at the specified state or the currently active state.
   */
  double Region::get_state_time(int state) const
  {
    IOSS_FUNC_ENTER(m_);
    double time = 0.0;
    if (state == -1) {
      if (get_database()->is_input() || get_database()->usage() == WRITE_RESULTS ||
          get_database()->usage() == WRITE_RESTART) {
        if (currentState == -1) {
          std::ostringstream errmsg;
          fmt::print(errmsg, "ERROR: No currently active state.\n       [{}]\n",
                     get_database()->get_filename());
          IOSS_ERROR(errmsg);
        }
        else {
          SMART_ASSERT((int)stateTimes.size() >= currentState)(stateTimes.size())(currentState);
          time = stateTimes[currentState - 1];
        }
      }
      else {
        SMART_ASSERT(!stateTimes.empty());
        time = stateTimes[0];
      }
    }
    else if (state <= 0 || state > stateCount) {
      std::ostringstream errmsg;
      fmt::print(errmsg,
                 "ERROR: Requested state ({}) is invalid. State must be between 1 and {}.\n"
                 "       [{}]\n",
                 state, stateCount, get_database()->get_filename());
      IOSS_ERROR(errmsg);
    }
    else {
      if (get_database()->is_input() || get_database()->usage() == WRITE_RESULTS ||
          get_database()->usage() == WRITE_RESTART) {
        SMART_ASSERT((int)stateTimes.size() >= state)(stateTimes.size())(state);
        time = stateTimes[state - 1];
      }
      else {
        SMART_ASSERT(!stateTimes.empty());
        time = stateTimes[0];
      }
    }
    return time;
  }

  /** \brief Get the maximum time step index (1-based) and time for the region.
   *
   *  \returns A pair consisting of the step (1-based) corresponding to
   *           the maximum time on the database and the corresponding maximum
   *           time value. Note that this may not necessarily be the last step
   *           on the database if cycle and overlay are being used.
   */
  std::pair<int, double> Region::get_max_time() const
  {
    IOSS_FUNC_ENTER(m_);
    if (!get_database()->is_input() && get_database()->usage() != WRITE_RESULTS &&
        get_database()->usage() != WRITE_RESTART) {
      return std::make_pair(currentState, stateTimes[0]);
    }
    // Cleanout the stateTimes vector and reload with current data in
    // case the database is being read and written at the same time.
    // This is rare, but is a supported use case.
    stateCount = 0;
    Ioss::Utils::clear(stateTimes);
    DatabaseIO *db = get_database();
    db->get_step_times();

    int    step     = -1;
    double max_time = -1.0;
    for (int i = 0; i < static_cast<int>(stateTimes.size()); i++) {
      if (stateTimes[i] > max_time) {
        step     = i;
        max_time = stateTimes[i];
      }
    }
    return std::make_pair(step + 1, max_time);
  }

  /** \brief Get the minimum time step index (1-based) and time for the region.
   *
   *  \returns A pair consisting of the step (1-based) corresponding to
   *           the minimum time on the database and the corresponding minimum
   *           time value. Note that this may not necessarily be the first step
   *           on the database if cycle and overlay are being used.
   */
  std::pair<int, double> Region::get_min_time() const
  {
    IOSS_FUNC_ENTER(m_);
    if (!get_database()->is_input() && get_database()->usage() != WRITE_RESULTS &&
        get_database()->usage() != WRITE_RESTART) {
      return std::make_pair(currentState, stateTimes[0]);
    }
    // Cleanout the stateTimes vector and reload with current data in
    // case the database is being read and written at the same time.
    // This is rare, but is a supported use case.
    stateCount = 0;
    Ioss::Utils::clear(stateTimes);
    DatabaseIO *db = get_database();
    db->get_step_times();

    int    step     = 0;
    double min_time = stateTimes[0];
    for (int i = 1; i < static_cast<int>(stateTimes.size()); i++) {
      if (stateTimes[i] < min_time) {
        step     = i;
        min_time = stateTimes[i];
      }
    }
    return std::make_pair(step + 1, min_time);
  }

  /** \brief Begin a state (moment in time).
   *
   *  \param[in] state The state index (1-based).
   *  \returns The time of this state.
   */
  double Region::begin_state(int state)
  {
    double time = 0.0;
    if (get_database()->is_input() && stateCount == 0) {
      std::ostringstream errmsg;
      fmt::print(errmsg,
                 "ERROR: There are no states (time steps) on the input database.\n"
                 "       [{}]\n",
                 get_database()->get_filename());
      IOSS_ERROR(errmsg);
    }
    if (state <= 0 || state > stateCount) {
      std::ostringstream errmsg;
      fmt::print(errmsg,
                 "ERROR: Requested state ({}) is invalid. State must be between 1 and {}.\n"
                 "       [{}]\n",
                 state, stateCount, get_database()->get_filename());
      IOSS_ERROR(errmsg);
    }
    else if (currentState != -1 && !get_database()->is_input()) {
      std::ostringstream errmsg;
      fmt::print(errmsg, "ERROR: State {} was not ended. Can not begin new state.\n       [{}]\n",
                 currentState, get_database()->get_filename());
      IOSS_ERROR(errmsg);
    }
    else {
      {
        IOSS_FUNC_ENTER(m_);

        SMART_ASSERT(state <= stateCount)(state)(stateCount);
        if (get_database()->is_input() || get_database()->usage() == WRITE_RESULTS ||
            get_database()->usage() == WRITE_RESTART) {
          SMART_ASSERT((int)stateTimes.size() >= state)(stateTimes.size())(state);
          time = stateTimes[state - 1];
        }
        else {
          SMART_ASSERT(!stateTimes.empty());
          time = stateTimes[0];
        }
        currentState = state;
      }
      DatabaseIO *db = get_database();
      db->begin_state(state, time);
    }
    return time;
  }

  /** \brief End a state (moment in time).
   *
   *  \param[in] state The state index (1-based).
   *  \returns The time of this state.
   */
  double Region::end_state(int state)
  {
    if (state != currentState) {
      std::ostringstream errmsg;
      fmt::print(errmsg,
                 "ERROR: The current database state ({}) does not match the ending state ({}).\n"
                 "       [{}]\n",
                 currentState, state, get_database()->get_filename());
      IOSS_ERROR(errmsg);
    }
    DatabaseIO *db   = get_database();
    double      time = 0.0;
    {
      IOSS_FUNC_ENTER(m_);
      if (get_database()->is_input() || get_database()->usage() == WRITE_RESULTS ||
          get_database()->usage() == WRITE_RESTART) {
        SMART_ASSERT((int)stateTimes.size() >= state)(stateTimes.size())(state);
        time = stateTimes[state - 1];
      }
      else {
        SMART_ASSERT(!stateTimes.empty());
        time = stateTimes[0];
      }
    }
    db->end_state(state, time);
    currentState = -1;
    return time;
  }

  /** \brief Add a structured block to the region.
   *
   *  \param[in] structured_block The structured block to add
   *  \returns True if successful.
   */
  bool Region::add(StructuredBlock *structured_block)
  {
    check_for_duplicate_names(this, structured_block);
    update_database(this, structured_block);
    IOSS_FUNC_ENTER(m_);

    // Check that region is in correct state for adding entities
    if (get_state() == STATE_DEFINE_MODEL) {
      // Add node and cell offsets based on the node_count and
      // cell_count of the previous block.  Only add if there is more
      // than one block; use default for first block (or user-defined
      // values)
      if (!structuredBlocks.empty()) {
        auto   prev_block = structuredBlocks.back();
        size_t num_node   = prev_block->get_property("node_count").get_int();
        size_t num_cell   = prev_block->get_property("cell_count").get_int();
        num_node += prev_block->get_node_offset();
        num_cell += prev_block->get_cell_offset();

        structured_block->set_node_offset(num_node);
        structured_block->set_cell_offset(num_cell);

        size_t global_num_node = prev_block->get_property("global_node_count").get_int();
        size_t global_num_cell = prev_block->get_property("global_cell_count").get_int();
        global_num_node += prev_block->get_node_global_offset();
        global_num_cell += prev_block->get_cell_global_offset();

        structured_block->set_node_global_offset(global_num_node);
        structured_block->set_cell_global_offset(global_num_cell);
      }

      structured_block->property_add(
          Ioss::Property(orig_block_order(), (int)structuredBlocks.size()));
      structuredBlocks.push_back(structured_block);
      // Add name as alias to itself to simplify later uses...
      add_alias__(structured_block);
      return true;
    }
    return false;
  }

  /** \brief Add a node block to the region.
   *
   *  \param[in] node_block The node block to add
   *  \returns True if successful.
   */
  bool Region::add(NodeBlock *node_block)
  {
    check_for_duplicate_names(this, node_block);
    update_database(this, node_block);
    IOSS_FUNC_ENTER(m_);

    // Check that region is in correct state for adding entities
    if (get_state() == STATE_DEFINE_MODEL) {
      nodeBlocks.push_back(node_block);
      // Add name as alias to itself to simplify later uses...
      add_alias__(node_block);
<<<<<<< HEAD

      return true;
    }
    return false;
  }

  /** \brief Remove an assembly to the region.
   *
   *  \param[in] removal The assembly to remove
   *  \returns True if successful.
   *
   *  Checks other assemblies for uses of this assembly and removes
   * if from their member lists.
   */
  bool Region::remove(Assembly *removal)
  {
    IOSS_FUNC_ENTER(m_);

    bool changed = false;
    // Check that region is in correct state for modifying entities
    if (get_state() == STATE_DEFINE_MODEL) {
      // Check all existing assemblies to see if any contain this assembly:
      for (auto *assembly : assemblies) {
        bool removed = assembly->remove(removal);
        if (removed) {
          changed = true;
        }
      }

      // Now remove this assembly...
      for (size_t i = 0; i < assemblies.size(); i++) {
        if (assemblies[i] == removal) {
          assemblies.erase(assemblies.begin() + i);
          changed = true;
        }
      }
    }
    return changed;
  }

  /** \brief Add an assembly to the region.
   *
   *  \param[in] assembly The assembly to add
   *  \returns True if successful.
   */
  bool Region::add(Assembly *assembly)
  {
    check_for_duplicate_names(this, assembly);
    update_database(this, assembly);
    IOSS_FUNC_ENTER(m_);

    // Check that region is in correct state for adding entities
    if (get_state() == STATE_DEFINE_MODEL) {
      assemblies.push_back(assembly);
      // Add name as alias to itself to simplify later uses...
      add_alias__(assembly);
=======
>>>>>>> 4103bf6c

      return true;
    }
    return false;
<<<<<<< HEAD
  }

  /** \brief Add an blob to the region.
   *
   *  \param[in] blob The blob to add
   *  \returns True if successful.
   */
  bool Region::add(Blob *blob)
  {
    check_for_duplicate_names(this, blob);
    update_database(this, blob);
    IOSS_FUNC_ENTER(m_);

    // Check that region is in correct state for adding entities
    if (get_state() == STATE_DEFINE_MODEL) {
      blobs.push_back(blob);
      // Add name as alias to itself to simplify later uses...
      add_alias__(blob);

      return true;
    }
    return false;
  }

=======
  }

  /** \brief Remove an assembly to the region.
   *
   *  \param[in] removal The assembly to remove
   *  \returns True if successful.
   *
   *  Checks other assemblies for uses of this assembly and removes
   * if from their member lists.
   */
  bool Region::remove(Assembly *removal)
  {
    IOSS_FUNC_ENTER(m_);

    bool changed = false;
    // Check that region is in correct state for modifying entities
    if (get_state() == STATE_DEFINE_MODEL) {
      // Check all existing assemblies to see if any contain this assembly:
      for (auto *assembly : assemblies) {
        bool removed = assembly->remove(removal);
        if (removed) {
          changed = true;
        }
      }

      // Now remove this assembly...
      for (size_t i = 0; i < assemblies.size(); i++) {
        if (assemblies[i] == removal) {
          assemblies.erase(assemblies.begin() + i);
          changed = true;
        }
      }
    }
    return changed;
  }

  /** \brief Add an assembly to the region.
   *
   *  \param[in] assembly The assembly to add
   *  \returns True if successful.
   */
  bool Region::add(Assembly *assembly)
  {
    check_for_duplicate_names(this, assembly);
    update_database(this, assembly);
    IOSS_FUNC_ENTER(m_);

    // Check that region is in correct state for adding entities
    if (get_state() == STATE_DEFINE_MODEL) {
      assemblies.push_back(assembly);
      // Add name as alias to itself to simplify later uses...
      add_alias__(assembly);

      return true;
    }
    return false;
  }

  /** \brief Add an blob to the region.
   *
   *  \param[in] blob The blob to add
   *  \returns True if successful.
   */
  bool Region::add(Blob *blob)
  {
    check_for_duplicate_names(this, blob);
    update_database(this, blob);
    IOSS_FUNC_ENTER(m_);

    // Check that region is in correct state for adding entities
    if (get_state() == STATE_DEFINE_MODEL) {
      blobs.push_back(blob);
      // Add name as alias to itself to simplify later uses...
      add_alias__(blob);

      return true;
    }
    return false;
  }

>>>>>>> 4103bf6c
  /** \brief Add a coordinate frame to the region.
   *
   *  \param[in] frame The coordinate frame to add
   *  \returns True if successful.
   */
  bool Region::add(const CoordinateFrame &frame)
  {
    IOSS_FUNC_ENTER(m_);
    // Check that region is in correct state for adding entities
    if (get_state() == STATE_DEFINE_MODEL) {
      coordinateFrames.push_back(frame);
      return true;
    }
    return false;
  }

  /** \brief Add an element block to the region.
   *
   *  \param[in] element_block The element block to add
   *  \returns True if successful.
   */
  bool Region::add(ElementBlock *element_block)
  {
    check_for_duplicate_names(this, element_block);
    update_database(this, element_block);
    IOSS_FUNC_ENTER(m_);

    // Check that region is in correct state for adding entities
    if (get_state() == STATE_DEFINE_MODEL) {
      // Add name as alias to itself to simplify later uses...
      add_alias__(element_block);

      // An input database defines these in the order matching the order
      // on the "file".  For output, we need to order based on the
      // "original_block_order" property and calculate the offset at that
      // point.  This is done in "end".

      if (is_input_or_appending_output(get_database())) {
        size_t  nblocks = elementBlocks.size();
        int64_t offset  = 0;
        if (nblocks > 0) {
          offset =
              elementBlocks[nblocks - 1]->get_offset() + elementBlocks[nblocks - 1]->entity_count();
        }
        SMART_ASSERT(offset >= 0)(offset);
        element_block->set_offset(offset);
      }
#if 0
      // Would like to use this, but gives issue in legacy contact...
      // If this is enabled, then remove all settings of
      // "orig_block_order()" from individual DatabaseIO classes.
      element_block->property_add(Ioss::Property(orig_block_order(), (int)elementBlocks.size()));
#else
      else {
        // Check whether the "original_block_order" property exists on
        // this element block. If it isn't there, then add it with a
        // large value. If this is an element block read from the
        // input mesh, then the value will be updated during the
        // 'synchronize_id_and_name' function; if it is a block
        // created by the application during execution, then this
        // value will persist.  Add the property with a very large
        // number such that it will later be sorted after all
        // "original" blocks.  Note that it doesn't matter if two of
        // the "new" blocks have the same value since there is no
        // ordering of new blocks that must be preserved. (Use
        // int_MAX/2 just to avoid some paranoia about strange issue
        // that might arise from int_MAX)
        if (!element_block->property_exists(orig_block_order())) {
          element_block->property_add(Property(orig_block_order(), INT_MAX / 2));
        }
      }
#endif
      elementBlocks.push_back(element_block);
      return true;
    }
    return false;
  }

  /** \brief Add a face block to the region.
   *
   *  \param[in] face_block The face block to add
   *  \returns True if successful.
   */
  bool Region::add(FaceBlock *face_block)
  {
    check_for_duplicate_names(this, face_block);
    update_database(this, face_block);
    IOSS_FUNC_ENTER(m_);

    // Check that region is in correct state for adding entities
    if (get_state() == STATE_DEFINE_MODEL) {
      // Add name as alias to itself to simplify later uses...
      add_alias__(face_block);

      // An input database defines these in the order matching the order
      // on the "file".  For output, we need to order based on the
      // "original_block_order" property and calculate the offset at that
      // point.  This is done in "end".

      if (is_input_or_appending_output(get_database())) {
        size_t  nblocks = faceBlocks.size();
        int64_t offset  = 0;
        if (nblocks > 0) {
          offset = faceBlocks[nblocks - 1]->get_offset() + faceBlocks[nblocks - 1]->entity_count();
        }
        face_block->set_offset(offset);
      }
      face_block->property_add(Ioss::Property(orig_block_order(), (int)faceBlocks.size()));
      faceBlocks.push_back(face_block);
      return true;
    }
    return false;
  }

  /** \brief Add an edge block to the region.
   *
   *  \param[in] edge_block The edge block to add
   *  \returns True if successful.
   */
  bool Region::add(EdgeBlock *edge_block)
  {
    check_for_duplicate_names(this, edge_block);
    update_database(this, edge_block);
    IOSS_FUNC_ENTER(m_);

    // Check that region is in correct state for adding entities
    if (get_state() == STATE_DEFINE_MODEL) {
      // Add name as alias to itself to simplify later uses...
      add_alias__(edge_block);

      // An input database defines these in the order matching the order
      // on the "file".  For output, we need to order based on the
      // "original_block_order" property and calculate the offset at that
      // point.  This is done in "end".

      if (is_input_or_appending_output(get_database())) {
        size_t  nblocks = edgeBlocks.size();
        int64_t offset  = 0;
        if (nblocks > 0) {
          offset = edgeBlocks[nblocks - 1]->get_offset() + edgeBlocks[nblocks - 1]->entity_count();
        }
        edge_block->set_offset(offset);
      }
      edge_block->property_add(Ioss::Property(orig_block_order(), (int)edgeBlocks.size()));
      edgeBlocks.push_back(edge_block);
      return true;
    }
    return false;
  }

  /** \brief Add a side set to the region.
   *
   *  \param[in] sideset The side set to add
   *  \returns True if successful.
   */
  bool Region::add(SideSet *sideset)
  {
    check_for_duplicate_names(this, sideset);
    update_database(this, sideset);
    IOSS_FUNC_ENTER(m_);
    // Check that region is in correct state for adding entities
    if (get_state() == STATE_DEFINE_MODEL) {
      // Add name as alias to itself to simplify later uses...
      add_alias__(sideset);
      sideSets.push_back(sideset);
      return true;
    }
    return false;
  }

  /** \brief Add a node set to the region.
   *
   *  \param[in] nodeset The node set to add
   *  \returns True if successful.
   */
  bool Region::add(NodeSet *nodeset)
  {
    check_for_duplicate_names(this, nodeset);
    update_database(this, nodeset);
    IOSS_FUNC_ENTER(m_);
    // Check that region is in correct state for adding entities
    if (get_state() == STATE_DEFINE_MODEL) {
      // Add name as alias to itself to simplify later uses...
      add_alias__(nodeset);
      nodeSets.push_back(nodeset);
      return true;
    }
    return false;
  }

  /** \brief Add an edge set to the region.
   *
   *  \param[in] edgeset The edge set to add
   *  \returns True if successful.
   */
  bool Region::add(EdgeSet *edgeset)
  {
    check_for_duplicate_names(this, edgeset);
    update_database(this, edgeset);
    IOSS_FUNC_ENTER(m_);
    // Check that region is in correct state for adding entities
    if (get_state() == STATE_DEFINE_MODEL) {
      // Add name as alias to itself to simplify later uses...
      add_alias__(edgeset);
      edgeSets.push_back(edgeset);
      return true;
    }
    return false;
  }

  /** \brief Add a face set to the region.
   *
   *  \param[in] faceset The face set to add
   *  \returns True if successful.
   */
  bool Region::add(FaceSet *faceset)
  {
    check_for_duplicate_names(this, faceset);
    update_database(this, faceset);
    IOSS_FUNC_ENTER(m_);
    // Check that region is in correct state for adding entities
    if (get_state() == STATE_DEFINE_MODEL) {
      // Add name as alias to itself to simplify later uses...
      add_alias__(faceset);
      faceSets.push_back(faceset);
      return true;
    }
    return false;
  }

  /** \brief Add an element set to the region.
   *
   *  \param[in] elementset The element set to add
   *  \returns True if successful.
   */
  bool Region::add(ElementSet *elementset)
  {
    check_for_duplicate_names(this, elementset);
    update_database(this, elementset);
    IOSS_FUNC_ENTER(m_);
    // Check that region is in correct state for adding entities
    if (get_state() == STATE_DEFINE_MODEL) {
      // Add name as alias to itself to simplify later uses...
      add_alias__(elementset);
      elementSets.push_back(elementset);
      return true;
    }
    return false;
  }

  /** \brief Add a comm set to the region.
   *
   *  \param[in] commset The comm set to add
   *  \returns True if successful.
   */
  bool Region::add(CommSet *commset)
  {
    check_for_duplicate_names(this, commset);
    update_database(this, commset);
    IOSS_FUNC_ENTER(m_);
    // Check that region is in correct state for adding entities
    if (get_state() == STATE_DEFINE_MODEL) {
      // Add name as alias to itself to simplify later uses...
      add_alias__(commset);
      commSets.push_back(commset);
      return true;
    }
    return false;
  }

  /** \brief Get all the region's Assembly objects.
   *
   *  \returns A vector of all the region's Assembly objects.
   */
  const AssemblyContainer &Region::get_assemblies() const { return assemblies; }

  /** \brief Get all the region's Blob objects.
   *
   *  \returns A vector of all the region's Blob objects.
   */
  const BlobContainer &Region::get_blobs() const { return blobs; }

  /** \brief Get all the region's NodeBlock objects.
   *
   *  \returns A vector of all the region's NodeBlock objects.
   */
  const NodeBlockContainer &Region::get_node_blocks() const { return nodeBlocks; }

  /** \brief Get all the region's EdgeBlock objects.
   *
   *  \returns A vector of all the region's EdgeBlock objects.
   */
  const EdgeBlockContainer &Region::get_edge_blocks() const { return edgeBlocks; }

  /** \brief Get all the region's FaceBlock objects.
   *
   *  \returns A vector of all the region's FaceBlock objects.
   */
  const FaceBlockContainer &Region::get_face_blocks() const { return faceBlocks; }

  /** \brief Get all the region's ElementBlock objects.
   *
   *  \returns A vector of all the region's ElementBlock objects.
   */
  const ElementBlockContainer &Region::get_element_blocks() const { return elementBlocks; }

  /** \brief Get all the region's StructuredBlock objects.
   *
   *  \returns A vector of all the region's StructuredBlock objects.
   */
  const StructuredBlockContainer &Region::get_structured_blocks() const { return structuredBlocks; }

  /** \brief Get all the region's SideSet objects.
   *
   *  \returns A vector of all the region's SideSet objects.
   */
  const SideSetContainer &Region::get_sidesets() const { return sideSets; }

  /** \brief Get all the region's NodeSet objects.
   *
   *  \returns A vector of all the region's NodeSet objects.
   */
  const NodeSetContainer &Region::get_nodesets() const { return nodeSets; }

  /** \brief Get all the region's EdgeSet objects.
   *
   *  \returns A vector of all the region's EdgeSet objects.
   */
  const EdgeSetContainer &Region::get_edgesets() const { return edgeSets; }

  /** \brief Get all the region's FaceSet objects.
   *
   *  \returns A vector of all the region's FaceSet objects.
   */
  const FaceSetContainer &Region::get_facesets() const { return faceSets; }

  /** \brief Get all the region's ElementSet objects.
   *
   *  \returns A vector of all the region's ElementSet objects.
   */
  const ElementSetContainer &Region::get_elementsets() const { return elementSets; }

  /** \brief Get all the region's CommSet objects.
   *
   *  \returns A vector of all the region's CommSet objects.
   */
  const CommSetContainer &Region::get_commsets() const { return commSets; }

  /** \brief Get all the region's CoordinateFrame objects.
   *
   *  \returns A vector of all the region's CoordinateFrame objects.
   */
  const CoordinateFrameContainer &Region::get_coordinate_frames() const { return coordinateFrames; }

  /** \brief Add a grouping entity's name as an alias for itself.
   *
   *  \param[in] ge The grouping entity.
   *  \returns True if successful
   */
  bool Region::add_alias(const GroupingEntity *ge)
  {
    IOSS_FUNC_ENTER(m_);
    return add_alias__(ge);
  }

  bool Region::add_alias__(const GroupingEntity *ge)
  {
    // See if an entity with this name already exists...
    const std::string &db_name = ge->name();
    std::string        alias   = get_alias__(db_name);

    if (!alias.empty()) {
      const GroupingEntity *old_ge = get_entity(db_name);
      if (old_ge != nullptr && ge != old_ge) {
        if (!((old_ge->type() == SIDEBLOCK && ge->type() == SIDESET) ||
              (ge->type() == SIDEBLOCK && old_ge->type() == SIDESET))) {
          ssize_t old_id = -1;
          ssize_t new_id = -1;
          if (old_ge->property_exists(id_str())) {
            old_id = old_ge->get_property(id_str()).get_int();
          }
          if (ge->property_exists(id_str())) {
            new_id = ge->get_property(id_str()).get_int();
          }

          std::ostringstream errmsg;
          fmt::print(errmsg,
                     "\n\nERROR: Duplicate names detected.\n"
                     "       The name '{}' was found for both {} {} and {} {}.\n"
                     "       Names must be unique over all types in a finite element model.\n\n",
                     db_name, old_ge->type_string(), old_id, ge->type_string(), new_id);
          IOSS_ERROR(errmsg);
        }
      }
    }
    bool success = add_alias__(db_name, db_name);

    // "db_name" property is used with the canonical name setting.
    if (success && ge->property_exists("db_name")) {
      std::string canon_name = ge->get_property("db_name").get_string();
      if (canon_name != db_name) {
        success = add_alias__(db_name, canon_name);
      }
    }

    return success;
  }

  /** \brief Add an alias for a name in a region.
   *
   *  For use with the USTRING type in Sierra, create an uppercase
   *  version of all aliases...
   *
   *  \param[in] db_name The original name.
   *  \param[in] alias the alias
   *  \returns True if successful
   */
  bool Region::add_alias(const std::string &db_name, const std::string &alias)
  {
    IOSS_FUNC_ENTER(m_);
    return add_alias__(db_name, alias);
  }

  bool Region::add_alias__(const std::string &db_name, const std::string &alias)
  {
    // Possible that 'db_name' is itself an alias, resolve down to "canonical"
    // name...
    std::string canon = db_name;
    if (db_name != alias) {
      canon = get_alias__(db_name);
    }

    if (!canon.empty()) {
      std::string uname = Ioss::Utils::uppercase(alias);
      if (uname != alias) {
        aliases_.insert(std::make_pair(uname, canon));
      }

      bool result;
      std::tie(std::ignore, result) = aliases_.insert(std::make_pair(alias, canon));
      return result;
    }
    std::ostringstream errmsg;
    fmt::print(errmsg,
               "\n\nERROR: The entity named '{}' which is being aliased to '{}' does not exist in "
               "region '{}'.\n",
               db_name, alias, name());
    IOSS_ERROR(errmsg);
  }

  /** \brief Get the original name for an alias.
   *
   *  \param[in] alias The alias name.
   *  \returns The original name.
   */
  std::string Region::get_alias(const std::string &alias) const
  {
    IOSS_FUNC_ENTER(m_);
    return get_alias__(alias);
  }

  std::string Region::get_alias__(const std::string &alias) const
  {
    std::string ci_alias = Ioss::Utils::uppercase(alias);
    auto        I        = aliases_.find(ci_alias);
    if (I == aliases_.end()) {
      return "";
    }
    return (*I).second;
  }

  /** \brief Get all aliases for a name in the region.
   *
   *  \param[in] my_name The original name.
   *  \param[in,out] aliases On input, any vector of strings.
   *                         On output, all aliases for my_name are appended.
   *  \returns The number of aliases that were appended.
   *
   */
  int Region::get_aliases(const std::string &my_name, std::vector<std::string> &aliases) const
  {
    IOSS_FUNC_ENTER(m_);
    size_t size = aliases.size();
    for (auto alias_pair : aliases_) {
      std::string alias = alias_pair.first;
      std::string base  = alias_pair.second;
      if (base == my_name) {
        aliases.push_back(alias);
      }
    }
    return static_cast<int>(aliases.size() - size);
  }

  /** \brief Get all original name / alias pairs for the region.
   *
   *  \returns All original name / alias pairs for the region.
   */
  const AliasMap &Region::get_alias_map() const { return aliases_; }

  /** \brief Get an entity of a known EntityType
   *
   *  \param[in] my_name The name of the entity to get
   *  \param[in] io_type The known type of the entity.
   *  \returns The entity with the given name of the given type, or nullptr if not found.
   */
  GroupingEntity *Region::get_entity(const std::string &my_name, EntityType io_type) const
  {
    if (io_type == NODEBLOCK) {
      return get_node_block(my_name);
    }
    if (io_type == ELEMENTBLOCK) {
      return get_element_block(my_name);
    }
    if (io_type == STRUCTUREDBLOCK) {
      return get_structured_block(my_name);
    }
    if (io_type == FACEBLOCK) {
      return get_face_block(my_name);
    }
    if (io_type == EDGEBLOCK) {
      return get_edge_block(my_name);
    }
    if (io_type == SIDESET) {
      return get_sideset(my_name);
    }
    if (io_type == NODESET) {
      return get_nodeset(my_name);
    }
    else if (io_type == EDGESET) {
      return get_edgeset(my_name);
    }
    else if (io_type == FACESET) {
      return get_faceset(my_name);
    }
    else if (io_type == ELEMENTSET) {
      return get_elementset(my_name);
    }
    else if (io_type == COMMSET) {
      return get_commset(my_name);
    }
    else if (io_type == SIDEBLOCK) {
      return get_sideblock(my_name);
    }
    else if (io_type == ASSEMBLY) {
      return get_assembly(my_name);
    }
    else if (io_type == BLOB) {
      return get_blob(my_name);
    }
    return nullptr;
  }

  /** \brief Get an entity of a unknown EntityType
   *
   *  Searches for an entity with the given name in a fixed order of
   *  entity types. First NODEBLOCK entities are searched. Then ELEMENTBLOCK
   *  entities, etc.
   *
   *  \param[in] my_name The name of the entity to get
   *  \returns The entity with the given name, or nullptr if not found.
   */
  GroupingEntity *Region::get_entity(const std::string &my_name) const
  {
    GroupingEntity *entity = get_node_block(my_name);
    if (entity != nullptr) {
      return entity;
    }
    entity = get_element_block(my_name);
    if (entity != nullptr) {
      return entity;
    }
    entity = get_structured_block(my_name);
    if (entity != nullptr) {
      return entity;
    }
    entity = get_face_block(my_name);
    if (entity != nullptr) {
      return entity;
    }
    entity = get_edge_block(my_name);
    if (entity != nullptr) {
      return entity;
    }
    entity = get_sideset(my_name);
    if (entity != nullptr) {
      return entity;
    }
    entity = get_nodeset(my_name);
    if (entity != nullptr) {
      return entity;
    }
    entity = get_edgeset(my_name);
    if (entity != nullptr) {
      return entity;
    }
    entity = get_faceset(my_name);
    if (entity != nullptr) {
      return entity;
    }
    entity = get_elementset(my_name);
    if (entity != nullptr) {
      return entity;
    }
    entity = get_commset(my_name);
    if (entity != nullptr) {
      return entity;
    }
    entity = get_sideblock(my_name);
    if (entity != nullptr) {
      return entity;
    }
    entity = get_assembly(my_name);
    if (entity != nullptr) {
      return entity;
    }
    entity = get_blob(my_name);
    if (entity != nullptr) {
      return entity;
    }

    return entity;
  }

  /** \brief Get an entity of a known EntityType and specified id
   *
   *  \param[in] id The id of the entity to get
   *  \param[in] io_type The known type of the entity.
   *  \returns The entity with the given id of the given type, or nullptr if not found or if ids not
   * supported.
   */
  GroupingEntity *Region::get_entity(int64_t id, EntityType io_type) const
  {
    if (io_type == NODEBLOCK) {
      return get_entity_internal(id, get_node_blocks());
    }
    if (io_type == ELEMENTBLOCK) {
      return get_entity_internal(id, get_element_blocks());
    }
    if (io_type == STRUCTUREDBLOCK) {
      return get_entity_internal(id, get_structured_blocks());
    }
    if (io_type == FACEBLOCK) {
      return get_entity_internal(id, get_face_blocks());
    }
    if (io_type == EDGEBLOCK) {
      return get_entity_internal(id, get_edge_blocks());
    }
    if (io_type == SIDESET) {
      return get_entity_internal(id, get_sidesets());
    }
    if (io_type == NODESET) {
      return get_entity_internal(id, get_nodesets());
    }
    else if (io_type == EDGESET) {
      return get_entity_internal(id, get_edgesets());
    }
    else if (io_type == FACESET) {
      return get_entity_internal(id, get_facesets());
    }
    else if (io_type == ELEMENTSET) {
      return get_entity_internal(id, get_elementsets());
    }
    else if (io_type == COMMSET) {
      return get_entity_internal(id, get_commsets());
    }
    else if (io_type == ASSEMBLY) {
      return get_entity_internal(id, get_assemblies());
    }
    else if (io_type == BLOB) {
      return get_entity_internal(id, get_blobs());
    }
    return nullptr;
  }

  /** \brief Get the assembly with the given name.
   *
   *  \param[in] my_name The name of the assembly to get.
   *  \returns The assembly, or nullptr if not found.
   */
  Assembly *Region::get_assembly(const std::string &my_name) const
  {
    IOSS_FUNC_ENTER(m_);
    const std::string db_name = get_alias__(my_name);
    unsigned int      db_hash = Ioss::Utils::hash(db_name);

    Assembly *ge = nullptr;
    for (auto as : assemblies) {
      if (db_hash == as->hash() && as->name() == db_name) {
        ge = as;
        break;
      }
    }
    return ge;
  }

  /** \brief Get the blob with the given name.
   *
   *  \param[in] my_name The name of the blob to get.
   *  \returns The blob, or nullptr if not found.
   */
  Blob *Region::get_blob(const std::string &my_name) const
  {
    IOSS_FUNC_ENTER(m_);
    const std::string db_name = get_alias__(my_name);
    unsigned int      db_hash = Ioss::Utils::hash(db_name);

    Blob *ge = nullptr;
    for (auto bl : blobs) {
      if (db_hash == bl->hash() && bl->name() == db_name) {
        ge = bl;
        break;
      }
    }
    return ge;
  }

  /** \brief Get the node block with the given name.
   *
   *  \param[in] my_name The name of the node block to get.
   *  \returns The node block, or nullptr if not found.
   */
  NodeBlock *Region::get_node_block(const std::string &my_name) const
  {
    IOSS_FUNC_ENTER(m_);
    const std::string db_name = get_alias__(my_name);
    unsigned int      db_hash = Ioss::Utils::hash(db_name);

    NodeBlock *ge = nullptr;
    for (auto nb : nodeBlocks) {
      if (db_hash == nb->hash() && nb->name() == db_name) {
        ge = nb;
        break;
      }
    }
    return ge;
  }

  /** \brief Get the edge block with the given name.
   *
   *  \param[in] my_name The name of the edge block to get.
   *  \returns The edge block, or nullptr if not found.
   */
  EdgeBlock *Region::get_edge_block(const std::string &my_name) const
  {
    IOSS_FUNC_ENTER(m_);
    const std::string db_name = get_alias__(my_name);
    unsigned int      db_hash = Ioss::Utils::hash(db_name);

    EdgeBlock *ge = nullptr;
    for (auto eb : edgeBlocks) {
      if (db_hash == eb->hash() && eb->name() == db_name) {
        ge = eb;
        break;
      }
    }
    return ge;
  }

  /** \brief Get the face block with the given name.
   *
   *  \param[in] my_name The name of the face block to get.
   *  \returns The face block, or nullptr if not found.
   */
  FaceBlock *Region::get_face_block(const std::string &my_name) const
  {
    IOSS_FUNC_ENTER(m_);
    const std::string db_name = get_alias__(my_name);
    unsigned int      db_hash = Ioss::Utils::hash(db_name);

    FaceBlock *ge = nullptr;
    for (auto fb : faceBlocks) {
      if (db_hash == fb->hash() && fb->name() == db_name) {
        ge = fb;
        break;
      }
    }
    return ge;
  }

  /** \brief Get the element block with the given name.
   *
   *  \param[in] my_name The name of the element block to get.
   *  \returns The element block, or nullptr if not found.
   */
  ElementBlock *Region::get_element_block(const std::string &my_name) const
  {
    IOSS_FUNC_ENTER(m_);
    const std::string db_name = get_alias__(my_name);
    unsigned int      db_hash = Ioss::Utils::hash(db_name);

    ElementBlock *ge = nullptr;
    for (auto eb : elementBlocks) {
      if (db_hash == eb->hash() && eb->name() == db_name) {
        ge = eb;
        break;
      }
    }
    return ge;
  }

  /** \brief Get the structured block with the given name.
   *
   *  \param[in] my_name The name of the structured block to get.
   *  \returns The structured block, or nullptr if not found.
   */
  StructuredBlock *Region::get_structured_block(const std::string &my_name) const
  {
    IOSS_FUNC_ENTER(m_);
    const std::string db_name = get_alias__(my_name);
    unsigned int      db_hash = Ioss::Utils::hash(db_name);

    StructuredBlock *ge = nullptr;
    for (auto sb : structuredBlocks) {
      if (db_hash == sb->hash() && sb->name() == db_name) {
        ge = sb;
        break;
      }
    }
    return ge;
  }

  /** \brief Get the side set with the given name.
   *
   *  \param[in] my_name The name of the side set to get.
   *  \returns The side set, or nullptr if not found.
   */
  SideSet *Region::get_sideset(const std::string &my_name) const
  {
    IOSS_FUNC_ENTER(m_);
    const std::string db_name = get_alias__(my_name);
    unsigned int      db_hash = Ioss::Utils::hash(db_name);

    SideSet *ge = nullptr;
    for (auto ss : sideSets) {
      if (db_hash == ss->hash() && ss->name() == db_name) {
        ge = ss;
        break;
      }
    }
    return ge;
  }

  /** \brief Get the side block with the given name.
   *
   *  \param[in] my_name The name of the side block to get.
   *  \returns The side block, or nullptr if not found.
   */
  SideBlock *Region::get_sideblock(const std::string &my_name) const
  {
    IOSS_FUNC_ENTER(m_);
    SideBlock *ge = nullptr;
    for (auto ss : sideSets) {
      ge = ss->get_side_block(my_name);
      if (ge != nullptr) {
        break;
      }
    }
    return ge;
  }

  /** \brief Get the node set with the given name.
   *
   *  \param[in] my_name The name of the node set to get.
   *  \returns The node set, or nullptr if not found.
   */
  NodeSet *Region::get_nodeset(const std::string &my_name) const
  {
    IOSS_FUNC_ENTER(m_);
    const std::string db_name = get_alias__(my_name);
    unsigned int      db_hash = Ioss::Utils::hash(db_name);

    NodeSet *ge = nullptr;
    for (auto ns : nodeSets) {
      if (db_hash == ns->hash() && ns->name() == db_name) {
        ge = ns;
        break;
      }
    }
    return ge;
  }

  /** \brief Get the edge set with the given name.
   *
   *  \param[in] my_name The name of the edge set to get.
   *  \returns The edge set, or nullptr if not found.
   */
  EdgeSet *Region::get_edgeset(const std::string &my_name) const
  {
    IOSS_FUNC_ENTER(m_);
    const std::string db_name = get_alias__(my_name);
    unsigned int      db_hash = Ioss::Utils::hash(db_name);

    EdgeSet *ge = nullptr;
    for (auto es : edgeSets) {
      if (db_hash == es->hash() && es->name() == db_name) {
        ge = es;
        break;
      }
    }
    return ge;
  }

  /** \brief Get the face set with the given name.
   *
   *  \param[in] my_name The name of the face set to get.
   *  \returns The face set, or nullptr if not found.
   */
  FaceSet *Region::get_faceset(const std::string &my_name) const
  {
    IOSS_FUNC_ENTER(m_);
    const std::string db_name = get_alias__(my_name);
    unsigned int      db_hash = Ioss::Utils::hash(db_name);

    FaceSet *ge = nullptr;
    for (auto fs : faceSets) {
      if (db_hash == fs->hash() && fs->name() == db_name) {
        ge = fs;
        break;
      }
    }
    return ge;
  }

  /** \brief Get the element set with the given name.
   *
   *  \param[in] my_name The name of the element set to get.
   *  \returns The element set, or nullptr if not found.
   */
  ElementSet *Region::get_elementset(const std::string &my_name) const
  {
    IOSS_FUNC_ENTER(m_);
    const std::string db_name = get_alias__(my_name);
    unsigned int      db_hash = Ioss::Utils::hash(db_name);

    ElementSet *ge = nullptr;
    for (auto es : elementSets) {
      if (db_hash == es->hash() && es->name() == db_name) {
        ge = es;
        break;
      }
    }
    return ge;
  }

  /** \brief Get the comm set with the given name.
   *
   *  \param[in] my_name The name of the comm set to get.
   *  \returns The comm set, or nullptr if not found.
   */
  CommSet *Region::get_commset(const std::string &my_name) const
  {
    IOSS_FUNC_ENTER(m_);
    const std::string db_name = get_alias__(my_name);
    unsigned int      db_hash = Ioss::Utils::hash(db_name);

    CommSet *ge = nullptr;
    for (auto cs : commSets) {
      if (db_hash == cs->hash() && cs->name() == db_name) {
        ge = cs;
        break;
      }
    }
    return ge;
  }

  /** \brief Get the coordinate frame with the given id
   *
   *  \param[in] id The id of the coordinate frame to get.
   *  \returns The coordinate frame, or nullptr if not found.
   */
  const CoordinateFrame &Region::get_coordinate_frame(int64_t id) const
  {
    IOSS_FUNC_ENTER(m_);
    for (auto &coor_frame : coordinateFrames) {
      if (coor_frame.id() == id) {
        return coor_frame;
      }
    }
    std::ostringstream errmsg;
    fmt::print(errmsg, "Error: Invalid id {} specified for coordinate frame.", id);
    IOSS_ERROR(errmsg);
  }

  /** \brief Determine whether the entity with the given name and type exists.
   *
   *  \param[in] my_name The name of the entity to search for.
   *  \param[in] io_type The type of the entity.
   *  \param[out] my_type A string representing the type if the entity is found.
   *                      "INVALID" if the entity is not found or the type is invalid.
   *  \returns True if the type is valid and the entity is found.
   */
  bool Region::is_valid_io_entity(const std::string &my_name, unsigned int io_type,
                                  std::string *my_type) const
  {
    // Search all entities defined on this region for the name 'my_name'.
    // If found, then set 'type' (if non-nullptr) to the type of the entity
    // (the 'type' values are from client code that was developed prior
    // to this function, so they are somewhat exodusII specific...).
    if (((io_type & NODEBLOCK) != 0u) && get_node_block(my_name) != nullptr) {
      if (my_type != nullptr) {
        *my_type = "NODE_BLOCK";
      }
      return true;
    }
    if (((io_type & ASSEMBLY) != 0u) && get_assembly(my_name) != nullptr) {
      if (my_type != nullptr) {
        *my_type = "ASSEMBLY";
      }
      return true;
    }
    if (((io_type & BLOB) != 0u) && get_blob(my_name) != nullptr) {
      if (my_type != nullptr) {
        *my_type = "BLOB";
      }
      return true;
    }
    if (((io_type & EDGEBLOCK) != 0u) && get_edge_block(my_name) != nullptr) {
      if (my_type != nullptr) {
        *my_type = "EDGE_BLOCK";
      }
      return true;
    }
    if (((io_type & FACEBLOCK) != 0u) && get_face_block(my_name) != nullptr) {
      if (my_type != nullptr) {
        *my_type = "FACE_BLOCK";
      }
      return true;
    }
    if (((io_type & ELEMENTBLOCK) != 0u) && get_element_block(my_name) != nullptr) {
      if (my_type != nullptr) {
        *my_type = "ELEMENT_BLOCK";
      }
      return true;
    }
    if (((io_type & STRUCTUREDBLOCK) != 0u) && get_structured_block(my_name) != nullptr) {
      if (my_type != nullptr) {
        *my_type = "STRUCTURED_BLOCK";
      }
      return true;
    }
    if (((io_type & SIDESET) != 0u) && get_sideset(my_name) != nullptr) {
      if (my_type != nullptr) {
        *my_type = "SURFACE";
      }
      return true;
    }
    else if (((io_type & NODESET) != 0u) && get_nodeset(my_name) != nullptr) {
      if (my_type != nullptr) {
        *my_type = "NODESET";
      }
      return true;
    }
    else if (((io_type & EDGESET) != 0u) && get_edgeset(my_name) != nullptr) {
      if (my_type != nullptr) {
        *my_type = "EDGESET";
      }
      return true;
    }
    else if (((io_type & FACESET) != 0u) && get_faceset(my_name) != nullptr) {
      if (my_type != nullptr) {
        *my_type = "FACESET";
      }
      return true;
    }
    else if (((io_type & ELEMENTSET) != 0u) && get_elementset(my_name) != nullptr) {
      if (my_type != nullptr) {
        *my_type = "ELEMENTSET";
      }
      return true;
    }
    else if (((io_type & COMMSET) != 0u) && get_commset(my_name) != nullptr) {
      if (my_type != nullptr) {
        *my_type = "COMMSET";
      }
      return true;
    }
    if (my_type != nullptr) {
      *my_type = "INVALID";
    }
    return false;
  }

  /** \brief Get the element block containing a specified element.
   *
   *  \param[in] local_id The local database id (1-based), not the global id.
   *  \returns The element block, or nullptr if no element block contains this
   *           element (local_id <= 0 or greater than number of elements in database)
   */
  ElementBlock *Region::get_element_block(size_t local_id) const
  {
    IOSS_FUNC_ENTER(m_);
    for (auto eb : elementBlocks) {
      if (eb->contains(local_id)) {
        return eb;
      }
    }
    // Should not reach this point...
    std::ostringstream errmsg;
    fmt::print(errmsg,
               "ERROR: In Ioss::Region::get_element_block, an invalid local_id of {} is specified. "
               " The valid range is 1 to {}",
               local_id, get_implicit_property("element_count").get_int());
    IOSS_ERROR(errmsg);
  }

  /** \brief Get the structured block containing a specified global-offset-node.
   *
   *  \param[in] global_offset The offset of cell-nodes for all blocks; 0-based.
   *  \returns The structured block, or nullptr if no structured block contains this
   *           node (local_id <= 0 or greater than number of cell-nodes in database)
   */
  StructuredBlock *Region::get_structured_block(size_t global_offset) const
  {
    IOSS_FUNC_ENTER(m_);
    for (auto sb : structuredBlocks) {
      if (sb->contains(global_offset)) {
        return sb;
      }
    }
    // Should not reach this point...
    std::ostringstream errmsg;
    fmt::print(errmsg,
               "ERROR: In Ioss::Region::get_structured_block, an invalid global_offset of {} is "
               "specified.",
               global_offset);
    IOSS_ERROR(errmsg);
  }

  /** \brief Get an implicit property -- These are calcuated from data stored
   *         in the grouping entity instead of having an explicit value assigned.
   *
   *  An example would be 'element_block_count' for a region.
   *
   *  \param[in] my_name The property name.
   *  \returns The property.
   */
  Property Region::get_implicit_property(const std::string &my_name) const
  {
    if (my_name == "spatial_dimension") {
      if (!nodeBlocks.empty()) {
        return nodeBlocks[0]->get_property("component_degree");
      }

      return Property(my_name, 0);
    }

    if (my_name == "node_block_count") {
      return Property(my_name, static_cast<int>(nodeBlocks.size()));
    }

    if (my_name == "edge_block_count") {
      return Property(my_name, static_cast<int>(edgeBlocks.size()));
    }

    if (my_name == "face_block_count") {
      return Property(my_name, static_cast<int>(faceBlocks.size()));
    }

    if (my_name == "element_block_count") {
      return Property(my_name, static_cast<int>(elementBlocks.size()));
    }

    if (my_name == "structured_block_count") {
      return Property(my_name, static_cast<int>(structuredBlocks.size()));
    }

    if (my_name == "assembly_count") {
      return Property(my_name, static_cast<int>(assemblies.size()));
    }

    if (my_name == "blob_count") {
      return Property(my_name, static_cast<int>(blobs.size()));
    }

    if (my_name == "side_set_count") {
      return Property(my_name, static_cast<int>(sideSets.size()));
    }

    if (my_name == "node_set_count") {
      return Property(my_name, static_cast<int>(nodeSets.size()));
    }

    if (my_name == "edge_set_count") {
      return Property(my_name, static_cast<int>(edgeSets.size()));
    }

    if (my_name == "face_set_count") {
      return Property(my_name, static_cast<int>(faceSets.size()));
    }

    if (my_name == "element_set_count") {
      return Property(my_name, static_cast<int>(elementSets.size()));
    }

    if (my_name == "comm_set_count") {
      return Property(my_name, static_cast<int>(commSets.size()));
    }

    if (my_name == "coordinate_frame_count") {
      return Property(my_name, static_cast<int>(coordinateFrames.size()));
    }

    if (my_name == "state_count") {
      return Property(my_name, stateCount);
    }

    if (my_name == "current_state") {
      return Property(my_name, currentState);
    }

    if (my_name == "element_count") {
      int64_t count = 0;
      for (auto eb : elementBlocks) {
        count += eb->entity_count();
      }
      return Property(my_name, count);
    }

    if (my_name == "cell_count") {
      int64_t count = 0;
      for (auto eb : structuredBlocks) {
        count += eb->get_property("cell_count").get_int();
      }
      return Property(my_name, count);
    }

    if (my_name == "face_count") {
      int64_t count = 0;
      for (auto fb : faceBlocks) {
        count += fb->entity_count();
      }
      return Property(my_name, count);
    }

    if (my_name == "edge_count") {
      int64_t count = 0;
      for (auto eb : edgeBlocks) {
        count += eb->entity_count();
      }
      return Property(my_name, count);
    }

    if (my_name == "node_count") {
      int64_t count = 0;
      for (auto nb : nodeBlocks) {
        count += nb->entity_count();
      }
      return Property(my_name, count);
    }

    if (my_name == "database_name") {
      std::string filename = get_database()->get_filename();
      return Property(my_name, filename);
    }

    {
      return GroupingEntity::get_implicit_property(my_name);
    }
  }

  int64_t Region::internal_get_field_data(const Field &field, void *data, size_t data_size) const
  {
    return get_database()->get_field(this, field, data, data_size);
  }

  int64_t Region::internal_put_field_data(const Field &field, void *data, size_t data_size) const
  {
    return get_database()->put_field(this, field, data, data_size);
  }

  /** \brief Transfer all relevant aliases from this region to another region
   *
   *  \param[in] to The region to which the aliases are to be transferred.
   */
  void Region::transfer_mesh_aliases(Region *to) const
  {
    IOSS_FUNC_ENTER(m_);
    // Iterate through list, [ returns <alias, base_entity_name> ], if
    // 'base_entity_name' is defined on the restart file, add 'alias' as
    // an alias for it...
    for (auto alias_pair : aliases_) {
      std::string alias = alias_pair.first;
      std::string base  = alias_pair.second;
      if (alias != base && to->get_entity(base) != nullptr) {
        to->add_alias__(base, alias);
      }
    }
  }

  /** \brief Ensure that the restart and results files have the same ids.
   *
   *  There is very little connection between an input (mesh) database
   *  and an output (results/restart) database.  Basically, the entity
   *  names are the same between the two files.  This works fine in the
   *  case that an input database has 'generated' entity names of the
   *  form 'block_10' or 'surface_32' since then the output database
   *  can de-generate or decode the name and infer that the block
   *  should have an id of 10 and the surface an id of 32.
   *
   *  However, if alias or other renaming happens, then the output
   *  block may have a name of the form 'fireset' and the underlying
   *  database cannot infer that the id of the block should be 10.
   *  Instead, it sets the id to an arbitrary number (1,2,...).  This
   *  is annoying in the case of the results file since there is no
   *  correspondence between the mesh numbering and the results
   *  numbering. In the case of the restart output file, it can be
   *  disastrous since when the file is used to restart the analysis,
   *  there is no match between the mesh blocks and those found on the
   *  restart file and the restart fails.
   *
   *  So... We need to somehow ensure that the restart (and results)
   *  files have the same ids.  To do this, we do the following:
   *
   *  1. The mesh database will set the property 'id' on input.
   *
   *  2. The results/restart files will have a 'name' based on either
   *     the true name or an alias name.  Whichever, that alias will
   *     appear on the mesh database also, so we can query the mesh
   *     database aliases to get the entity.
   *
   *  3. Once we have the entity, we can query the 'id' property and
   *     add the same 'id' property to the results/restart database.
   *  4. Also set the 'name' property to the base 'name' on the output file.
   *
   *  5. Note that a property may already exist and must be removed
   *    before the 'correct' value is set.
   */
  void Region::synchronize_id_and_name(const Region *from, bool sync_attribute_field_names)
  {
    for (auto alias_pair : aliases_) {
      std::string alias = alias_pair.first;
      std::string base  = alias_pair.second;

      if (alias == base) {

        // Query the 'from' database to get the entity (if any) referred
        // to by the 'alias'
        GroupingEntity *ge = from->get_entity(base);

        if (ge != nullptr) {
          // Get the entity from this region... Must be non-nullptr
          GroupingEntity *this_ge = get_entity(base);
          if (this_ge == nullptr) {
            std::ostringstream errmsg;
            fmt::print(errmsg,
                       "INTERNAL ERROR: Could not find entity '{}' in synchronize_id_and_name() "
                       "                [{}]\n",
                       base, get_database()->get_filename());
            IOSS_ERROR(errmsg);
          }

          // See if there is an 'id' property...
          if (ge->property_exists(id_str())) {
            int64_t id = ge->get_property(id_str()).get_int();
            this_ge->property_update(id_str(), id);
          }
          else {
            // No id, make sure the base name matches in both databases...
            // There is always a 'name' property on an entity
            if (this_ge->name() != base) {
              this_ge->set_name(base);
            }
          }

          // See if there is an 'db_name' property...
          if (ge->property_exists(db_name_str())) {
            std::string db_name = ge->get_property(db_name_str()).get_string();
            // Set the new property
            this_ge->property_update(db_name_str(), db_name);
          }

          // See if there is a 'original_topology_type' property...
          if (ge->property_exists(orig_topo_str())) {
            std::string oes = ge->get_property(orig_topo_str()).get_string();
            this_ge->property_update(orig_topo_str(), oes);
          }

          // Specific to entity blocks. Transfer the "original_block_order"
          // property.
          if (ge->property_exists(orig_block_order())) {
            int64_t offset = ge->get_property(orig_block_order()).get_int();
            this_ge->property_update(orig_block_order(), offset);
          }

          if (sync_attribute_field_names) {
            // If there are any attribute fields, then copy those over
            // to the new entity in order to maintain the same order
            // since some codes access attributes by implicit order and
            // not name... (typically, element blocks only)
            size_t count = this_ge->entity_count();

            Ioss::NameList attr_fields;
            ge->field_describe(Ioss::Field::ATTRIBUTE, &attr_fields);
            for (auto &field_name : attr_fields) {
              const Ioss::Field &field = ge->get_fieldref(field_name);
              if (this_ge->field_exists(field_name)) {
                // If the field is already defined on the entity, make
                // sure that the attribute index matches...
                size_t             index      = field.get_index();
                const Ioss::Field &this_field = this_ge->get_fieldref(field_name);
                this_field.set_index(index);
              }
              else {
                // If the field does not already exist, add it to the
                // output node block
                if (field.raw_count() != count) {
                  Ioss::Field new_field(field);
                  new_field.reset_count(count);
                  this_ge->field_add(new_field);
                }
                else {
                  this_ge->field_add(field);
                }
              }
            }
          }
        }
      }
    }

    for (auto alias_pair : aliases_) {
      std::string alias = alias_pair.first;
      std::string base  = alias_pair.second;

      if (alias != base) {
        GroupingEntity *ge = get_entity(base);
        if (ge != nullptr) {
          add_alias__(base, alias);
        }
      }
    }
  }
} // namespace Ioss<|MERGE_RESOLUTION|>--- conflicted
+++ resolved
@@ -1,42 +1,8 @@
-<<<<<<< HEAD
-// Copyright(C) 1999-2017, 2020 National Technology & Engineering Solutions
-// of Sandia, LLC (NTESS).  Under the terms of Contract DE-NA0003525 with
-// NTESS, the U.S. Government retains certain rights in this software.
-//
-// Redistribution and use in source and binary forms, with or without
-// modification, are permitted provided that the following conditions are
-// met:
-//
-//     * Redistributions of source code must retain the above copyright
-//       notice, this list of conditions and the following disclaimer.
-//
-//     * Redistributions in binary form must reproduce the above
-//       copyright notice, this list of conditions and the following
-//       disclaimer in the documentation and/or other materials provided
-//       with the distribution.
-//
-//     * Neither the name of NTESS nor the names of its
-//       contributors may be used to endorse or promote products derived
-//       from this software without specific prior written permission.
-//
-// THIS SOFTWARE IS PROVIDED BY THE COPYRIGHT HOLDERS AND CONTRIBUTORS
-// "AS IS" AND ANY EXPRESS OR IMPLIED WARRANTIES, INCLUDING, BUT NOT
-// LIMITED TO, THE IMPLIED WARRANTIES OF MERCHANTABILITY AND FITNESS FOR
-// A PARTICULAR PURPOSE ARE DISCLAIMED. IN NO EVENT SHALL THE COPYRIGHT
-// OWNER OR CONTRIBUTORS BE LIABLE FOR ANY DIRECT, INDIRECT, INCIDENTAL,
-// SPECIAL, EXEMPLARY, OR CONSEQUENTIAL DAMAGES (INCLUDING, BUT NOT
-// LIMITED TO, PROCUREMENT OF SUBSTITUTE GOODS OR SERVICES; LOSS OF USE,
-// DATA, OR PROFITS; OR BUSINESS INTERRUPTION) HOWEVER CAUSED AND ON ANY
-// THEORY OF LIABILITY, WHETHER IN CONTRACT, STRICT LIABILITY, OR TORT
-// (INCLUDING NEGLIGENCE OR OTHERWISE) ARISING IN ANY WAY OUT OF THE USE
-// OF THIS SOFTWARE, EVEN IF ADVISED OF THE POSSIBILITY OF SUCH DAMAGE.
-=======
 // Copyright(C) 1999-2020 National Technology & Engineering Solutions
 // of Sandia, LLC (NTESS).  Under the terms of Contract DE-NA0003525 with
 // NTESS, the U.S. Government retains certain rights in this software.
 //
 // See packages/seacas/LICENSE for details
->>>>>>> 4103bf6c
 
 #include <Ioss_Assembly.h>
 #include <Ioss_Blob.h>
@@ -98,44 +64,25 @@
     return nullptr;
   }
 
-<<<<<<< HEAD
-  template <typename T> size_t get_variable_count(const std::vector<T> &entities)
-  {
-    Ioss::NameList names;
-    for (auto ent : entities) {
-      ent->field_describe(Ioss::Field::TRANSIENT, &names);
-=======
   template <typename T>
   size_t internal_get_variable_count(const std::vector<T> &entities, Ioss::Field::RoleType role)
   {
     Ioss::NameList names;
     for (auto ent : entities) {
       ent->field_describe(role, &names);
->>>>>>> 4103bf6c
     }
     Ioss::Utils::uniquify(names);
     return names.size();
   }
 
-<<<<<<< HEAD
+  template <typename T> size_t get_variable_count(const std::vector<T> &entities)
+  {
+    return internal_get_variable_count(entities, Ioss::Field::TRANSIENT);
+  }
+
   template <typename T> size_t get_reduction_variable_count(const std::vector<T> &entities)
   {
-    Ioss::NameList names;
-    for (auto ent : entities) {
-      ent->field_describe(Ioss::Field::REDUCTION, &names);
-    }
-    Ioss::Utils::uniquify(names);
-    return names.size();
-=======
-  template <typename T> size_t get_variable_count(const std::vector<T> &entities)
-  {
-    return internal_get_variable_count(entities, Ioss::Field::TRANSIENT);
-  }
-
-  template <typename T> size_t get_reduction_variable_count(const std::vector<T> &entities)
-  {
     return internal_get_variable_count(entities, Ioss::Field::REDUCTION);
->>>>>>> 4103bf6c
   }
 
   template <typename T> int64_t get_entity_count(const std::vector<T> &entities)
@@ -164,38 +111,6 @@
   void check_for_duplicate_names(const Ioss::Region *region, const Ioss::GroupingEntity *entity)
   {
     const std::string &name = entity->name();
-<<<<<<< HEAD
-
-    // See if any alias with this name...
-    std::string alias = region->get_alias__(name);
-
-    if (!alias.empty()) {
-      // There is an entity with this name...
-      const Ioss::GroupingEntity *old_ge = region->get_entity(name);
-
-      if (old_ge != nullptr &&
-          !(old_ge->type() == Ioss::SIDEBLOCK || old_ge->type() == Ioss::SIDESET)) {
-        std::string        filename = region->get_database()->get_filename();
-        std::ostringstream errmsg;
-        int64_t            id1 = 0;
-        int64_t            id2 = 0;
-        if (entity->property_exists(id_str())) {
-          id1 = entity->get_property(id_str()).get_int();
-        }
-        if (old_ge->property_exists(id_str())) {
-          id2 = old_ge->get_property(id_str()).get_int();
-        }
-        fmt::print(errmsg,
-                   "ERROR: There are multiple blocks or sets with the same name defined in the "
-                   "exodus file '{}'.\n"
-                   "\tBoth {} {} and {} {} are named '{}'.  All names must be unique.",
-                   filename, entity->type_string(), id1, old_ge->type_string(), id2, name);
-        IOSS_ERROR(errmsg);
-      }
-    }
-  }
-
-=======
 
     // See if any alias with this name...
     std::string alias = region->get_alias__(name);
@@ -226,7 +141,6 @@
     }
   }
 
->>>>>>> 4103bf6c
   constexpr unsigned numberOfBits(unsigned x) { return x < 2 ? x : 1 + numberOfBits(x >> 1); }
 
   size_t compute_hash(Ioss::GroupingEntity *entity, size_t which)
@@ -529,7 +443,6 @@
   void Region::delete_database() { GroupingEntity::really_delete_database(); }
 
   bool Region::node_major() const { return get_database()->node_major(); }
-<<<<<<< HEAD
 
   MeshType Region::mesh_type() const
   {
@@ -558,36 +471,6 @@
     return "Invalid";
   }
 
-=======
-
-  MeshType Region::mesh_type() const
-  {
-    if (elementBlocks.empty() && structuredBlocks.empty()) {
-      return MeshType::UNSTRUCTURED;
-    }
-    if (!elementBlocks.empty() && !structuredBlocks.empty()) {
-      return MeshType::HYBRID;
-    }
-    if (!structuredBlocks.empty()) {
-      return MeshType::STRUCTURED;
-    }
-    SMART_ASSERT(!elementBlocks.empty());
-    return MeshType::UNSTRUCTURED;
-  }
-
-  const std::string Region::mesh_type_string() const
-  {
-    switch (mesh_type()) {
-    case MeshType::UNKNOWN: return "Unknown";
-    case MeshType::HYBRID: return "Hybrid";
-    case MeshType::STRUCTURED: return "Structured";
-    case MeshType::UNSTRUCTURED: return "Unstructured";
-    }
-    SMART_ASSERT(1 == 0 && "Program Error");
-    return "Invalid";
-  }
-
->>>>>>> 4103bf6c
   /** \brief Print a summary of entities in the region.
    *
    *  \param[in,out] strm The output stream to use for printing.
@@ -637,19 +520,6 @@
     size_t num_blob_vars = get_variable_count(get_blobs());
 
     size_t num_glo_red_vars  = field_count(Ioss::Field::REDUCTION);
-<<<<<<< HEAD
-    size_t num_nod_red_vars  = get_variable_count(get_node_blocks());
-    size_t num_edg_red_vars  = get_variable_count(get_edge_blocks());
-    size_t num_fac_red_vars  = get_variable_count(get_face_blocks());
-    size_t num_ele_red_vars  = get_variable_count(get_element_blocks());
-    size_t num_str_red_vars  = get_variable_count(get_structured_blocks());
-    size_t num_ns_red_vars   = get_variable_count(get_nodesets());
-    size_t num_es_red_vars   = get_variable_count(get_edgesets());
-    size_t num_fs_red_vars   = get_variable_count(get_facesets());
-    size_t num_els_red_vars  = get_variable_count(get_elementsets());
-    size_t num_asm_red_vars  = get_reduction_variable_count(get_assemblies());
-    size_t num_blob_red_vars = get_variable_count(get_blobs());
-=======
     size_t num_nod_red_vars  = get_reduction_variable_count(get_node_blocks());
     size_t num_edg_red_vars  = get_reduction_variable_count(get_edge_blocks());
     size_t num_fac_red_vars  = get_reduction_variable_count(get_face_blocks());
@@ -661,7 +531,6 @@
     size_t num_els_red_vars  = get_reduction_variable_count(get_elementsets());
     size_t num_asm_red_vars  = get_reduction_variable_count(get_assemblies());
     size_t num_blob_red_vars = get_reduction_variable_count(get_blobs());
->>>>>>> 4103bf6c
 
     size_t                       num_ss_vars = 0;
     const Ioss::SideSetContainer fss         = get_sidesets();
@@ -1213,7 +1082,6 @@
       nodeBlocks.push_back(node_block);
       // Add name as alias to itself to simplify later uses...
       add_alias__(node_block);
-<<<<<<< HEAD
 
       return true;
     }
@@ -1270,13 +1138,10 @@
       assemblies.push_back(assembly);
       // Add name as alias to itself to simplify later uses...
       add_alias__(assembly);
-=======
->>>>>>> 4103bf6c
 
       return true;
     }
     return false;
-<<<<<<< HEAD
   }
 
   /** \brief Add an blob to the region.
@@ -1301,88 +1166,6 @@
     return false;
   }
 
-=======
-  }
-
-  /** \brief Remove an assembly to the region.
-   *
-   *  \param[in] removal The assembly to remove
-   *  \returns True if successful.
-   *
-   *  Checks other assemblies for uses of this assembly and removes
-   * if from their member lists.
-   */
-  bool Region::remove(Assembly *removal)
-  {
-    IOSS_FUNC_ENTER(m_);
-
-    bool changed = false;
-    // Check that region is in correct state for modifying entities
-    if (get_state() == STATE_DEFINE_MODEL) {
-      // Check all existing assemblies to see if any contain this assembly:
-      for (auto *assembly : assemblies) {
-        bool removed = assembly->remove(removal);
-        if (removed) {
-          changed = true;
-        }
-      }
-
-      // Now remove this assembly...
-      for (size_t i = 0; i < assemblies.size(); i++) {
-        if (assemblies[i] == removal) {
-          assemblies.erase(assemblies.begin() + i);
-          changed = true;
-        }
-      }
-    }
-    return changed;
-  }
-
-  /** \brief Add an assembly to the region.
-   *
-   *  \param[in] assembly The assembly to add
-   *  \returns True if successful.
-   */
-  bool Region::add(Assembly *assembly)
-  {
-    check_for_duplicate_names(this, assembly);
-    update_database(this, assembly);
-    IOSS_FUNC_ENTER(m_);
-
-    // Check that region is in correct state for adding entities
-    if (get_state() == STATE_DEFINE_MODEL) {
-      assemblies.push_back(assembly);
-      // Add name as alias to itself to simplify later uses...
-      add_alias__(assembly);
-
-      return true;
-    }
-    return false;
-  }
-
-  /** \brief Add an blob to the region.
-   *
-   *  \param[in] blob The blob to add
-   *  \returns True if successful.
-   */
-  bool Region::add(Blob *blob)
-  {
-    check_for_duplicate_names(this, blob);
-    update_database(this, blob);
-    IOSS_FUNC_ENTER(m_);
-
-    // Check that region is in correct state for adding entities
-    if (get_state() == STATE_DEFINE_MODEL) {
-      blobs.push_back(blob);
-      // Add name as alias to itself to simplify later uses...
-      add_alias__(blob);
-
-      return true;
-    }
-    return false;
-  }
-
->>>>>>> 4103bf6c
   /** \brief Add a coordinate frame to the region.
    *
    *  \param[in] frame The coordinate frame to add

<<<<<<< HEAD
C Copyright(C) 1988-2017 National Technology & Engineering Solutions
C of Sandia, LLC (NTESS).  Under the terms of Contract DE-NA0003525 with
C NTESS, the U.S. Government retains certain rights in this software.
C
C Redistribution and use in source and binary forms, with or without
C modification, are permitted provided that the following conditions are
C met:
C
C * Redistributions of source code must retain the above copyright
C    notice, this list of conditions and the following disclaimer.
C
C * Redistributions in binary form must reproduce the above
C   copyright notice, this list of conditions and the following
C   disclaimer in the documentation and/or other materials provided
C   with the distribution.
C
C * Neither the name of NTESS nor the names of its
C   contributors may be used to endorse or promote products derived
C   from this software without specific prior written permission.
C
C THIS SOFTWARE IS PROVIDED BY THE COPYRIGHT HOLDERS AND CONTRIBUTORS
C "AS IS" AND ANY EXPRESS OR IMPLIED WARRANTIES, INCLUDING, BUT NOT
C LIMITED TO, THE IMPLIED WARRANTIES OF MERCHANTABILITY AND FITNESS FOR
C A PARTICULAR PURPOSE ARE DISCLAIMED. IN NO EVENT SHALL THE COPYRIGHT
C OWNER OR CONTRIBUTORS BE LIABLE FOR ANY DIRECT, INDIRECT, INCIDENTAL,
C SPECIAL, EXEMPLARY, OR CONSEQUENTIAL DAMAGES (INCLUDING, BUT NOT
C LIMITED TO, PROCUREMENT OF SUBSTITUTE GOODS OR SERVICES; LOSS OF USE,
C DATA, OR PROFITS; OR BUSINESS INTERRUPTION) HOWEVER CAUSED AND ON ANY
C THEORY OF LIABILITY, WHETHER IN CONTRACT, STRICT LIABILITY, OR TORT
C (INCLUDING NEGLIGENCE OR OTHERWISE) ARISING IN ANY WAY OUT OF THE USE
C OF THIS SOFTWARE, EVEN IF ADVISED OF THE POSSIBILITY OF SUCH DAMAGE.

C $Id: numbers.f,v 1.18 2005/07/11 19:48:48 gdsjaar Exp $
=======
C Copyright(C) 1999-2020 National Technology & Engineering Solutions
C of Sandia, LLC (NTESS).  Under the terms of Contract DE-NA0003525 with
C NTESS, the U.S. Government retains certain rights in this software.

C See packages/seacas/LICENSE for details

>>>>>>> 4103bf6c
      PROGRAM NUMBER

C ... Program to calculate the centroid location and the
C     mass moment of inertia for a axisymmetric and plane 2-D mesh
C     and a 3-D mesh defined in the genesis format.

C     LINK WITH SUPES LIBRARY
      include 'exodusII.inc'

      include 'nu_progqa.blk'
      include 'nu_numg.blk'
      include 'nu_varcnt.blk'
      include 'nu_mass.blk'
      include 'nu_cvty.blk'
      include 'nu_logs.blk'
      include 'nu_ptim.blk'
      include 'nu_nset.blk'
      include 'nu_io.blk'
      include 'nu_ndisp.blk'
      include 'argparse.inc'

      CHARACTER*2048 DBNAME, SCRATCH

      CHARACTER*(MXLNLN)  TITLE
      DIMENSION A(1), IA(1)
      EQUIVALENCE (A(1),IA(1))
      CHARACTER*1 C(1)

      PARAMETER (MXNAM = 256)
      CHARACTER*(MXSTLN) NAMECO(6), NAMES(MXNAM)

      integer cmpsiz, iows

      include 'nu_qainfo.blk'

C        UNIT 6 = STANDARD OUTPUT
C             7 = ASCII OUTPUT
C             9 = BINARY MESH INPUT (GENESIS)

      ITERM = 6
      IHARD = 7
      NDB   = 0

      CALL STRTUP (QAINFO)
      CALL BANNER (ITERM, QAINFO,
     &  'A GENESIS/EXODUS DATABASE INFORMATION PROGRAM',
     &  ' ', ' ')
      CALL BANNER (IHARD, QAINFO,
     &  'A GENESIS/EXODUS DATABASE INFORMATION PROGRAM',
     &  ' ', ' ')
      call cpyrgt (ITERM, '1988')
      call cpyrgt (IHARD, '1988')

C ... GET FILENAMES:

C .. Get filename from command line.  If not specified, emit error message
      NARG = argument_count()

      if (narg .lt. 1) then
        CALL PRTERR ('FATAL', 'Filename(s) not specified.')
        CALL PRTERR ('FATAL',
     *    'Syntax is: "numbers filename [output]"')
        GOTO 60
      else if (narg .gt. 2) then
        CALL PRTERR ('FATAL', 'Too many arguments specified.')
        CALL PRTERR ('FATAL',
     *    'Syntax is: "numbers filename [output]"')
        GOTO 60
      end if

      if (narg .eq. 2) then
        CALL get_argument(2,dbname, lfil)
      else
        dbname = "numbers.o"
        lfil=lenstr(dbname)
      end if

      open(unit=ihard, file=dbname(:lfil), iostat=ierr)
      IF (IERR .NE. 0) THEN
        SCRATCH = 'Could not create "'//dbname(:LFIL)//'"'
        CALL PRTERR ('FATAL', SCRATCH(:LENSTR(SCRATCH)))
        GOTO 60
      END IF

      CMPSIZ = 0
      IOWS   = 0
      DBNAME  = ' '
      CALL get_argument(1,DBNAME, LNAM)
      NDB = exopen(dbname(:lnam), EXREAD, CMPSIZ, IOWS, vers, IERR)
      IF (IERR .NE. 0) THEN
        SCRATCH = 'Database "'//dbname(:lnam)//'" does not exist.'
        CALL PRTERR ('FATAL', SCRATCH(:LENSTR(SCRATCH)))
        GOTO 60
      END IF

      CALL MDINIT (A)
      CALL MCINIT (C)

      call exgini(ndb, title, ndim, numnp, numel, nelblk,
     *  numnps, numess, ierr)
      if (numnps .gt. 0) then
        call exinq(ndb, EXNSNL, lnpsnl, rdum, cdum, ierr)
        call exinq(ndb, EXNSDF, lnpsdf, rdum, cdum, ierr)
      else
        lnpsnl = 0
        lnpsdf = 0
      end if
      if (numess .gt. 0) then
        call exinq(ndb, EXSSNL, lessnl, rdum, cdum, ierr)
        call exinq(ndb, EXSSEL, lessel, rdum, cdum, ierr)
        call exinq(ndb, EXSSDF, lessdf, rdum, cdum, ierr)
      else
        lessnl = 0
        lessel = 0
        lessdf = 0
      end if

      CALL DBPINI ('TIS', NDB, TITLE, NDIM, NUMNP, NUMEL, NELBLK,
     *  NUMNPS, LNPSNL, LNPSDF, NUMESS, LESSEL, LESSNL, LESSDF,
     *  0, 0, 0, DBNAME(:LNAM))

      AXI    = .TRUE.
      EXODUS = .FALSE.
      NNODES = 2**NDIM

      CALL MDRSRV ('CRD', IR, NUMNP*NDIM)
      IRX = IR
      IRY = IR + NUMNP
      IRZ = IR + 2 * NUMNP

      CALL MDRSRV ('MAT',  IM, 6*NELBLK)
      CALL MDRSRV ('LINK', IX, 0)

      CALL MDRSRV ('DENS',ID, NELBLK)
      CALL MDRSRV ('WAVE',IW, NELBLK)
      CALL MDSTAT (NERRS, NUSED)
      IF (NERRS .GT. 0) GO TO 55

      CALL INIREA ( NELBLK, 0.0, A(ID))
      CALL INIREA ( NELBLK, 0.0, A(IW))

      call exgcor (ndb, a(irx), a(iry), a(irz), ierr)
      if (ierr .ne. 0) go to 60
      call exgcon (ndb, nameco, ierr)
      if (ierr .ne. 0) go to 60
      do 10 i=1, ndim
        call exupcs(nameco(i))
 10   continue

C ... Scratch space for block info

      CALL MDRSRV ('IDELB',  IDELB,  NELBLK)
      CALL MDRSRV ('NUMELB', NUMELB, NELBLK)
      CALL MDRSRV ('NUMLNK', NUMLNK, NELBLK)
      CALL MDRSRV ('NUMATR', NUMATR, NELBLK)
      CALL MCRSRV ('NAMELB', KNAMEL, MXSTLN*NELBLK)
      CALL MDSTAT (NERRS, NUSED)
      IF (NERRS .GT. 0) GO TO 55

      CALL DBIELB (NDB, 'HIC', 1, NELBLK, IA(IDELB), IA(NUMELB),
     *  IA(NUMLNK), IA(NUMATR), A, IA, IX, IDUM, C(KNAMEL), *60)
      CALL TRBLK (IA(IDELB), IA(NUMELB), IA(NUMLNK), IA(IM),
     &  NELBLK, NNODES)
      CALL SORBLK (IA(IDELB), IA(NUMLNK), IA(IM), NELBLK)
      CALL MDDEL ('IDELB' )
      CALL MDDEL ('NUMLNK')
      CALL MDDEL ('NUMELB')
      CALL MDDEL ('NUMATR')

C ... BOUNDARY CONDITION FLAGS

C -- Node Sets:
C    INS1 = IDNPS  (NUMNPS) NODAL POINT SET IDS
C    INS2 = NNNPS  (NUMNPS) NODAL POINT SET COUNTS
C    INS3 = IPTNPS (NUMNPS) NODAL POINT SET POINTER
C    INS4 = LSTNPS (LNPSNL) NODAL POINT SET NODE LIST
C    INS5 = FACNPS (LNPSNL) NODAL POINT DISTRIBUTION FACTORS
<<<<<<< HEAD
C
=======

>>>>>>> 4103bf6c
C -- Element Side Sets:
C    IBC1 = IDESS  (NUMESS) ELEMENT SIDE SET IDS
C    IBC2 = NEESS  (NUMESS) ELEMENT SIDE SET ELEMENT COUNTS
C    IBC3 = NNESS  (NUMESS) ELEMENT SIDE SET NODE    COUNTS
C    IBC4 = IPEESS (NUMESS) ELEMENT SIDE SET ELEMENT POINTERS
C    IBC5 = IPNESS (NUMESS) ELEMENT SIDE SET NODE    POINTERS
C    IBC6 = LTEESS (LESSEL) ELEMENT SIDE SET ELEMENT LIST
C    IBC7 = LTNESS (LESSNL) ELEMENT SIDE SET NODE    LIST
C    IBC8 = FACESS (LESSNL) ELEMENT SIDE SET DISTRIBUTION FACTORS
<<<<<<< HEAD
C
=======

>>>>>>> 4103bf6c
      CALL MDRSRV ('IDNPS',  INS1, NUMNPS)
      CALL MDRSRV ('NNNPS',  INS2, NUMNPS)
      CALL MDRSRV ('NDNPS',  INS6, NUMNPS)
      CALL MDRSRV ('IPTNPS', INS3, NUMNPS)
      CALL MDRSRV ('IPTNDS', INS7, NUMNPS)
      CALL MDRSRV ('LSTNPS', INS4, LNPSNL)
      CALL MDRSRV ('FACNPS', INS5, LNPSNL)

      CALL MDRSRV ('IDESS',  IBC1, NUMESS)
      CALL MDRSRV ('NEESS',  IBC2, NUMESS)
      CALL MDRSRV ('NNESS',  IBC3, NUMESS)
      CALL MDRSRV ('NDESS',  IBC11,NUMESS)
      CALL MDRSRV ('IPEESS', IBC4, NUMESS)
      CALL MDRSRV ('IPNESS', IBC5, NUMESS)
      CALL MDRSRV ('IXDESS', IBC9, NUMESS) !
      CALL MDRSRV ('LTNNSS', KLTNNN, LESSEL)
      CALL MDRSRV ('LTEESS', IBC6, LESSEL)
      CALL MDRSRV ('LTNESS', IBC7, LESSNL)
      CALL MDRSRV ('LTSESS', IBC10,LESSEL)
      CALL MDRSRV ('FACESS', IBC8, LESSNL)

      CALL MDSTAT (NERRS, NUSED)
      IF (NERRS .GT. 0) GO TO 55

      if (numnps .gt. 0) then
         call exgcns(ndb, a(ins1), a(ins2), a(ins6), a(ins3), a(ins7),
     &        a(ins4), a(ins5), ierr)
         if (ierr .ne. 0) go to 60
      end if

      if (numess .gt. 0) then
        call exgcss(ndb, a(ibc1), a(ibc2), a(ibc11), a(ibc4),
     *    a(ibc9), A(ibc6), a(ibc10), a(ibc8), ierr)
c     ... Now convert sides to nodes....
C     ... This code stolen from ex2ex1v2, Vic Yarberry
C     offset into element list for current side set
        isoff = 0
C     node count for current side set
        nodcnt = 0
        do 104 i=0,numess-1
C     update index array
          ia(ibc5+i)=nodcnt+1
C     get num of sides & df
          call exgsp(ndb,ia(ibc1+i),nsess,ndess,nerr)

C     get side set nodes
          if (nsess .gt. 0) then
            call exgssn(ndb,ia(ibc1+i),ia(kltnnn+isoff),
     &        ia(ibc7+nodcnt),nerr)
            if (nerr .gt. 0) goto 60
          end if
          nness = 0
C     sum node counts to calculate next index
          do 102 ii=0,nsess-1
            nness=nness+ia(kltnnn+isoff+ii)
 102      continue
          ia(ibc3+i)=nness
          nodcnt=nodcnt+nness
          isoff=isoff+nsess
 104    continue

        if (ierr .ne. 0) go to 60
      end if

C ... TRY TO READ QA RECORDS.  IF EOF THEN NOT EXODUS FORMAT

      call exinq(ndb, EXQA,   nqarec, rdum, cdum, ierr)
      call exinq(ndb, EXINFO, ninfo,  rdum, cdum, ierr)
      call mcrsrv('QAREC', kqarec, nqarec * 4 * MXSTLN)
      call mcrsrv('INFREC', kinfo, ninfo * MXLNLN)
      CALL MCSTAT (NERR, MEM)
      IF (NERR .GT. 0) GOTO 60
      if (nqarec .gt. 0) then
C     ... Wrapper to get strings the right length
        call exgqaw(ndb, c(kqarec), ierr)
      end if
      if (ninfo .gt. 0) then
C     ... Wrapper to get info record the right length
        call exginw(ndb, c(kinfo), ierr)
      end if

      CALL INISTR (MXNAM, ' ', NAMES)

      call exgvp(ndb, 'G', nvargl, ierr)
      call exgvp(ndb, 'N', nvarnp, ierr)
      call exgvp(ndb, 'E', nvarel, ierr)
      EXODUS = (nvargl + nvarnp + nvarel) .gt. 0

      ixgv = 1
      ixnv = ixgv + nvargl
      ixev = ixnv + nvarnp

      if (nvargl .gt. 0) then
        call exgvan(ndb, 'G', nvargl, names(ixgv), ierr)
      end if
      if (nvarnp .gt. 0) then
        call exgvan(ndb, 'N', nvarnp, names(ixnv), ierr)
      end if
      if (nvarel .gt. 0) then
        call exgvan(ndb, 'E', nvarel, names(ixev), ierr)
      end if
      do 40 i=1, ixev+nvarel
        call exupcs(names(i))
 40   continue

      IF (EXODUS) THEN
C ... Read truth table
        call mdrsrv ('ISEVOK', IISEV, nvarel*nelblk)
        CALL MDSTAT (NERRS, NUSED)
        IF (NERRS .GT. 0) GO TO 55
        call exgvtt (ndb, nelblk, nvarel, ia(iisev), ierr)
        CALL DBPNAM ('*', NVARGL, NVARNP, NVAREL,
     *    NAMES(IXGV), NAMES(IXNV), NAMES(IXEV))

C     --Read the database time steps
c     determine how many time steps are stored
        call exinq (ndb, EXTIMS, NSTEP, rdum, cdum, ierr)
        call mdrsrv('TIMES', ITIME, max(NSTEP,1))
        CALL MDSTAT (NERR, MEM)
        IF (NERR .GT. 0) GOTO 55

c     read time values at all time steps
        if (nstep .gt. 0) then
          call exgatm (ndb, a(itime), ierr)
        end if

        CALL DBPTIM ('NM', NSTEP, A(ITIME))
        CALL FNDDIS (NAMECO, NAMES(IXNV), ISDIS, NDIM, NVARNP,
     *    NDISP(1), NDISP(2), NDISP(3))

C ...    DONE READING, START CALCULATING

        CALL MDRSRV ('ITMSEL', ITSEL, max(1,NSTEP))
        CALL MDRSRV ('DISPS',  IDSP, NDIM * NUMNP)
      ELSE
        ITSEL = 1
        IDSP = 1
      END IF

C ... CALCULATE ELEMENT CENTROIDS FOR LATER USE

      CALL MDRSRV ('ELCEN',  IECEN, NDIM*NUMEL)
      CALL MDSTAT (MNERRS, MNUSED)
      IF (NERRS .GT. 0) GO TO 55

      CALL ELCENT ( A(IECEN), A(IX), A(IR), NDIM, NUMEL, NNODES, NUMNP)
      CALL HEADER (NDIM, TITLE, NUMEL, NUMNP, AXI, DBNAME(:LNAM))
      CALL COMMAND (A, IA, TITLE, A(ITIME), A(ITSEL), A(IM),
     *  A(IDSP), A(IR), A(IX), A(ID), A(IW), A(IISEV),
     *  NAMES(IXGV), NAMES(IXNV), NAMES(IXEV),
     *  NQAREC, C(KQAREC), NINFO, C(KINFO), DBNAME(:LNAM))
      GO TO 60

 55   CONTINUE
      CALL MEMERR
      GO TO 60

 60   CONTINUE
      call addlog (QAINFO(1)(:lenstr(QAINFO(1))))
      CALL WRAPUP (QAINFO(1))
      if (ndb .gt. 0) then
        call exclos(ndb, ierr)
      end if
      STOP
      END

      subroutine exgqaw(ndb, qarec, ierr)
      include 'exodusII.inc'
      character*(mxstln) qarec(4, *)
      call exgqa(ndb, qarec, ierr)
      return
      end

      subroutine exginw(ndb, info, ierr)
      include 'exodusII.inc'
      character*(mxlnln) info(*)
      call exginf(ndb, info, ierr)
      return
      end<|MERGE_RESOLUTION|>--- conflicted
+++ resolved
@@ -1,45 +1,9 @@
-<<<<<<< HEAD
-C Copyright(C) 1988-2017 National Technology & Engineering Solutions
-C of Sandia, LLC (NTESS).  Under the terms of Contract DE-NA0003525 with
-C NTESS, the U.S. Government retains certain rights in this software.
-C
-C Redistribution and use in source and binary forms, with or without
-C modification, are permitted provided that the following conditions are
-C met:
-C
-C * Redistributions of source code must retain the above copyright
-C    notice, this list of conditions and the following disclaimer.
-C
-C * Redistributions in binary form must reproduce the above
-C   copyright notice, this list of conditions and the following
-C   disclaimer in the documentation and/or other materials provided
-C   with the distribution.
-C
-C * Neither the name of NTESS nor the names of its
-C   contributors may be used to endorse or promote products derived
-C   from this software without specific prior written permission.
-C
-C THIS SOFTWARE IS PROVIDED BY THE COPYRIGHT HOLDERS AND CONTRIBUTORS
-C "AS IS" AND ANY EXPRESS OR IMPLIED WARRANTIES, INCLUDING, BUT NOT
-C LIMITED TO, THE IMPLIED WARRANTIES OF MERCHANTABILITY AND FITNESS FOR
-C A PARTICULAR PURPOSE ARE DISCLAIMED. IN NO EVENT SHALL THE COPYRIGHT
-C OWNER OR CONTRIBUTORS BE LIABLE FOR ANY DIRECT, INDIRECT, INCIDENTAL,
-C SPECIAL, EXEMPLARY, OR CONSEQUENTIAL DAMAGES (INCLUDING, BUT NOT
-C LIMITED TO, PROCUREMENT OF SUBSTITUTE GOODS OR SERVICES; LOSS OF USE,
-C DATA, OR PROFITS; OR BUSINESS INTERRUPTION) HOWEVER CAUSED AND ON ANY
-C THEORY OF LIABILITY, WHETHER IN CONTRACT, STRICT LIABILITY, OR TORT
-C (INCLUDING NEGLIGENCE OR OTHERWISE) ARISING IN ANY WAY OUT OF THE USE
-C OF THIS SOFTWARE, EVEN IF ADVISED OF THE POSSIBILITY OF SUCH DAMAGE.
-
-C $Id: numbers.f,v 1.18 2005/07/11 19:48:48 gdsjaar Exp $
-=======
 C Copyright(C) 1999-2020 National Technology & Engineering Solutions
 C of Sandia, LLC (NTESS).  Under the terms of Contract DE-NA0003525 with
 C NTESS, the U.S. Government retains certain rights in this software.
 
 C See packages/seacas/LICENSE for details
 
->>>>>>> 4103bf6c
       PROGRAM NUMBER
 
 C ... Program to calculate the centroid location and the
@@ -217,11 +181,7 @@
 C    INS3 = IPTNPS (NUMNPS) NODAL POINT SET POINTER
 C    INS4 = LSTNPS (LNPSNL) NODAL POINT SET NODE LIST
 C    INS5 = FACNPS (LNPSNL) NODAL POINT DISTRIBUTION FACTORS
-<<<<<<< HEAD
-C
-=======
-
->>>>>>> 4103bf6c
+
 C -- Element Side Sets:
 C    IBC1 = IDESS  (NUMESS) ELEMENT SIDE SET IDS
 C    IBC2 = NEESS  (NUMESS) ELEMENT SIDE SET ELEMENT COUNTS
@@ -231,11 +191,7 @@
 C    IBC6 = LTEESS (LESSEL) ELEMENT SIDE SET ELEMENT LIST
 C    IBC7 = LTNESS (LESSNL) ELEMENT SIDE SET NODE    LIST
 C    IBC8 = FACESS (LESSNL) ELEMENT SIDE SET DISTRIBUTION FACTORS
-<<<<<<< HEAD
-C
-=======
-
->>>>>>> 4103bf6c
+
       CALL MDRSRV ('IDNPS',  INS1, NUMNPS)
       CALL MDRSRV ('NNNPS',  INS2, NUMNPS)
       CALL MDRSRV ('NDNPS',  INS6, NUMNPS)

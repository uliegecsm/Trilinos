--- conflicted
+++ resolved
@@ -1,43 +1,8 @@
-<<<<<<< HEAD
-// Copyright(C) 2008-2017, 2020 National Technology & Engineering Solutions
-// of Sandia, LLC (NTESS).  Under the terms of Contract DE-NA0003525 with
-// NTESS, the U.S. Government retains certain rights in this software.
-//
-// Redistribution and use in source and binary forms, with or without
-// modification, are permitted provided that the following conditions are
-// met:
-//
-//     * Redistributions of source code must retain the above copyright
-//       notice, this list of conditions and the following disclaimer.
-//
-//     * Redistributions in binary form must reproduce the above
-//       copyright notice, this list of conditions and the following
-//       disclaimer in the documentation and/or other materials provided
-//       with the distribution.
-//
-//     * Neither the name of NTESS nor the names of its
-//       contributors may be used to endorse or promote products derived
-//       from this software without specific prior written permission.
-//
-// THIS SOFTWARE IS PROVIDED BY THE COPYRIGHT HOLDERS AND CONTRIBUTORS
-// "AS IS" AND ANY EXPRESS OR IMPLIED WARRANTIES, INCLUDING, BUT NOT
-// LIMITED TO, THE IMPLIED WARRANTIES OF MERCHANTABILITY AND FITNESS FOR
-// A PARTICULAR PURPOSE ARE DISCLAIMED. IN NO EVENT SHALL THE COPYRIGHT
-// OWNER OR CONTRIBUTORS BE LIABLE FOR ANY DIRECT, INDIRECT, INCIDENTAL,
-// SPECIAL, EXEMPLARY, OR CONSEQUENTIAL DAMAGES (INCLUDING, BUT NOT
-// LIMITED TO, PROCUREMENT OF SUBSTITUTE GOODS OR SERVICES; LOSS OF USE,
-// DATA, OR PROFITS; OR BUSINESS INTERRUPTION) HOWEVER CAUSED AND ON ANY
-// THEORY OF LIABILITY, WHETHER IN CONTRACT, STRICT LIABILITY, OR TORT
-// (INCLUDING NEGLIGENCE OR OTHERWISE) ARISING IN ANY WAY OUT OF THE USE
-// OF THIS SOFTWARE, EVEN IF ADVISED OF THE POSSIBILITY OF SUCH DAMAGE.
-//
-=======
 // Copyright(C) 1999-2020 National Technology & Engineering Solutions
 // of Sandia, LLC (NTESS).  Under the terms of Contract DE-NA0003525 with
 // NTESS, the U.S. Government retains certain rights in this software.
 //
 // See packages/seacas/LICENSE for details
->>>>>>> 4103bf6c
 #include <algorithm>
 #include <cfloat>
 #include <cmath>
@@ -1150,11 +1115,7 @@
 
     if (vals != nullptr) {
       if (Invalid_Values(vals, filen.Num_Nodes())) {
-<<<<<<< HEAD
-        Error(fmt::format("NaN found for variable '{}' in file {}\n", name, fno));
-=======
         Error(fmt::format("NaN found for nodal variable '{}' in file {}\n", name, fno));
->>>>>>> 4103bf6c
         *diff_flag = true;
       }
     }
@@ -1172,11 +1133,7 @@
 
     if (vals != nullptr) {
       if (Invalid_Values(vals, filen.Num_Nodes())) {
-<<<<<<< HEAD
-        Error(fmt::format("NaN found for variable '{}' in file {}\n", name, fno));
-=======
         Error(fmt::format("NaN found for nodal variable '{}' in file {}\n", name, fno));
->>>>>>> 4103bf6c
         *diff_flag = true;
       }
     }
@@ -1303,20 +1260,12 @@
     }
 
     if (Invalid_Values(&vals1[idx1], 1)) {
-<<<<<<< HEAD
-      Error(fmt::format("NaN found for variable '{}' in file 1\n", name));
-=======
       Error(fmt::format("NaN found for global variable '{}' in file 1\n", name));
->>>>>>> 4103bf6c
       diff_flag = true;
     }
 
     if (Invalid_Values(&vals2[idx2], 1)) {
-<<<<<<< HEAD
-      Error(fmt::format("NaN found for variable '{}' in file 2\n", name));
-=======
       Error(fmt::format("NaN found for global variable '{}' in file 2\n", name));
->>>>>>> 4103bf6c
       diff_flag = true;
     }
 
@@ -1521,21 +1470,13 @@
     SMART_ASSERT(evals != nullptr);
   }
 
-<<<<<<< HEAD
-=======
   int name_length = max_string_length(interFace.elmt_var_names) + 1;
 
->>>>>>> 4103bf6c
   if (out_file_id < 0 && !interFace.quiet_flag && !interFace.summary_flag &&
       !interFace.elmt_var_names.empty()) {
     fmt::print("Element variables:\n");
   }
 
-<<<<<<< HEAD
-  int name_length = max_string_length(interFace.elmt_var_names) + 1;
-
-=======
->>>>>>> 4103bf6c
   for (unsigned e_idx = 0; e_idx < interFace.elmt_var_names.size(); ++e_idx) {
     const std::string &name = (interFace.elmt_var_names)[e_idx];
     int vidx1               = find_string(file1.Elmt_Var_Names(), name, interFace.nocase_var_names);
@@ -1596,13 +1537,8 @@
       }
 
       if (Invalid_Values(vals1, eblock1->Size())) {
-<<<<<<< HEAD
-        Error(
-            fmt::format("NaN found for variable '{}' in block {}, file 1\n", name, eblock1->Id()));
-=======
         Error(fmt::format("NaN found for element variable '{}' in block {}, file 1\n", name,
                           eblock1->Id()));
->>>>>>> 4103bf6c
         diff_flag = true;
       }
 
@@ -1629,11 +1565,7 @@
         }
 
         if (Invalid_Values(vals2, eblock2->Size())) {
-<<<<<<< HEAD
-          Error(fmt::format("NaN found for variable '{}' in block {}, file 2\n", name,
-=======
           Error(fmt::format("NaN found for element variable '{}' in block {}, file 2\n", name,
->>>>>>> 4103bf6c
                             eblock2->Id()));
           diff_flag = true;
         }
@@ -1748,7 +1680,6 @@
 
   if (out_file_id >= 0) {
     SMART_ASSERT(vals != nullptr);
-<<<<<<< HEAD
   }
 
   int name_length = max_string_length(file1.NS_Var_Names()) + 1;
@@ -1774,6 +1705,7 @@
 
     for (size_t b = 0; b < file1.Num_Node_Sets(); ++b) {
       Node_Set<INT> *nset1 = file1.Get_Node_Set_by_Index(b);
+      SMART_ASSERT(nset1 != nullptr);
       if (nset1->Size() == 0) {
         continue;
       }
@@ -1790,8 +1722,7 @@
         else {
           nset2 = file2.Get_Node_Set_by_Id(id);
         }
-        SMART_ASSERT(nset2 != nullptr);
-        if (!nset2->is_valid_var(vidx2)) {
+        if (nset2 == nullptr || !nset2->is_valid_var(vidx2)) {
           continue;
         }
       }
@@ -1807,8 +1738,8 @@
       }
 
       if (Invalid_Values(vals1, nset1->Size())) {
-        Error(
-            fmt::format("NAN found for variable '{}' in nodeset {}, file 1.\n", name, nset1->Id()));
+        Error(fmt::format("NAN found for nodeset variable '{}' in nodeset {}, file 1.\n", name,
+                          nset1->Id()));
         diff_flag = true;
       }
 
@@ -1827,7 +1758,7 @@
         }
 
         if (Invalid_Values(vals2, nset2->Size())) {
-          Error(fmt::format("NAN found for variable '{}' in nodeset {}, file 2.\n", name,
+          Error(fmt::format("NAN found for nodeset variable '{}' in nodeset {}, file 2.\n", name,
                             nset2->Id()));
           diff_flag = true;
         }
@@ -1932,201 +1863,12 @@
     SMART_ASSERT(vals != nullptr);
   }
 
-=======
-  }
-
-  int name_length = max_string_length(file1.NS_Var_Names()) + 1;
-
-  if (out_file_id < 0 && !interFace.quiet_flag && !interFace.summary_flag &&
-      !interFace.ns_var_names.empty()) {
-    fmt::print("Nodeset variables:\n");
-  }
-  for (unsigned e_idx = 0; e_idx < interFace.ns_var_names.size(); ++e_idx) {
-    const std::string &name  = (interFace.ns_var_names)[e_idx];
-    int                vidx1 = find_string(file1.NS_Var_Names(), name, interFace.nocase_var_names);
-    int                vidx2 = 0;
-    if (!interFace.summary_flag) {
-      vidx2 = find_string(file2.NS_Var_Names(), name, interFace.nocase_var_names);
-    }
-    if (vidx1 < 0 || vidx2 < 0) {
-      Error(fmt::format("Unable to find nodeset variable named '{}' on database.\n", name));
-      exit(1);
-    }
-
-    DiffData max_diff;
-    Norm     norm;
-
-    for (size_t b = 0; b < file1.Num_Node_Sets(); ++b) {
-      Node_Set<INT> *nset1 = file1.Get_Node_Set_by_Index(b);
-      SMART_ASSERT(nset1 != nullptr);
-      if (nset1->Size() == 0) {
-        continue;
-      }
-      if (!nset1->is_valid_var(vidx1)) {
-        continue;
-      }
-
-      Node_Set<INT> *nset2 = nullptr;
-      if (!interFace.summary_flag) {
-        size_t id = nset1->Id();
-        if (interFace.by_name) {
-          nset2 = file2.Get_Node_Set_by_Name(nset1->Name());
-        }
-        else {
-          nset2 = file2.Get_Node_Set_by_Id(id);
-        }
-        if (nset2 == nullptr || !nset2->is_valid_var(vidx2)) {
-          continue;
-        }
-      }
-
-      nset1->Load_Results(step1, vidx1);
-      const double *vals1 = nset1->Get_Results(vidx1);
-
-      if (vals1 == nullptr) {
-        Error(fmt::format("Could not find variable '{}' in nodeset {}, file 1.\n", name,
-                          nset1->Id()));
-        diff_flag = true;
-        continue;
-      }
-
-      if (Invalid_Values(vals1, nset1->Size())) {
-        Error(fmt::format("NAN found for nodeset variable '{}' in nodeset {}, file 1.\n", name,
-                          nset1->Id()));
-        diff_flag = true;
-      }
-
-      double        v2    = 0;
-      const double *vals2 = nullptr;
-      if (!interFace.summary_flag) {
-        // Without mapping, get result for this nset
-        nset2->Load_Results(t2.step1, t2.step2, t2.proportion, vidx2);
-        vals2 = nset2->Get_Results(vidx2);
-
-        if (vals2 == nullptr) {
-          Error(fmt::format("Could not find variable '{}' in nodeset {}, file 2.\n", name,
-                            nset2->Id()));
-          diff_flag = true;
-          continue;
-        }
-
-        if (Invalid_Values(vals2, nset2->Size())) {
-          Error(fmt::format("NAN found for nodeset variable '{}' in nodeset {}, file 2.\n", name,
-                            nset2->Id()));
-          diff_flag = true;
-        }
-      }
-
-      size_t ncount = nset1->Size();
-      if (interFace.summary_flag || nset2->Size() == ncount) {
-        for (size_t e = 0; e < ncount; ++e) {
-          int idx1 = nset1->Node_Index(e);
-          int idx2 = 0;
-
-          if (out_file_id >= 0) {
-            vals[idx1] = 0.;
-          }
-          if (!interFace.summary_flag) {
-            idx2 = nset2->Node_Index(e);
-            v2   = vals2[idx2];
-          }
-
-          if (interFace.summary_flag) {
-            mm_ns[e_idx].spec_min_max(vals1[idx1], step1, e, nset1->Id());
-          }
-          else if (out_file_id >= 0) {
-            vals[idx1] = FileDiff(vals1[idx1], v2, interFace.output_type);
-          }
-          else if (interFace.show_all_diffs) {
-            double d = interFace.ns_var[e_idx].Delta(vals1[idx1], v2);
-            if (d > interFace.ns_var[e_idx].value) {
-              diff_flag = true;
-              buf =
-                  fmt::format("   {:<{}} {} diff: {:14.7e} ~ {:14.7e} ={:12.5e} (set {}, node {})",
-                              name, name_length, interFace.ns_var[e_idx].abrstr(), vals1[idx1], v2,
-                              d, nset1->Id(), e);
-              DIFF_OUT(buf);
-            }
-          }
-          else {
-            double d = interFace.ns_var[e_idx].Delta(vals1[idx1], v2);
-            max_diff.set_max(d, vals1[idx1], v2, e, nset1->Id());
-          }
-          norm.add_value(vals1[idx1], v2);
-        }
-
-        if (out_file_id >= 0) {
-          ex_put_var(out_file_id, t2.step1, EX_NODE_SET, e_idx + 1, nset1->Id(), nset1->Size(),
-                     vals);
-        }
-      }
-      else {
-        buf = fmt::format("   {:<{}}     diff: nodeset node counts differ for nodeset {}", name,
-                          name_length, nset1->Id());
-        DIFF_OUT(buf);
-        diff_flag = true;
-      }
-
-      nset1->Free_Results();
-      if (!interFace.summary_flag) {
-        nset2->Free_Results();
-      }
-
-    } // End of nodeset loop.
-
-    if (interFace.doL1Norm && norm.diff(1) > 0.0) {
-      buf =
-          fmt::format("   {:<{}} L1 norm of diff={:14.7e} ({:11.5e} ~ {:11.5e}) rel={:14.7e}", name,
-                      name_length, norm.diff(1), norm.left(1), norm.right(1), norm.relative(1));
-      DIFF_OUT(buf, fmt::color::green);
-    }
-    if (interFace.doL2Norm && norm.diff(2) > 0.0) {
-      buf =
-          fmt::format("   {:<{}} L2 norm of diff={:14.7e} ({:11.5e} ~ {:11.5e}) rel={:14.7e}", name,
-                      name_length, norm.diff(2), norm.left(2), norm.right(2), norm.relative(2));
-      DIFF_OUT(buf, fmt::color::green);
-    }
-
-    if (!interFace.summary_flag && max_diff.diff > interFace.ns_var[e_idx].value) {
-      diff_flag = true;
-
-      if (!interFace.quiet_flag) {
-        Node_Set<INT> *nset = file1.Get_Node_Set_by_Id(max_diff.blk);
-        buf =
-            fmt::format("   {:<{}} {} diff: {:14.7e} ~ {:14.7e} ={:12.5e} (set {}, node {})", name,
-                        name_length, interFace.ns_var[e_idx].abrstr(), max_diff.val1, max_diff.val2,
-                        max_diff.diff, max_diff.blk, id_map[nset->Node_Id(max_diff.id) - 1]);
-        DIFF_OUT(buf);
-      }
-      else {
-        Die_TS(step1);
-      }
-    }
-  } // End of nodeset variable loop.
-  return diff_flag;
-}
-
-template <typename INT>
-bool diff_sideset(ExoII_Read<INT> &file1, ExoII_Read<INT> &file2, int step1, const TimeInterp &t2,
-                  int out_file_id, const INT *id_map, std::vector<MinMaxData> &mm_ss, double *vals)
-{
-  bool diff_flag = false;
-
-  if (out_file_id >= 0) {
-    SMART_ASSERT(vals != nullptr);
-  }
-
->>>>>>> 4103bf6c
   int name_length = max_string_length(file1.SS_Var_Names()) + 1;
 
   if (out_file_id < 0 && !interFace.quiet_flag && !interFace.summary_flag &&
       !interFace.ss_var_names.empty()) {
     fmt::print("Sideset variables:\n");
   }
-<<<<<<< HEAD
-  Norm norm;
-=======
->>>>>>> 4103bf6c
 
   for (unsigned e_idx = 0; e_idx < interFace.ss_var_names.size(); ++e_idx) {
     const std::string &name  = (interFace.ss_var_names)[e_idx];
@@ -2141,11 +1883,8 @@
     }
 
     DiffData max_diff;
-<<<<<<< HEAD
-=======
     Norm     norm;
 
->>>>>>> 4103bf6c
     for (size_t b = 0; b < file1.Num_Side_Sets(); ++b) {
       Side_Set<INT> *sset1 = file1.Get_Side_Set_by_Index(b);
       SMART_ASSERT(sset1 != nullptr);
@@ -2180,13 +1919,8 @@
       }
 
       if (Invalid_Values(vals1, sset1->Size())) {
-<<<<<<< HEAD
-        Error(
-            fmt::format("NaN found for variable '{}' in sideset {}, file 1.\n", name, sset1->Id()));
-=======
         Error(fmt::format("NaN found for sideset variable '{}' in sideset {}, file 1.\n", name,
                           sset1->Id()));
->>>>>>> 4103bf6c
         diff_flag = true;
       }
 
@@ -2204,11 +1938,7 @@
         }
 
         if (Invalid_Values(vals2, sset2->Size())) {
-<<<<<<< HEAD
-          Error(fmt::format("NaN found for variable '{}' in sideset {}, file 2.\n", name,
-=======
           Error(fmt::format("NaN found for sideset variable '{}' in sideset {}, file 2.\n", name,
->>>>>>> 4103bf6c
                             sset2->Id()));
           diff_flag = true;
         }

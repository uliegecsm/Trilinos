--- conflicted
+++ resolved
@@ -46,27 +46,14 @@
 
 namespace Intrepid2 {
 
-<<<<<<< HEAD
-template<typename T, Index N, class ES=NOKOKKOS>
-struct tensor4_store
-{
-  typedef Storage<T, dimension_power<N, 4>::value, ES> type;
-};
-=======
-template<typename T, Index N>
-using tensor4_store = Storage<T, dimension_power<N, 4>::value>;
->>>>>>> ed5906ff
+template<typename T, Index N, class ES=NOKOKKOS>
+using tensor4_store = Storage<T, dimension_power<N, 4>::value, ES>;
 
 ///
 /// Fourth-order tensor.
 ///
-<<<<<<< HEAD
 template<typename T, Index N = DYNAMIC, class ES>
 class Tensor4 : public TensorBase<T, typename tensor4_store<T, N, ES>::type>
-=======
-template<typename T, Index N = DYNAMIC>
-class Tensor4 : public TensorBase<T, tensor4_store<T, N>>
->>>>>>> ed5906ff
 {
 public:
 
@@ -87,24 +74,13 @@
   ///
   /// Storage type
   ///
-<<<<<<< HEAD
-  typedef typename tensor4_store<T, N, ES>::type
-  Store;
-=======
-  using Store = tensor4_store<T, N>;
->>>>>>> ed5906ff
+  using Store = tensor4_store<T, N, ES>;
 
   ///
   /// Tensor order
   ///
-<<<<<<< HEAD
-#if defined(HAVE_INTREPID_KOKKOSCORE)
-KOKKOS_INLINE_FUNCTION
-#endif
-  static
-=======
+KOKKOS_INLINE_FUNCTION
   static constexpr
->>>>>>> ed5906ff
   Index
   get_order()
   {
@@ -116,15 +92,11 @@
   /// \param dimension the space dimension
   ///
   explicit
-#if defined(HAVE_INTREPID_KOKKOSCORE)
-KOKKOS_INLINE_FUNCTION
-#endif
+KOKKOS_INLINE_FUNCTION
   Tensor4();
 
   explicit
-#if defined(HAVE_INTREPID_KOKKOSCORE)
-KOKKOS_INLINE_FUNCTION
-#endif
+KOKKOS_INLINE_FUNCTION
   Tensor4(Index const dimension);
 
   ///
@@ -133,15 +105,11 @@
   /// \param value all components are set equal to this
   ///
   explicit
-#if defined(HAVE_INTREPID_KOKKOSCORE)
-KOKKOS_INLINE_FUNCTION
-#endif
+KOKKOS_INLINE_FUNCTION
   Tensor4(ComponentValue const value);
 
   explicit
-#if defined(HAVE_INTREPID_KOKKOSCORE)
-KOKKOS_INLINE_FUNCTION
-#endif
+KOKKOS_INLINE_FUNCTION
   Tensor4(Index const dimension, ComponentValue const value);
 
   ///
@@ -150,39 +118,29 @@
   /// \param data_ptr pointer into the array
   ///
   explicit
-#if defined(HAVE_INTREPID_KOKKOSCORE)
-KOKKOS_INLINE_FUNCTION
-#endif
+KOKKOS_INLINE_FUNCTION
   Tensor4(T const * data_ptr);
 
   explicit
-#if defined(HAVE_INTREPID_KOKKOSCORE)
-KOKKOS_INLINE_FUNCTION
-#endif
+KOKKOS_INLINE_FUNCTION
   Tensor4(Index const dimension, T const * data_ptr);
 
   ///
   /// Copy constructor
   /// 4th-order tensor constructor with 4th-order tensor
   ///
-#if defined(HAVE_INTREPID_KOKKOSCORE)
-KOKKOS_INLINE_FUNCTION
-#endif
+KOKKOS_INLINE_FUNCTION
   Tensor4(Tensor4<T, N, ES> const & A);
 
   ///
   /// 4th-order tensor from 2nd-order tensor
   ///
-#if defined(HAVE_INTREPID_KOKKOSCORE)
-KOKKOS_INLINE_FUNCTION
-#endif
+KOKKOS_INLINE_FUNCTION
   Tensor4(Tensor<T, dimension_square<N>::value,ES> const & A);
   ///
   /// 4th-order tensor simple destructor
   ///
-#if defined(HAVE_INTREPID_KOKKOSCORE)
-KOKKOS_INLINE_FUNCTION
-#endif
+KOKKOS_INLINE_FUNCTION
   ~Tensor4();
 
   ///
@@ -192,9 +150,7 @@
   /// \param k index
   /// \param l index
   ///
-#if defined(HAVE_INTREPID_KOKKOSCORE)
-KOKKOS_INLINE_FUNCTION
-#endif
+KOKKOS_INLINE_FUNCTION
   T const &
   operator()(
       Index const i,
@@ -209,9 +165,7 @@
   /// \param k index
   /// \param l index
   ///
-#if defined(HAVE_INTREPID_KOKKOSCORE)
-KOKKOS_INLINE_FUNCTION
-#endif
+KOKKOS_INLINE_FUNCTION
   T &
   operator()(
       Index const i,
@@ -222,18 +176,14 @@
   ///
   /// \return dimension
   ///
-#if defined(HAVE_INTREPID_KOKKOSCORE)
-KOKKOS_INLINE_FUNCTION
-#endif
+KOKKOS_INLINE_FUNCTION
   Index
   get_dimension() const;
 
   ///
   /// \param dimension of vector
   ///
-#if defined(HAVE_INTREPID_KOKKOSCORE)
-KOKKOS_INLINE_FUNCTION
-#endif
+KOKKOS_INLINE_FUNCTION
   void
   set_dimension(Index const dimension);
 
@@ -246,9 +196,7 @@
 /// \return \f$ A + B \f$
 ///
 template<typename S, typename T, Index N, class ES=NOKOKKOS>
-#if defined(HAVE_INTREPID_KOKKOSCORE)
-KOKKOS_INLINE_FUNCTION
-#endif
+KOKKOS_INLINE_FUNCTION
 Tensor4<typename Promote<S, T>::type, N, ES>
 operator+(Tensor4<S, N, ES> const & A, Tensor4<T, N, ES> const & B);
 
@@ -259,9 +207,7 @@
 /// \return \f$ A - B \f$
 ///
 template<typename S, typename T, Index N, class ES=NOKOKKOS>
-#if defined(HAVE_INTREPID_KOKKOSCORE)
-KOKKOS_INLINE_FUNCTION
-#endif
+KOKKOS_INLINE_FUNCTION
 Tensor4<typename Promote<S, T>::type, N, ES>
 operator-(Tensor4<S, N, ES> const & A, Tensor4<T, N, ES> const & B);
 
@@ -270,9 +216,7 @@
 /// \return \f$ -A \f$
 ///
 template<typename T, Index N, class ES=NOKOKKOS>
-#if defined(HAVE_INTREPID_KOKKOSCORE)
-KOKKOS_INLINE_FUNCTION
-#endif
+KOKKOS_INLINE_FUNCTION
 Tensor4<T, N, ES>
 operator-(Tensor4<T, N, ES> const & A);
 
@@ -281,9 +225,7 @@
 /// Tested by components
 ///
 template<typename T, Index N, class ES=NOKOKKOS>
-#if defined(HAVE_INTREPID_KOKKOSCORE)
-KOKKOS_INLINE_FUNCTION
-#endif
+KOKKOS_INLINE_FUNCTION
 bool
 operator==(Tensor4<T, N, ES> const & A, Tensor4<T, N, ES> const & B);
 
@@ -292,9 +234,7 @@
 /// Tested by components
 ///
 template<typename T, Index N, class ES=NOKOKKOS>
-#if defined(HAVE_INTREPID_KOKKOSCORE)
-KOKKOS_INLINE_FUNCTION
-#endif
+KOKKOS_INLINE_FUNCTION
 bool
 operator!=(Tensor4<T, N, ES> const & A, Tensor4<T, N, ES> const & B);
 
@@ -305,9 +245,7 @@
 /// \return \f$ s A \f$
 ///
 template<typename S, typename T, Index N, class ES=NOKOKKOS>
-#if defined(HAVE_INTREPID_KOKKOSCORE)
-KOKKOS_INLINE_FUNCTION
-#endif
+KOKKOS_INLINE_FUNCTION
 typename lazy_disable_if< order_1234<S>, apply_tensor4< Promote<S,T>, N, ES> >::type
 operator*(S const & s, Tensor4<T, N, ES> const & A);
 
@@ -318,9 +256,7 @@
 /// \return \f$ s A \f$
 ///
 template<typename S, typename T, Index N, class ES=NOKOKKOS>
-#if defined(HAVE_INTREPID_KOKKOSCORE)
-KOKKOS_INLINE_FUNCTION
-#endif
+KOKKOS_INLINE_FUNCTION
 typename lazy_disable_if< order_1234<S>, apply_tensor4< Promote<S,T>, N, ES> >::type
 operator*(Tensor4<T, N, ES> const & A, S const & s);
 
@@ -331,9 +267,7 @@
 /// \return \f$ A / s \f$
 ///
 template<typename S, typename T, Index N, class ES=NOKOKKOS>
-#if defined(HAVE_INTREPID_KOKKOSCORE)
-KOKKOS_INLINE_FUNCTION
-#endif
+KOKKOS_INLINE_FUNCTION
 Tensor4<typename Promote<S, T>::type, N, ES>
 operator/(Tensor4<T, N, ES> const & A, S const & s);
 
@@ -344,9 +278,7 @@
 /// \return \f$ s / A \f$
 ///
 template<typename S, typename T, Index N, class ES=NOKOKKOS>
-#if defined(HAVE_INTREPID_KOKKOSCORE)
-KOKKOS_INLINE_FUNCTION
-#endif
+KOKKOS_INLINE_FUNCTION
 Tensor4<typename Promote<S, T>::type, N, ES>
 operator/(S const & s, Tensor4<T, N, ES> const & A);
 
@@ -354,9 +286,7 @@
 /// 4th-order tensor transpose
 ///
 template<typename T, Index N, class ES=NOKOKKOS>
-#if defined(HAVE_INTREPID_KOKKOSCORE)
-KOKKOS_INLINE_FUNCTION
-#endif
+KOKKOS_INLINE_FUNCTION
 Tensor4<T, N, ES>
 transpose(Tensor4<T, N, ES> const & A);
 
@@ -365,23 +295,17 @@
 /// \return \f$ \delta_{ik} \delta_{jl} \f$ such that \f$ A = I_1 A \f$
 ///
 template<typename T, Index N, class ES=NOKOKKOS>
-#if defined(HAVE_INTREPID_KOKKOSCORE)
-KOKKOS_INLINE_FUNCTION
-#endif
+KOKKOS_INLINE_FUNCTION
 Tensor4<T, N, ES> const
 identity_1();
 
 template<typename T, class ES=NOKOKKOS>
-#if defined(HAVE_INTREPID_KOKKOSCORE)
-KOKKOS_INLINE_FUNCTION
-#endif
+KOKKOS_INLINE_FUNCTION
 Tensor4<T, DYNAMIC, ES> const
 identity_1(Index const dimension);
 
 template<typename T, Index N, class ES=NOKOKKOS>
-#if defined(HAVE_INTREPID_KOKKOSCORE)
-KOKKOS_INLINE_FUNCTION
-#endif
+KOKKOS_INLINE_FUNCTION
 Tensor4<T, N, ES> const
 identity_1(Index const dimension);
 
@@ -390,23 +314,17 @@
 /// \return \f$ \delta_{il} \delta_{jk} \f$ such that \f$ A^T = I_2 A \f$
 ///
 template<typename T, Index N, class ES=NOKOKKOS>
-#if defined(HAVE_INTREPID_KOKKOSCORE)
-KOKKOS_INLINE_FUNCTION
-#endif
+KOKKOS_INLINE_FUNCTION
 Tensor4<T, N, ES> const
 identity_2();
 
 template<typename T, class ES=NOKOKKOS>
-#if defined(HAVE_INTREPID_KOKKOSCORE)
-KOKKOS_INLINE_FUNCTION
-#endif
+KOKKOS_INLINE_FUNCTION
 Tensor4<T, DYNAMIC, ES> const
 identity_2(Index const dimension);
 
 template<typename T, Index N, class ES=NOKOKKOS>
-#if defined(HAVE_INTREPID_KOKKOSCORE)
-KOKKOS_INLINE_FUNCTION
-#endif
+KOKKOS_INLINE_FUNCTION
 Tensor4<T, N, ES> const
 identity_2(Index const dimension);
 
@@ -415,23 +333,17 @@
 /// \return \f$ \delta_{ij} \delta_{kl} \f$ such that \f$ I_A I = I_3 A \f$
 ///
 template<typename T, Index N, class ES=NOKOKKOS>
-#if defined(HAVE_INTREPID_KOKKOSCORE)
-KOKKOS_INLINE_FUNCTION
-#endif
+KOKKOS_INLINE_FUNCTION
 Tensor4<T, N, ES> const
 identity_3();
 
 template<typename T, class ES=NOKOKKOS>
-#if defined(HAVE_INTREPID_KOKKOSCORE)
-KOKKOS_INLINE_FUNCTION
-#endif
+KOKKOS_INLINE_FUNCTION
 Tensor4<T, DYNAMIC, ES> const
 identity_3(Index const dimension);
 
 template<typename T, Index N, class ES=NOKOKKOS>
-#if defined(HAVE_INTREPID_KOKKOSCORE)
-KOKKOS_INLINE_FUNCTION
-#endif
+KOKKOS_INLINE_FUNCTION
 Tensor4<T, N, ES> const
 identity_3(Index const dimension);
 
@@ -439,23 +351,17 @@
 /// Levi-Civita symbol
 ///
 template<typename T, Index N, class ES=NOKOKKOS>
-#if defined(HAVE_INTREPID_KOKKOSCORE)
-KOKKOS_INLINE_FUNCTION
-#endif
+KOKKOS_INLINE_FUNCTION
 Tensor4<T, N, ES> const
 levi_civita_4();
 
 template<typename T, class ES=NOKOKKOS>
-#if defined(HAVE_INTREPID_KOKKOSCORE)
-KOKKOS_INLINE_FUNCTION
-#endif
+KOKKOS_INLINE_FUNCTION
 Tensor4<T, DYNAMIC, ES> const
 levi_civita_4(Index const dimension);
 
 template<typename T, Index N, class ES=NOKOKKOS>
-#if defined(HAVE_INTREPID_KOKKOSCORE)
-KOKKOS_INLINE_FUNCTION
-#endif
+KOKKOS_INLINE_FUNCTION
 Tensor4<T, N, ES> const
 levi_civita_4(Index const dimension);
 
@@ -463,23 +369,17 @@
 /// Permutation symbol
 ///
 template<typename T, Index N, class ES=NOKOKKOS>
-#if defined(HAVE_INTREPID_KOKKOSCORE)
-KOKKOS_INLINE_FUNCTION
-#endif
+KOKKOS_INLINE_FUNCTION
 Tensor4<T, N, ES> const
 permutation_4();
 
 template<typename T, class ES=NOKOKKOS>
-#if defined(HAVE_INTREPID_KOKKOSCORE)
-KOKKOS_INLINE_FUNCTION
-#endif
+KOKKOS_INLINE_FUNCTION
 Tensor4<T, DYNAMIC, ES> const
 permutation_4(Index const dimension);
 
 template<typename T, Index N, class ES=NOKOKKOS>
-#if defined(HAVE_INTREPID_KOKKOSCORE)
-KOKKOS_INLINE_FUNCTION
-#endif
+KOKKOS_INLINE_FUNCTION
 Tensor4<T, N, ES> const
 permutation_4(Index const dimension);
 
@@ -487,23 +387,17 @@
 /// Alternating symbol
 ///
 template<typename T, Index N, class ES=NOKOKKOS>
-#if defined(HAVE_INTREPID_KOKKOSCORE)
-KOKKOS_INLINE_FUNCTION
-#endif
+KOKKOS_INLINE_FUNCTION
 Tensor4<T, N, ES> const
 alternator_4();
 
 template<typename T, class ES=NOKOKKOS>
-#if defined(HAVE_INTREPID_KOKKOSCORE)
-KOKKOS_INLINE_FUNCTION
-#endif
+KOKKOS_INLINE_FUNCTION
 Tensor4<T, DYNAMIC, ES> const
 alternator_4(Index const dimension);
 
 template<typename T, Index N, class ES=NOKOKKOS>
-#if defined(HAVE_INTREPID_KOKKOSCORE)
-KOKKOS_INLINE_FUNCTION
-#endif
+KOKKOS_INLINE_FUNCTION
 Tensor4<T, N, ES> const
 alternator_4(Index const dimension);
 
@@ -512,9 +406,7 @@
 /// \return \f$ B such that B : A = A : B = I_1 \f$
 ///
 template<typename T, Index N, class ES=NOKOKKOS>
-#if defined(HAVE_INTREPID_KOKKOSCORE)
-KOKKOS_INLINE_FUNCTION
-#endif
+KOKKOS_INLINE_FUNCTION
 Tensor4<T, N, ES>
 inverse(Tensor4<T, N, ES> const & A);
 
@@ -525,9 +417,7 @@
 /// \return 3rd-order tensor \f$ B = A \cdot u := B_{ijk}=A_{ijkp} u_{p} \f$
 ///
 template<typename S, typename T, Index N, class ES=NOKOKKOS>
-#if defined(HAVE_INTREPID_KOKKOSCORE)
-KOKKOS_INLINE_FUNCTION
-#endif
+KOKKOS_INLINE_FUNCTION
 Tensor3<typename Promote<S, T>::type, N, ES>
 dot(Tensor4<T, N, ES> const & A, Vector<S, N, ES> const & u);
 
@@ -538,9 +428,7 @@
 /// \return 3rd-order tensor \f$ u dot A \f$ as \f$ B_{ijk}=u_{p} A_{pijk} \f$
 ///
 template<typename S, typename T, Index N, class ES=NOKOKKOS>
-#if defined(HAVE_INTREPID_KOKKOSCORE)
-KOKKOS_INLINE_FUNCTION
-#endif
+KOKKOS_INLINE_FUNCTION
 Tensor3<typename Promote<S, T>::type, N, ES>
 dot(Vector<S, N, ES> const & u, Tensor4<T, N, ES> const & A);
 
@@ -551,9 +439,7 @@
 /// \return 3rd-order tensor \f$ B = A \cdot u := B_{ijk} = A_{ijpk} u_{p} \f$
 ///
 template<typename S, typename T, Index N, class ES=NOKOKKOS>
-#if defined(HAVE_INTREPID_KOKKOSCORE)
-KOKKOS_INLINE_FUNCTION
-#endif
+KOKKOS_INLINE_FUNCTION
 Tensor3<typename Promote<S, T>::type, N, ES>
 dot2(Tensor4<T, N, ES> const & A, Vector<S, N, ES> const & u);
 
@@ -564,9 +450,7 @@
 /// \return 3rd-order tensor \f$ u dot2 A \f$ as \f$ B_{ijk}=u_{p} A_{ipjk} \f$
 ///
 template<typename S, typename T, Index N, class ES=NOKOKKOS>
-#if defined(HAVE_INTREPID_KOKKOSCORE)
-KOKKOS_INLINE_FUNCTION
-#endif
+KOKKOS_INLINE_FUNCTION
 Tensor3<typename Promote<S, T>::type, N, ES>
 dot2(Vector<S, N, ES> const & u, Tensor4<T, N, ES> const & A);
 
@@ -577,9 +461,7 @@
 /// \return 2nd-order tensor \f$ C = A : B := C_{ij} = A_{ijpq} B_{pq} \f$
 ///
 template<typename S, typename T, Index N, class ES=NOKOKKOS>
-#if defined(HAVE_INTREPID_KOKKOSCORE)
-KOKKOS_INLINE_FUNCTION
-#endif
+KOKKOS_INLINE_FUNCTION
 Tensor<typename Promote<S, T>::type, N, ES>
 dotdot(Tensor4<T, N, ES> const & A, Tensor<S, N, ES> const & B);
 
@@ -590,9 +472,7 @@
 /// \return 2nd-order tensor \f$ C = B : A := C_{ij} = B_{pq} A_{pqij} \f$
 ///
 template<typename S, typename T, Index N, class ES=NOKOKKOS>
-#if defined(HAVE_INTREPID_KOKKOSCORE)
-KOKKOS_INLINE_FUNCTION
-#endif
+KOKKOS_INLINE_FUNCTION
 Tensor<typename Promote<S, T>::type, N, ES>
 dotdot(Tensor<S, N, ES> const & B, Tensor4<T, N, ES> const & A);
 
@@ -603,9 +483,7 @@
 /// \return 2nd-order tensor \f$ C = A : B := C_{ij} = A_{ijpq} B_{pq} \f$
 ///
 template<typename S, typename T, Index N, class ES=NOKOKKOS>
-#if defined(HAVE_INTREPID_KOKKOSCORE)
-KOKKOS_INLINE_FUNCTION
-#endif
+KOKKOS_INLINE_FUNCTION
 Tensor4<typename Promote<S, T>::type, N, ES>
 dotdot(Tensor4<S, N, ES> const & A, Tensor4<T, N, ES> const & B);
 
@@ -616,9 +494,7 @@
 /// \return \f$ C = A \otimes B := C_{ijkl} = A_{ij} B_{kl} \f$
 ///
 template<typename S, typename T, Index N, class ES=NOKOKKOS>
-#if defined(HAVE_INTREPID_KOKKOSCORE)
-KOKKOS_INLINE_FUNCTION
-#endif
+KOKKOS_INLINE_FUNCTION
 Tensor4<typename Promote<S, T>::type, N, ES>
 tensor(Tensor<S, N, ES> const & A, Tensor<T, N, ES> const & B);
 
@@ -629,9 +505,7 @@
 /// \return \f$ C_{ijkl} = A_{ik} B_{jl} \f$
 ///
 template<typename S, typename T, Index N, class ES=NOKOKKOS>
-#if defined(HAVE_INTREPID_KOKKOSCORE)
-KOKKOS_INLINE_FUNCTION
-#endif
+KOKKOS_INLINE_FUNCTION
 Tensor4<typename Promote<S, T>::type, N, ES>
 tensor2(Tensor<S, N, ES> const & A, Tensor<T, N, ES> const & B);
 
@@ -642,9 +516,7 @@
 /// \return \f$ C_{ijkl} = A_{il} B_{kj} \f$
 ///
 template<typename S, typename T, Index N, class ES=NOKOKKOS>
-#if defined(HAVE_INTREPID_KOKKOSCORE)
-KOKKOS_INLINE_FUNCTION
-#endif
+KOKKOS_INLINE_FUNCTION
 Tensor4<typename Promote<S, T>::type, N, ES>
 tensor3(Tensor<S, N, ES> const & A, Tensor<T, N, ES> const & B);
 
@@ -655,9 +527,7 @@
 /// \return \f$ C = A \cdot B := C_{ijkl} = A_{ijkp} B_{pl} \f$
 ///
 template<typename S, typename T, Index N, class ES=NOKOKKOS>
-#if defined(HAVE_INTREPID_KOKKOSCORE)
-KOKKOS_INLINE_FUNCTION
-#endif
+KOKKOS_INLINE_FUNCTION
 Tensor4<typename Promote<S, T>::type, N, ES>
 dot(Tensor4<T, N, ES> const & A, Tensor<S, N, ES> const & B);
 
@@ -668,9 +538,7 @@
 /// \return \f$ C = A \cdot B^T := C_{ijkl} = A_{ijkp} B_{lp} \f$
 ///
 template<typename S, typename T, Index N, class ES=NOKOKKOS>
-#if defined(HAVE_INTREPID_KOKKOSCORE)
-KOKKOS_INLINE_FUNCTION
-#endif
+KOKKOS_INLINE_FUNCTION
 Tensor4<typename Promote<S, T>::type, N, ES>
 dot_t(Tensor4<T, N, ES> const & A, Tensor<S, N, ES> const & B);
 
@@ -681,9 +549,7 @@
 /// \return \f$ C = A \cdot B := C_{ijkl} = A_{ip} B_{pjkl} \f$
 ///
 template<typename S, typename T, Index N, class ES=NOKOKKOS>
-#if defined(HAVE_INTREPID_KOKKOSCORE)
-KOKKOS_INLINE_FUNCTION
-#endif
+KOKKOS_INLINE_FUNCTION
 Tensor4<typename Promote<S, T>::type, N, ES>
 dot(Tensor<S> const & A, Tensor4<T, N, ES> const & B);
 
@@ -694,9 +560,7 @@
 /// \return \f$ C = A^T \cdot B := C_{ijkl} = A_{pi} B_{pjkl} \f$
 ///
 template<typename S, typename T, Index N, class ES=NOKOKKOS>
-#if defined(HAVE_INTREPID_KOKKOSCORE)
-KOKKOS_INLINE_FUNCTION
-#endif
+KOKKOS_INLINE_FUNCTION
 Tensor4<typename Promote<S, T>::type, N, ES>
 t_dot(Tensor<S, N, ES> const & A, Tensor4<T, N, ES> const & B);
 
@@ -707,9 +571,7 @@
 /// \return \f$ C = A \cdot B := C_{ijkl} = A_{ijpl} B_{pk} \f$
 ///
 template<typename S, typename T, Index N, class ES=NOKOKKOS>
-#if defined(HAVE_INTREPID_KOKKOSCORE)
-KOKKOS_INLINE_FUNCTION
-#endif
+KOKKOS_INLINE_FUNCTION
 Tensor4<typename Promote<S, T>::type, N, ES>
 dot2(Tensor4<T, N, ES> const & A, Tensor<S, N, ES> const & B);
 
@@ -720,9 +582,7 @@
 /// \return \f$ C = A \cdot B^T := C_{ijkl} = A_{ijpl} B_{kp} \f$
 ///
 template<typename S, typename T, Index N, class ES=NOKOKKOS>
-#if defined(HAVE_INTREPID_KOKKOSCORE)
-KOKKOS_INLINE_FUNCTION
-#endif
+KOKKOS_INLINE_FUNCTION
 Tensor4<typename Promote<S, T>::type, N, ES>
 dot2_t(Tensor4<T, N, ES> const & A, Tensor<S, N, ES> const & B);
 
@@ -733,9 +593,7 @@
 /// \return \f$ C = A \cdot B := C_{ijkl} = A_{jp} B_{ipkl} \f$
 ///
 template<typename S, typename T, Index N, class ES=NOKOKKOS>
-#if defined(HAVE_INTREPID_KOKKOSCORE)
-KOKKOS_INLINE_FUNCTION
-#endif
+KOKKOS_INLINE_FUNCTION
 Tensor4<typename Promote<S, T>::type, N, ES>
 dot2(Tensor<S, N, ES> const & A, Tensor4<T, N, ES> const & B);
 
@@ -746,9 +604,7 @@
 /// \return \f$ C = A^T \cdot B := C_{ijkl} = A_{pj} B_{ipkl} \f$
 ///
 template<typename S, typename T, Index N, class ES=NOKOKKOS>
-#if defined(HAVE_INTREPID_KOKKOSCORE)
-KOKKOS_INLINE_FUNCTION
-#endif
+KOKKOS_INLINE_FUNCTION
 Tensor4<typename Promote<S, T>::type, N, ES>
 t_dot2(Tensor<S, N, ES> const & A, Tensor4<T, N, ES> const & B);
 
@@ -761,9 +617,7 @@
 /// \f$ C_{ijkl} = \frac{1}{2}(A_{ik} B_{jl} + A_{il} B_{jk}) \f$
 ///
 template<typename S, typename T, Index N, class ES=NOKOKKOS>
-#if defined(HAVE_INTREPID_KOKKOSCORE)
-KOKKOS_INLINE_FUNCTION
-#endif
+KOKKOS_INLINE_FUNCTION
 Tensor4<typename Promote<S, T>::type, N, ES>
 odot(Tensor<S, N, ES> const & A, Tensor<T, N, ES> const & B);
 
@@ -774,9 +628,7 @@
 /// \return \f$ C'_{i'j'k'l'} = A_{i'i} A_{j'j} A_{k'k} A_{l'l} B_{ijkl} \f$
 ///
 template<typename S, typename T, Index N, class ES=NOKOKKOS>
-#if defined(HAVE_INTREPID_KOKKOSCORE)
-KOKKOS_INLINE_FUNCTION
-#endif
+KOKKOS_INLINE_FUNCTION
 Tensor4<typename Promote<S, T>::type, N, ES>
 kronecker(Tensor<S, N, ES> const & A, Tensor4<T, N, ES> const & B);
 

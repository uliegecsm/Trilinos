--- conflicted
+++ resolved
@@ -53,7 +53,7 @@
 
   /*! Returns the global number vertices.
    */
-  size_t getGlobalNumVertices() const { return 0; }
+  global_size_t getGlobalNumVertices() const { return 0; }
 
   /*! Returns the number of global edges on this process.
    *  Includes remote edges.
@@ -67,7 +67,7 @@
 
   /*! Returns the global number edges.
    */
-  size_t getGlobalNumEdges() const { return 0; }
+  global_size_t getGlobalNumEdges() const { return 0; }
 
   /*! Returns the dimension (0 or greater) of vertex weights.
    */
@@ -125,7 +125,6 @@
     ArrayView<const int> &procIds, ArrayView<const lno_t> &offsets,
     ArrayView<const scalar_t> &wgts) const { return 0; }
 
-<<<<<<< HEAD
   /*! getLocalEdgeList:
       Sets pointers to this process' local-only edge (neighbor) LNOs, using
       the same implied vertex LNOs returned in getVertexList.
@@ -147,49 +146,9 @@
     ArrayView<const lno_t> &offsets,
     ArrayView<const scalar_t> &wgts) const { return 0; }
 
-  /*! Obtain a view of the edge Ids of the input vertex.
-      \param Id  is the global Id for a vertex on this process.
-      \param edgeIds on return will point to the list of edge neighbors.
-      \param procIds on return holds the list of each process owning the
-        corresponding neighbor vertex. 
-      \param wgts on return points to the weights, if any, associated with the
-         edges. Weights are listed by edge by weight component.
-      \return The number of ids in the edgeId list.
-  
-      This method is defined for convenience when obtaining the
-      neighbors of a vertex.  It is not efficient to call this method
-      many times in a loop, due to the construction and destruction of
-      ArrayViews.  Call getEdgeList instead.
-   */
-  size_t getVertexGlobalEdge( gno_t Id, 
-    ArrayView<const gno_t> &edgeIds, ArrayView<const int> &procIds,
-    ArrayView<const scalar_t> &wgts) const { return 0; }
-   
-  /*! Obtain a view of the edge Ids of the input vertex.
-      \param localRef  is the local id associated with vertex.  Local ids
-        are consecutive, begin at 0 and follow the order of vertices returned
-        by getVertexList.
-      \param edgeIds on return will point to the list of edge neighbor global
-         Ids.
-      \param procIds on return holds the list of each process owning the
-        corresponding neighbor vertex.
-      \param wgts on return points to the weights, if any, associated with the
-         edges. Weights are listed by edge by weight component.
-      \return The number of ids in the edgeId list.
-
-      This method is defined for convenience when obtaining the 
-      neighbors of a vertex.  It is not efficient to call this method 
-      many times in a loop, due to the construction and destruction of
-      ArrayViews.  Call getEdgeList instead.
-   */
-  size_t getVertexLocalEdge( lno_t localRef,
-    ArrayView<const gno_t> &edgeIds, ArrayView<const int> &procIds,
-    ArrayView<const scalar_t> &wgts) const { return 0; }
-=======
   ////////////////////////////////////////////////////
   // The Model interface.
   ////////////////////////////////////////////////////
->>>>>>> 281c0937
 
   size_t getLocalNumObjects() const
   {
@@ -383,7 +342,7 @@
     return input_->getLocalNumRows();
   }
 
-  size_t getGlobalNumVertices() const
+  global_size_t getGlobalNumVertices() const
   {
     return input_->getGlobalNumRows();
   }
@@ -393,7 +352,7 @@
     return numLocalEdges_;
   }
 
-  size_t getGlobalNumEdges() const
+  global_size_t getGlobalNumEdges() const
   {
     return numGlobalEdges_;
   }
@@ -455,7 +414,7 @@
     return getLocalNumVertices();
   }
 
-  size_t getGlobalNumObjects() const
+  global_size_t getGlobalNumObjects() const
   {
     return getGlobalNumVertices();
   }
@@ -486,7 +445,7 @@
   ArrayRCP<const lno_t> offsets_;
 
   size_t numLocalEdges_;
-  size_t numGlobalEdges_;
+  global_size_t numGlobalEdges_;
   size_t numLocalVtx_;
 
   bool gidsAreGnos_;

--- conflicted
+++ resolved
@@ -72,10 +72,6 @@
 
   typedef typename Adapter::lno_t lno_t;
   typedef typename Adapter::gno_t gno_t;
-<<<<<<< HEAD
-=======
-  typedef typename Adapter::zgid_t zgid_t;
->>>>>>> bda5b4dd
   typedef typename Adapter::scalar_t scalar_t;
 
   AlgRCM(

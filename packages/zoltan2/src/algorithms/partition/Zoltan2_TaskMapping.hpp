#ifndef _ZOLTAN2_COORD_PARTITIONMAPPING_HPP_
#define _ZOLTAN2_COORD_PARTITIONMAPPING_HPP_

#include <fstream>
#include <ctime>
#include <vector>
#include "Zoltan2_AlgPQJagged.hpp"
#include "Teuchos_ArrayViewDecl.hpp"
#include "Zoltan2_PartitionMapping.hpp"
#include "Zoltan2_MachineRepresentation.hpp"
#include "Teuchos_ReductionOp.hpp"
#include "Zoltan2_XpetraMultiVectorInput.hpp"
#include "Teuchos_DefaultMpiComm.hpp"


//#define gnuPlot

namespace Teuchos{

/*! \brief Zoltan2_ReduceBestMapping Class, reduces the minimum cost mapping, ties breaks with minimum proc id.
 */
template <typename Ordinal, typename T>
class Zoltan2_ReduceBestMapping  : public ValueTypeReductionOp<Ordinal,T>
{
private:
    T _EPSILON;

public:
    /*! \brief Default Constructor
     */
    Zoltan2_ReduceBestMapping ():_EPSILON (std::numeric_limits<T>::epsilon()){}

    /*! \brief Implement Teuchos::ValueTypeReductionOp interface
     */
    void reduce( const Ordinal count, const T inBuffer[], T inoutBuffer[]) const
    {

        for (Ordinal i=0; i < count; i++){
            if (inBuffer[0] - inoutBuffer[0] < -_EPSILON){
                inoutBuffer[0] = inBuffer[0];
                inoutBuffer[1] = inBuffer[1];
            } else if(
                    inBuffer[0] - inoutBuffer[0] < _EPSILON &&
                    inBuffer[1] - inoutBuffer[1] < _EPSILON){
                inoutBuffer[0] = inBuffer[0];
                inoutBuffer[1] = inBuffer[1];
            }
        }
    }
};
} // namespace Teuchos


namespace Zoltan2{

template <typename it>
inline it z2Fact(it x) {
  return (x == 1 ? x : x * z2Fact<it>(x - 1));
}

template <typename gno_t, typename partId_t>
class GNO_LNO_PAIR{
public:
    gno_t gno;
    partId_t part;
};

//returns the ith permutation indices.
template <typename IT>
void ithPermutation(const IT n, IT i, IT *perm)
{
   IT j, k = 0;
   IT *fact = new IT[n];


   // compute factorial numbers
   fact[k] = 1;
   while (++k < n)
      fact[k] = fact[k - 1] * k;

   // compute factorial code
   for (k = 0; k < n; ++k)
   {
      perm[k] = i / fact[n - 1 - k];
      i = i % fact[n - 1 - k];
   }

   // readjust values to obtain the permutation
   // start from the end and check if preceding values are lower
   for (k = n - 1; k > 0; --k)
      for (j = k - 1; j >= 0; --j)
         if (perm[j] <= perm[k])
            perm[k]++;

   delete [] fact;
}

template <typename partId_t>
void getGridCommunicationGraph(partId_t taskCount, partId_t *&task_comm_xadj, partId_t *&task_comm_adj, vector <int> grid_dims){
    int dim = grid_dims.size();
    int neighborCount = 2 * dim;
    task_comm_xadj = allocMemory< partId_t>(taskCount);
    task_comm_adj = allocMemory <partId_t>(taskCount * neighborCount);

    partId_t neighBorIndex = 0;
    for (partId_t i = 0; i < taskCount; ++i){
        partId_t prevDimMul = 1;
        for (int j = 0; j < dim; ++j){
            partId_t lNeighbor = i - prevDimMul;
            partId_t rNeighbor = i + prevDimMul;
            prevDimMul *= grid_dims[j];
            if (lNeighbor >= 0 &&  lNeighbor/ prevDimMul == i / prevDimMul && lNeighbor < taskCount){
                task_comm_adj[neighBorIndex++] = lNeighbor;
            }
            if (rNeighbor >= 0 && rNeighbor/ prevDimMul == i / prevDimMul && rNeighbor < taskCount){
                task_comm_adj[neighBorIndex++] = rNeighbor;
            }
        }
        task_comm_xadj[i] = neighBorIndex;
    }

}
//returns the center of the parts.
template <typename Adapter, typename scalar_t, typename partId_t>
void getSolutionCenterCoordinates(
        const Environment *envConst,
        const Teuchos::Comm<int> *comm,
        const Zoltan2::CoordinateModel<typename Adapter::base_adapter_t> *coords,
        const Zoltan2::PartitioningSolution<Adapter> *soln_,
        int coordDim,
        partId_t ntasks,
        scalar_t **partCenters){

    typedef typename Adapter::lno_t lno_t;
    typedef typename Adapter::gno_t gno_t;

    typedef StridedData<lno_t, scalar_t> input_t;
    ArrayView<const gno_t> gnos;
    ArrayView<input_t>     xyz;
    ArrayView<input_t>     wgts;
    coords->getCoordinates(gnos, xyz, wgts);

    //local and global num coordinates.
    lno_t numLocalCoords = coords->getLocalNumCoordinates();
    //gno_t numGlobalCoords = coords->getGlobalNumCoordinates();



    //local number of points in each part.
    gno_t *point_counts = allocMemory<gno_t>(ntasks);
    memset(point_counts, 0, sizeof(gno_t) * ntasks);

    //global number of points in each part.
    gno_t *global_point_counts = allocMemory<gno_t>(ntasks);


    scalar_t **pqJagged_coordinates = allocMemory<scalar_t *>(coordDim);

    for (int dim=0; dim < coordDim; dim++){
        ArrayRCP<const scalar_t> ar;
        xyz[dim].getInputArray(ar);
        //pqJagged coordinate values assignment
        pqJagged_coordinates[dim] =  (scalar_t *)ar.getRawPtr();
        memset(partCenters[dim], 0, sizeof(scalar_t) * ntasks);
    }

    //get parts with parallel gnos.
    const partId_t *parts = soln_->getPartList();
    const gno_t *soln_gnos = soln_->getIdList();
/*
    for (lno_t i=0; i < numLocalCoords; i++){
        cout << "me:" << comm->getRank() << " gno:" << soln_gnos[i] << " tmp.part :" << parts[i]<< endl;
    }
    */


    envConst->timerStart(MACRO_TIMERS, "Mapping - Hashing Creation");
    //hash vector
    vector< vector <GNO_LNO_PAIR<gno_t, partId_t> > > hash(numLocalCoords);

    //insert each point in solution to hash.
    for (lno_t i=0; i < numLocalCoords; i++){
        GNO_LNO_PAIR<gno_t, partId_t> tmp;
        tmp.gno = soln_gnos[i];
        tmp.part = parts[i];
        //cout << "gno:" << tmp.gno << " tmp.part :" << tmp.part << endl;
        //count the local number of points in each part.
        ++point_counts[tmp.part];
        lno_t hash_index = tmp.gno % numLocalCoords;
        hash[hash_index].push_back(tmp);
    }

    envConst->timerStop(MACRO_TIMERS, "Mapping - Hashing Creation");
    //get global number of points in each part.
    reduceAll<int, gno_t>(*comm, Teuchos::REDUCE_SUM,
            ntasks, point_counts, global_point_counts
    );



    envConst->timerStart(MACRO_TIMERS, "Mapping - Hashing Search");
    //add up all coordinates in each part.
    for (lno_t i=0; i < numLocalCoords; i++){
        gno_t g = gnos[i];
        lno_t hash_index = g % numLocalCoords;
        lno_t hash_size = hash[hash_index].size();
        partId_t p = -1;
        for (int j =0; j < hash_size; ++j){
            if (hash[hash_index][j].gno == g){
                p = hash[hash_index][j].part;
                break;
            }
        }
        if(p == -1) {
            cerr << "ERROR AT HASHING FOR GNO:"<< g << " LNO:" << i << endl;
        }
        //add uo all coordinates in each part.
        for(int j = 0; j < coordDim; ++j){
            scalar_t c = pqJagged_coordinates[j][i];
            partCenters[j][p] += c;
        }
    }
    envConst->timerStop(MACRO_TIMERS, "Mapping - Hashing Search");

    for(int j = 0; j < coordDim; ++j){
        for (partId_t i=0; i < ntasks; ++i){
            partCenters[j][i] /= global_point_counts[i];
        }
    }

    scalar_t *tmpCoords = allocMemory<scalar_t>(ntasks);
    for(int j = 0; j < coordDim; ++j){
        reduceAll<int, scalar_t>(*comm, Teuchos::REDUCE_SUM,
                ntasks, partCenters[j], tmpCoords
        );

        scalar_t *tmp = partCenters[j];
        partCenters[j] = tmpCoords;
        tmpCoords = tmp;
    }

    freeArray<gno_t> (point_counts);
    freeArray<gno_t> (global_point_counts);

    freeArray<scalar_t> (tmpCoords);
    freeArray<scalar_t *>(pqJagged_coordinates);
}


/*! \brief KmeansHeap Class, max heap, but holds the minimum values.
 */
template <class IT, class WT>
class KmeansHeap{
    IT heapSize;
    IT *indices;
    WT *values;
    WT _EPSILON;


public:
    void setHeapsize(IT heapsize_){
        this->heapSize = heapsize_;
        this->indices = allocMemory<IT>(heapsize_ );
        this->values = allocMemory<WT>(heapsize_ );
        this->_EPSILON = numeric_limits<WT>::epsilon();
    }

    ~KmeansHeap(){
        freeArray<IT>(this->indices);
        freeArray<WT>(this->values);
    }


    void addPoint(IT index, WT distance){
        WT maxVal = this->values[0];
        //add only the distance is smaller than the maximum distance.
        //cout << "indeX:" << index << "distance:" <<distance << " maxVal:" << maxVal << endl;
        if (distance >= maxVal) return;
        else {
            this->values[0] = distance;
            this->indices[0] = index;
            this->push_down(0);
        }
    }

    //heap push down operation
    void push_down(IT index_on_heap){
        IT child_index1 = 2 * index_on_heap + 1;
        IT child_index2 = 2 * index_on_heap + 2;

        IT biggerIndex = -1;
        if(child_index1 < this->heapSize && child_index2 < this->heapSize){

            if (this->values[child_index1] < this->values[child_index2]){
                biggerIndex = child_index2;
            }
            else {
                biggerIndex = child_index1;
            }
        }
        else if(child_index1 < this->heapSize){
            biggerIndex = child_index1;

        }
        else if(child_index2 < this->heapSize){
            biggerIndex = child_index2;
        }
        if (biggerIndex >= 0 && this->values[biggerIndex] > this->values[index_on_heap]){
            WT tmpVal = this->values[biggerIndex];
            this->values[biggerIndex] = this->values[index_on_heap];
            this->values[index_on_heap] = tmpVal;

            IT tmpIndex = this->indices[biggerIndex];
            this->indices[biggerIndex] = this->indices[index_on_heap];
            this->indices[index_on_heap] = tmpIndex;
            this->push_down(biggerIndex);
        }
    }

    void initValues(){
        WT MAXVAL = numeric_limits<WT>::max();
        for(IT i = 0; i < this->heapSize; ++i){
            this->values[i] = MAXVAL;
            this->indices[i] = -1;
        }
    }

    //returns the total distance to center in the cluster.
    WT getTotalDistance(){

        WT nc = 0;
        for(IT j = 0; j < this->heapSize; ++j){
            nc += this->values[j];

            //cout << "index:" << this->indices[j] << " distance:" << this->values[j] << endl;
        }
        return nc;
    }

    //returns the new center of the cluster.
    bool getNewCenters(WT *center, WT **coords, int dimension){
        bool moved = false;
        for(int i = 0; i < dimension; ++i){
            WT nc = 0;
            for(IT j = 0; j < this->heapSize; ++j){
                IT k = this->indices[j];
                //cout << "i:" << i << " dim:" << dimension << " k:" << k << " heapSize:" << heapSize << endl;
                nc += coords[i][k];
            }
            nc /= this->heapSize;
            moved = (ABS(center[i] - nc) > this->_EPSILON || moved );
            center[i] = nc;

        }
        return moved;
    }

    void copyCoordinates(IT *permutation){
        for(IT i = 0; i < this->heapSize; ++i){
            permutation[i] = this->indices[i];
        }
    }
};

/*! \brief KMeansCluster Class
 */
template <class IT, class WT>
class KMeansCluster{

    int dimension;
    KmeansHeap<IT,WT> closestPoints;

public:
    WT *center;
    ~KMeansCluster(){
        freeArray<WT>(center);
    }

    void setParams(int dimension_, int heapsize){
        this->dimension = dimension_;
        this->center = allocMemory<WT>(dimension_);
        this->closestPoints.setHeapsize(heapsize);
    }

    void clearHeap(){
        this->closestPoints.initValues();
    }

    bool getNewCenters( WT **coords){
        return this->closestPoints.getNewCenters(center, coords, dimension);
    }

    //returns the distance of the coordinate to the center.
    //also adds it to the heap.
    WT getDistance(IT index, WT **elementCoords){
        WT distance = 0;
        for (int i = 0; i < this->dimension; ++i){
            WT d = (center[i] - elementCoords[i][index]);
            distance += d * d;
        }
        distance = pow(distance, WT(1.0 / this->dimension));
        closestPoints.addPoint(index, distance);
        return distance;
    }

    WT getDistanceToCenter(){
        return closestPoints.getTotalDistance();
    }

    void copyCoordinates(IT *permutation){
        closestPoints.copyCoordinates(permutation);
    }
};

/*! \brief KMeansAlgorithm Class that performs clustering of the coordinates, and returns the closest set of coordinates.
 * Useful to filter the processors, when there are more processors than needed.
 */
template <class IT, class WT>
class KMeansAlgorithm{

    int dim;
    IT numElements;
    WT **elementCoords;
    IT numClusters;
    IT required_elements;
    KMeansCluster <IT,WT> *clusters;
    WT *maxCoordinates;
    WT *minCoordinates;
public:
    ~KMeansAlgorithm(){
        freeArray<KMeansCluster <IT,WT> >(clusters);
        freeArray<WT>(maxCoordinates);
        freeArray<WT>(minCoordinates);
    }

    /*! \brief KMeansAlgorithm Constructor
     */
    KMeansAlgorithm(
            int dim_ ,
            IT numElements_,
            WT **elementCoords_,
            IT required_elements_):
                dim(dim_),
                numElements(numElements_),
                elementCoords(elementCoords_),
                numClusters ((1 << dim_) + 1),
                required_elements(required_elements_)
    {
        this->clusters  = allocMemory<KMeansCluster <IT,WT> >(this->numClusters);
        //set dimension and the number of required elements for all clusters.
        for (int i = 0; i < numClusters; ++i){
            this->clusters[i].setParams(this->dim, this->required_elements);
        }

        this->maxCoordinates = allocMemory <WT> (this->dim);
        this->minCoordinates = allocMemory <WT> (this->dim);

        //obtain the min and max coordiantes for each dimension.
        for (int j = 0; j < dim; ++j){
            this->minCoordinates[j] = this->maxCoordinates[j] = this->elementCoords[j][0];
            for(IT i = 1; i < numElements; ++i){
                WT t = this->elementCoords[j][i];
                if(t > this->maxCoordinates[j]){
                    this->maxCoordinates[j] = t;
                }
                if (t < minCoordinates[j]){
                    this->minCoordinates[j] = t;
                }
            }
        }


        //assign initial cluster centers.
        for (int j = 0; j < dim; ++j){
            int mod = (1 << (j+1));
            for (int i = 0; i < numClusters - 1; ++i){
                WT c = 0;
                if ( (i % mod) < mod / 2){
                    c = this->maxCoordinates[j];
                    //cout << "i:" << i << " j:" << j << " setting max:" << c << endl;
                }
                else {
                    c = this->minCoordinates[j];
                }
                this->clusters[i].center[j] = c;
            }
        }

        //last cluster center is placed to middle.
        for (int j = 0; j < dim; ++j){
            this->clusters[numClusters - 1].center[j] = (this->maxCoordinates[j] + this->minCoordinates[j]) / 2;
        }


        /*
        for (int i = 0; i < numClusters; ++i){
            //cout << endl << "cluster:" << i << endl << "\t";
            for (int j = 0; j < dim; ++j){
                cout << this->clusters[i].center[j] << " ";
            }
        }
         */
    }

    //performs kmeans clustering of coordinates.
    void kmeans(){
        for(int it = 0; it < 10; ++it){
            //cout << "it:" << it << endl;
            for (IT j = 0; j < this->numClusters; ++j){
                this->clusters[j].clearHeap();
            }
            for (IT i = 0; i < this->numElements; ++i){
                //cout << "i:" << i << " numEl:" << this->numElements << endl;
                for (IT j = 0; j < this->numClusters; ++j){
                    //cout << "j:" << j << " numClusters:" << this->numClusters << endl;
                    this->clusters[j].getDistance(i,this->elementCoords);
                }
            }
            bool moved = false;
            for (IT j = 0; j < this->numClusters; ++j){
                moved =(this->clusters[j].getNewCenters(this->elementCoords) || moved );
            }
            if (!moved){
                break;
            }
        }


    }

    //finds the cluster in which the coordinates are the closest to each other.
    void getMinDistanceCluster(IT *procPermutation){

        WT minDistance = this->clusters[0].getDistanceToCenter();
        IT minCluster = 0;
        //cout << "j:" << 0 << " minDistance:" << minDistance << " minTmpDistance:" << minDistance<< " minCluster:" << minCluster << endl;
        for (IT j = 1; j < this->numClusters; ++j){
            WT minTmpDistance = this->clusters[j].getDistanceToCenter();
            //cout << "j:" << j << " minDistance:" << minDistance << " minTmpDistance:" << minTmpDistance<< " minCluster:" << minCluster << endl;
            if(minTmpDistance < minDistance){
                minDistance = minTmpDistance;
                minCluster = j;
            }
        }

        //cout << "minCluster:" << minCluster << endl;
        this->clusters[minCluster].copyCoordinates(procPermutation);
    }
};



#define MINOF(a,b) (((a)<(b))?(a):(b))

/*! \brief fillContinousArray function
 *
 *  \param arr   array to be filled in with values.
 *  \param arrSize the size of the array.
 *  \param val    the pointer to the value to be filled. if given NULL, the filling performs arr[i] = i.
 */
template <typename T>
void fillContinousArray(T *arr, size_t arrSize, T *val){
    if(val == NULL){

#ifdef HAVE_ZOLTAN2_OMP
#pragma omp parallel for
#endif
        for(size_t i = 0; i < arrSize; ++i){
            arr[i] = i;
        }

    }
    else {
        T v = *val;
#ifdef HAVE_ZOLTAN2_OMP
#pragma omp parallel for
#endif
        for(size_t i = 0; i < arrSize; ++i){
            //cout << "writing to i:" << i << " arr:" << arrSize << endl;
            arr[i] = v;
        }
    }
}

/*! \brief CommunicationModel Base Class that performs mapping between the coordinate partitioning result.
 */
template <typename procId_t>
class CommunicationModel{
protected:
    double commCost;
public:

    procId_t no_procs; //the number of processors
    procId_t no_tasks;  //the number of taks.
    CommunicationModel(): commCost(),no_procs(0), no_tasks(0){}
    CommunicationModel(procId_t no_procs_, procId_t no_tasks_):
        commCost(),
        no_procs(no_procs_),
        no_tasks(no_tasks_){}
    virtual ~CommunicationModel(){}
    procId_t getNProcs() const{
        return this->no_procs;
    }
    procId_t getNTasks()const{
        return this->no_tasks;
    }
    /*
    void calculateCommunicationCost2(
            procId_t *task_to_proc,
            procId_t *task_communication_xadj,
            procId_t *task_communication_adj){

        double totalCost = 0;

        procId_t commCount = 0;
        for (procId_t task = 0; task < this->no_tasks; ++task){
            int assigned_proc = task_to_proc[task];
            procId_t task_adj_begin = 0;
            //cout << "task:" << task << endl;
            procId_t task_adj_end = task_communication_xadj[task];
            if (task > 0) task_adj_begin = task_communication_xadj[task - 1];

            commCount += task_adj_end - task_adj_begin;
            //cout << "task:" << task << " proc:" << assigned_proc << endl;
            for (procId_t task2 = task_adj_begin; task2 < task_adj_end; ++task2){

                //cout << "task2:" << task2 << endl;
                procId_t neighborTask = task_communication_adj[task2];
                //cout << "neighborTask :" << neighborTask  << endl;
                int neighborProc = task_to_proc[neighborTask];
                double distance = getProcDistance(assigned_proc, neighborProc);
                cout << assigned_proc << " " << neighborProc << " " << distance << endl;

                totalCost += distance ;
            }
        }

        this->commCost = totalCost;// commCount;
    }
    */

    void calculateCommunicationCost(
            procId_t *task_to_proc,
            procId_t *task_communication_xadj,
            procId_t *task_communication_adj){

        double totalCost = 0;

        procId_t commCount = 0;
        for (procId_t task = 0; task < this->no_tasks; ++task){
            int assigned_proc = task_to_proc[task];
            procId_t task_adj_begin = 0;
            //cout << "task:" << task << endl;
            procId_t task_adj_end = task_communication_xadj[task];
            if (task > 0) task_adj_begin = task_communication_xadj[task - 1];

            commCount += task_adj_end - task_adj_begin;
            //cout << "task:" << task << " proc:" << assigned_proc << endl;
            for (procId_t task2 = task_adj_begin; task2 < task_adj_end; ++task2){

                //cout << "task2:" << task2 << endl;
                procId_t neighborTask = task_communication_adj[task2];
                //cout << "neighborTask :" << neighborTask  << endl;
                int neighborProc = task_to_proc[neighborTask];
                double distance = getProcDistance(assigned_proc, neighborProc);
                //cout << "assigned_proc:" << assigned_proc << " neighborProc:" << neighborProc << " d:" << distance << endl;

                totalCost += distance ;
            }
        }

        this->commCost = totalCost;// commCount;
    }

    double getCommunicationCostMetric(){
        return this->commCost;
    }

    virtual double getProcDistance(int procId1, int procId2) const = 0;

    /*! \brief Function is called whenever nprocs > no_task.
     * Function returns only the subset of processors that are closest to each other.
     *  \param proc_to_task_xadj holds the pointer to the task array
     *  \param proc_to_task_xadj holds the indices of tasks wrt to proc_to_task_xadj array.
     *  \param task_to_proc holds the processors mapped to tasks.
     */
    virtual void getMapping(
            int myRank,
            RCP<const Environment> env,
            ArrayRCP <procId_t> &proc_to_task_xadj, //  = allocMemory<procId_t> (this->no_procs); //holds the pointer to the task array
            ArrayRCP <procId_t> &proc_to_task_adj, // = allocMemory<procId_t>(this->no_tasks); //holds the indices of tasks wrt to proc_to_task_xadj array.
            ArrayRCP <procId_t> &task_to_proc //allocMemory<procId_t>(this->no_tasks); //holds the processors mapped to tasks.
    ) const = 0;
};
/*! \brief CoordinateModelInput Class that performs mapping between the coordinate partitioning result and mpi ranks
 * base on the coordinate results and mpi physical coordinates.
 */
template <typename pcoord_t,  typename tcoord_t, typename procId_t>
class CoordinateCommunicationModel:public CommunicationModel<procId_t> {
public:
    //private:
    int proc_coord_dim; //dimension of the processors
    pcoord_t **proc_coords; //the processor coordinates. allocated outside of the class.
    int task_coord_dim; //dimension of the tasks coordinates.
    tcoord_t **task_coords; //the task coordinates allocated outside of the class.
    int partArraySize;
    procId_t *partNoArray;

    //public:
    CoordinateCommunicationModel():
        CommunicationModel<procId_t>(),
        proc_coord_dim(0),
        proc_coords(0),
        task_coord_dim(0),
        task_coords(0),
        partArraySize(-1),
        partNoArray(NULL){}

    virtual ~CoordinateCommunicationModel(){}

    /*! \brief Class Constructor:
     *  \param pcoord_dim_ the dimension of the processors
     *  \param pcoords_   the processor coordinates. allocated outside of the class.
     *  \param tcoord_dim_   dimension of the tasks coordinates.
     *  \param tcoords_   the task coordinates allocated outside of the class.
     *  \param no_procs_   the number of processors
     *  \param no_tasks_   the number of taks.
     */
    CoordinateCommunicationModel(
            int pcoord_dim_,
            pcoord_t **pcoords_,
            int tcoord_dim_,
            tcoord_t **tcoords_,
            procId_t no_procs_,
            procId_t no_tasks_
            ):
                CommunicationModel<procId_t>(no_procs_, no_tasks_),
                proc_coord_dim(pcoord_dim_), proc_coords(pcoords_),
                task_coord_dim(tcoord_dim_), task_coords(tcoords_),
                partArraySize(min(tcoord_dim_, pcoord_dim_)),
                partNoArray(NULL){
    }


    void setPartArraySize(int psize){
        this->partArraySize = psize;
    }
    void setPartArray(procId_t *pNo){
        this->partNoArray = pNo;
    }

    /*! \brief Function is called whenever nprocs > no_task.
     * Function returns only the subset of processors that are closest to each other.
     *  \param proc_permutation holds the indices of the processors that are chosen.
     *  \param nprocs the number of processors.
     *  \param ntasks the number of taks.
     */
    void getClosestSubset(procId_t *proc_permutation, procId_t nprocs, procId_t ntasks) const{
        //currently returns a random subset.

        procId_t minCoordDim = MINOF(this->task_coord_dim, this->proc_coord_dim);
        KMeansAlgorithm<procId_t, pcoord_t > kma(
                minCoordDim, nprocs,
                this->proc_coords, ntasks);

        kma.kmeans();
        kma.getMinDistanceCluster(proc_permutation);

        for(int i = ntasks; i < nprocs; ++i){
            proc_permutation[i] = -1;
        }
        /*
        //fill array.
        fillContinousArray<procId_t>(proc_permutation, nprocs, NULL);
        int _u_umpa_seed = 847449649;
        srand (time(NULL));
        int a = rand() % 1000 + 1;
        _u_umpa_seed -= a;
        //permute array randomly.
        update_visit_order(proc_permutation, nprocs,_u_umpa_seed, 1);
         */
    }

    //temporary, necessary for random permutation.
    static procId_t umpa_uRandom(procId_t l, int &_u_umpa_seed)
    {
        int   a = 16807;
        int   m = 2147483647;
        int   q = 127773;
        int   r = 2836;
        int   lo, hi, test;
        double d;

        lo = _u_umpa_seed % q;
        hi = _u_umpa_seed / q;
        test = (a*lo)-(r*hi);
        if (test>0)
            _u_umpa_seed = test;
        else
            _u_umpa_seed = test + m;
        d = (double) ((double) _u_umpa_seed / (double) m);
        return (procId_t) (d*(double)l);
    }

    virtual double getProcDistance(int procId1, int procId2) const{
        double distance = 0;
        for (int i = 0 ; i < this->proc_coord_dim; ++i){
            distance += ABS(proc_coords[i][procId1] - proc_coords[i][procId2]);
        }
        return distance;
    }


    //temporary, does random permutation.
    void update_visit_order(procId_t* visitOrder, procId_t n, int &_u_umpa_seed, procId_t rndm) {
        procId_t *a = visitOrder;


        if (rndm){
            procId_t i, u, v, tmp;

            if (n <= 4)
                return;

            //srand ( time(NULL) );

            //_u_umpa_seed = _u_umpa_seed1 - (rand()%100);
            for (i=0; i<n; i+=16)
            {
                u = umpa_uRandom(n-4, _u_umpa_seed);
                v = umpa_uRandom(n-4, _u_umpa_seed);
                SWAP(a[v], a[u], tmp);
                SWAP(a[v+1], a[u+1], tmp);
                SWAP(a[v+2], a[u+2], tmp);
                SWAP(a[v+3], a[u+3], tmp);
            }
        }
        else {
            procId_t i, end = n / 4;

            for (i=1; i<end; i++)
            {
                procId_t j=umpa_uRandom(n-i, _u_umpa_seed);
                procId_t t=a[j];
                a[j] = a[n-i];
                a[n-i] = t;
            }
        }
        //PermuteInPlace(visitOrder, n);
    }


    /*! \brief Function is called whenever nprocs > no_task.
     * Function returns only the subset of processors that are closest to each other.
     *  \param proc_to_task_xadj holds the pointer to the task array
     *  \param proc_to_task_xadj holds the indices of tasks wrt to proc_to_task_xadj array.
     *  \param task_to_proc holds the processors mapped to tasks.
     */
    virtual void getMapping(
            int myRank,
            RCP<const Environment> env,
            ArrayRCP <procId_t> &rcp_proc_to_task_xadj, //  = allocMemory<procId_t> (this->no_procs); //holds the pointer to the task array
            ArrayRCP <procId_t> &rcp_proc_to_task_adj, // = allocMemory<procId_t>(this->no_tasks); //holds the indices of tasks wrt to proc_to_task_xadj array.
            ArrayRCP <procId_t> &rcp_task_to_proc //allocMemory<procId_t>(this->no_tasks); //holds the processors mapped to tasks.
    ) const{

        rcp_proc_to_task_xadj = ArrayRCP <procId_t> (this->no_procs);
        rcp_proc_to_task_adj = ArrayRCP <procId_t> (this->no_tasks);
        rcp_task_to_proc = ArrayRCP <procId_t> (this->no_tasks);

        procId_t *proc_to_task_xadj = rcp_proc_to_task_xadj.getRawPtr(); //holds the pointer to the task array
        procId_t *proc_to_task_adj = rcp_proc_to_task_adj.getRawPtr(); //holds the indices of tasks wrt to proc_to_task_xadj array.
        procId_t *task_to_proc = rcp_task_to_proc.getRawPtr(); //holds the processors mapped to tasks.);


        procId_t invalid = 0;
        fillContinousArray<procId_t> (proc_to_task_xadj, this->no_procs, &invalid);

        //obtain the number of parts that should be divided.
        procId_t num_parts = MINOF(this->no_procs, this->no_tasks);
        //obtain the min coordinate dim.
        procId_t minCoordDim = MINOF(this->task_coord_dim, this->proc_coord_dim);

        int recursion_depth = partArraySize;
        if(partArraySize < minCoordDim) recursion_depth = minCoordDim;

        int taskPerm = z2Fact<int>(this->task_coord_dim); //get the number of different permutations for task dimension ordering
        int procPerm = z2Fact<int>(this->proc_coord_dim); //get the number of different permutations for proc dimension ordering
        int permutations =  taskPerm * procPerm; //total number of permutations

        //holds the pointers to proc_adjList
        procId_t *proc_xadj = allocMemory<procId_t> (num_parts);
        //holds the processors in parts according to the result of partitioning algorithm.
        //the processors assigned to part x is at proc_adjList[ proc_xadj[x - 1] : proc_xadj[x] ]
        procId_t *proc_adjList = allocMemory<procId_t>(this->no_procs);


        procId_t used_num_procs = this->no_procs;
        if(this->no_procs > this->no_tasks){
            //obtain the subset of the processors that are closest to each other.
            this->getClosestSubset(proc_adjList, this->no_procs, this->no_tasks);
            used_num_procs = this->no_tasks;
        }
        else {
            fillContinousArray<procId_t>(proc_adjList,this->no_procs, NULL);
        }

        int myPermutation = myRank % permutations; //the index of the permutation

        int myProcPerm=  myPermutation % procPerm; // the index of the proc permutation
        int myTaskPerm  = myPermutation / procPerm; // the index of the task permutation

        int *permutation = allocMemory<int> (taskPerm);

        //get the permutation order from the proc permutation index.
        ithPermutation<int>(this->proc_coord_dim, myProcPerm, permutation);
        //reorder the coordinate dimensions.
        pcoord_t **pcoords = allocMemory<pcoord_t *> (this->proc_coord_dim);
        for(int i = 0; i < this->proc_coord_dim; ++i){
            pcoords[i] = this->proc_coords[permutation[i]];
            //cout << permutation[i] << " ";
        }


        //do the partitioning and renumber the parts.
        env->timerStart(MACRO_TIMERS, "Mapping - Proc Partitioning");
        sequentialTaskPartitioning<pcoord_t, procId_t, procId_t>(
                env,
                this->no_procs,
                used_num_procs,
                num_parts,
                minCoordDim,
                pcoords,//this->proc_coords,
                proc_adjList,
                proc_xadj,
                recursion_depth,
                partNoArray
                //,"proc_partitioning"
        );
        env->timerStop(MACRO_TIMERS, "Mapping - Proc Partitioning");
        freeArray<pcoord_t *> (pcoords);


        procId_t *task_xadj = allocMemory<procId_t> (num_parts);
        procId_t *task_adjList = allocMemory<procId_t>(this->no_tasks);
        //fill task_adjList st: task_adjList[i] <- i.
        fillContinousArray<procId_t>(task_adjList,this->no_tasks, NULL);

        //get the permutation order from the task permutation index.
        ithPermutation<int>(this->task_coord_dim, myTaskPerm, permutation);

        //reorder task coordinate dimensions.
        tcoord_t **tcoords = allocMemory<tcoord_t *> (this->task_coord_dim);
        for(int i = 0; i < this->task_coord_dim; ++i){
            tcoords[i] = this->task_coords[permutation[i]];
        }

        env->timerStart(MACRO_TIMERS, "Mapping - Task Partitioning");
        //partitioning of tasks
        sequentialTaskPartitioning<tcoord_t, procId_t, procId_t>(
                env,
                this->no_tasks,
                this->no_tasks,
                num_parts,
                minCoordDim,
                tcoords, //this->task_coords,
                task_adjList,
                task_xadj,
                recursion_depth,
                partNoArray
                //,"task_partitioning"
        );
        env->timerStop(MACRO_TIMERS, "Mapping - Task Partitioning");
        freeArray<pcoord_t *> (tcoords);
        freeArray<int> (permutation);


        //filling proc_to_task_xadj, proc_to_task_adj, task_to_proc arrays.
        for(procId_t i = 0; i < num_parts; ++i){

            procId_t proc_index_begin = 0;
            procId_t task_begin_index = 0;

            if (i > 0) {
                proc_index_begin = proc_xadj[i - 1];
                task_begin_index = task_xadj[i - 1];
            }
            procId_t proc_index_end = proc_xadj[i];
            procId_t task_end_index = task_xadj[i];


            if(proc_index_end - proc_index_begin != 1){
                cerr << "Error at partitioning of processors" << endl;
                cerr << "PART:" << i << " is assigned to " << proc_index_end - proc_index_begin << " processors." << std::endl;
                exit(1);
            }
            procId_t assigned_proc = proc_adjList[proc_index_begin];
            proc_to_task_xadj[assigned_proc] = task_end_index - task_begin_index;
        }


        //holds the pointer to the task array
        procId_t *proc_to_task_xadj_work = allocMemory<procId_t> (this->no_procs);
        proc_to_task_xadj_work[0] = proc_to_task_xadj[0];
        for(procId_t i = 1; i < this->no_procs; ++i){
            proc_to_task_xadj[i] += proc_to_task_xadj[i - 1];
            proc_to_task_xadj_work[i] = proc_to_task_xadj[i];
        }

        for(procId_t i = 0; i < num_parts; ++i){

            procId_t proc_index_begin = 0;
            procId_t task_begin_index = 0;

            if (i > 0) {
                proc_index_begin = proc_xadj[i - 1];
                task_begin_index = task_xadj[i - 1];
            }
            procId_t task_end_index = task_xadj[i];

            procId_t assigned_proc = proc_adjList[proc_index_begin];

            for (procId_t j = task_begin_index; j < task_end_index; ++j){
                procId_t taskId = task_adjList[j];

                task_to_proc[taskId] = assigned_proc;

                proc_to_task_adj [ --proc_to_task_xadj_work[assigned_proc] ] = taskId;
            }
        }

        freeArray<procId_t>(proc_to_task_xadj_work);
        freeArray<procId_t>(task_xadj);
        freeArray<procId_t>(task_adjList);
        freeArray<procId_t>(proc_xadj);
        freeArray<procId_t>(proc_adjList);
    }

};

template <typename Adapter, typename procId_t>
class CoordinateTaskMapper:public PartitionMapping<Adapter>{
protected:

#ifndef DOXYGEN_SHOULD_SKIP_THIS

    typedef typename Adapter::scalar_t pcoord_t;
    typedef typename Adapter::scalar_t tcoord_t;

#endif

    //RCP<const Environment> env;
    ArrayRCP<procId_t> proc_to_task_xadj; //  = allocMemory<procId_t> (this->no_procs); //holds the pointer to the task array
    ArrayRCP<procId_t> proc_to_task_adj; // = allocMemory<procId_t>(this->no_tasks); //holds the indices of tasks wrt to proc_to_task_xadj array.
    ArrayRCP<procId_t> task_to_proc; //allocMemory<procId_t>(this->no_procs); //holds the processors mapped to tasks.
    bool isOwnerofModel;
    CoordinateCommunicationModel<pcoord_t,tcoord_t,procId_t> *proc_task_comm;
    procId_t nprocs;
    procId_t ntasks;
    ArrayRCP<procId_t>task_communication_xadj;
    ArrayRCP<procId_t>task_communication_adj;


public:

    void getProcTask(procId_t* &proc_to_task_xadj_, procId_t* &proc_to_task_adj_){
        proc_to_task_xadj_ = this->proc_to_task_xadj.getRawPtr();
        proc_to_task_adj_ = this->proc_to_task_adj.getRawPtr();
    }


    virtual ~CoordinateTaskMapper(){
        //freeArray<procId_t> (proc_to_task_xadj);
        //freeArray<procId_t> (proc_to_task_adj);
        //freeArray<procId_t> (task_to_proc);
        if(this->isOwnerofModel){
            delete this->proc_task_comm;
        }
    }
    /*! \brief Constructor.
     * When this constructor is called, in order to calculate the communication metric,
     * the task adjacency graph is created based on the coordinate model input and partitioning of it.
     * if the communication graph is already calculated, use the other constructors.
     *  \param comm_ is the communication object.
     *  \param machine_ is the machineRepresentation object. Stores the coordinates of machines.
     *  \param model_ is the input adapter.
     *  \param soln_ is the solution object. Holds the assignment of points.
     *  \param envConst_ is the environment object.
     */
    CoordinateTaskMapper(
            const Teuchos::Comm<int> *comm_,
            const MachineRepresentation<pcoord_t> *machine_,
            const Zoltan2::Model<typename Adapter::base_adapter_t> *model_,
            const Zoltan2::PartitioningSolution<Adapter> *soln_,
            const Environment *envConst
    ):  PartitionMapping<Adapter> (comm_, machine_, model_, soln_, envConst),
            proc_to_task_xadj(0),
            proc_to_task_adj(0),
            task_to_proc(0),
            isOwnerofModel(true),
            proc_task_comm(0),
            task_communication_xadj(0),
            task_communication_adj(0){


        //if mapping type is 0 then it is coordinate mapping
        int procDim = machine_->getProcDim();
        this->nprocs = machine_->getNumProcs();
        //get processor coordinates.
        pcoord_t **procCoordinates = machine_->getProcCoords();

        int coordDim = ((Zoltan2::CoordinateModel<typename Adapter::base_adapter_t> *)model_)->getCoordinateDim();
        this->ntasks = soln_->getActualGlobalNumberOfParts();
        if (procId_t (soln_->getTargetGlobalNumberOfParts()) > this->ntasks){
            this->ntasks = soln_->getTargetGlobalNumberOfParts();
        }
        //cout << "actual: " << this->ntasks << endl;

        //alloc memory for part centers.
        tcoord_t **partCenters = NULL;
        partCenters = allocMemory<tcoord_t *>(coordDim);
        for (int i = 0; i < coordDim; ++i){
            partCenters[i] = allocMemory<tcoord_t>(this->ntasks);
        }


        envConst->timerStart(MACRO_TIMERS, "Mapping - Solution Center");
        //get centers for the parts.
        getSolutionCenterCoordinates<Adapter, typename Adapter::scalar_t,procId_t>(
                envConst,
                comm_,
                ((Zoltan2::CoordinateModel<typename Adapter::base_adapter_t> *)model_),
                this->soln,
                coordDim,
                ntasks,
                partCenters);

        envConst->timerStop(MACRO_TIMERS, "Mapping - Solution Center");


        //create coordinate communication model.
        this->proc_task_comm =
                new Zoltan2::CoordinateCommunicationModel<pcoord_t,tcoord_t,procId_t>(
                        procDim,
                        procCoordinates,
                        coordDim,
                        partCenters,
                        this->nprocs,
                        this->ntasks
                );

        int myRank = comm_->getRank();


        envConst->timerStart(MACRO_TIMERS, "Mapping - Processor Task map");
        this->doMapping(myRank);
        envConst->timerStop(MACRO_TIMERS, "Mapping - Processor Task map");


        envConst->timerStart(MACRO_TIMERS, "Mapping - Communication Graph");
        ((Zoltan2::PartitioningSolution<Adapter> *)soln_)->getCommunicationGraph(
                comm_,
                task_communication_xadj,
                task_communication_adj
         );

        /*
        if (myRank == 0){
            procId_t maxComm = 0;
            procId_t totalComm = 0;
            for (procId_t i = 0; i < this->ntasks;++i){
                procId_t tBegin = 0;
                if (i > 0){
                    tBegin = task_communication_xadj[i - 1];
                }
                procId_t tEnd = task_communication_xadj[i];
                if (tEnd - tBegin > maxComm) maxComm = tEnd - tBegin;
            }
            totalComm = task_communication_xadj[this->ntasks - 1];
            cout << "commMax:" << maxComm << " totalComm:"<< totalComm << endl;
        }
        */




        envConst->timerStop(MACRO_TIMERS, "Mapping - Communication Graph");
#ifdef gnuPlot
        if (comm_->getRank() == 0){

            procId_t taskCommCount = task_communication_xadj.size();
            std::cout << " TotalComm:" << task_communication_xadj[taskCommCount - 1] << std::endl;
            procId_t maxN = task_communication_xadj[0];
            for (procId_t i = 1; i < taskCommCount; ++i){
                procId_t nc = task_communication_xadj[i] - task_communication_xadj[i - 1];
                if (maxN < nc) maxN = nc;
            }
            std::cout << " maxNeighbor:" << maxN << std::endl;
        }

        this->writeGnuPlot(comm_, soln_, coordDim, partCenters);
        /*
        std::string file = "gggnuPlot";
        std::string exten = ".plot";
        ofstream mm("2d.txt");
        file += toString<int>(comm_->getRank()) + exten;
        std::ofstream ff(file.c_str());
        //ff.seekg (0, ff.end);
        RCP < vector <Zoltan2::coordinateModelPartBox <scalar_t, partId_t> > > outPartBoxes = ((Zoltan2::PartitioningSolution<Adapter> *)soln_)->getPartBoxes();

        for (partId_t i = 0; i < this->ntasks;++i){
            (*outPartBoxes)[i].writeGnuPlot(ff, mm);
        }
        if (coordDim == 2){
        ff << "plot \"2d.txt\"" << endl;
        //ff << "\n pause -1" << endl;
        }
        else {
            ff << "splot \"2d.txt\"" << endl;
            //ff << "\n pause -1" << endl;
        }
        mm.close();

        ff << "set style arrow 5 nohead size screen 0.03,15,135 ls 1" << endl;
        for (partId_t i = 0; i < this->ntasks;++i){
            procId_t pb = 0;
            if (i > 0) pb = task_communication_xadj[i -1];
            procId_t pe = task_communication_xadj[i];
            for (procId_t p = pb; p < pe; ++p){
                procId_t n = task_communication_adj[p];

                //cout << "i:" << i << " n:" << n << endl;
                std::string arrowline = "set arrow from ";
                for (int j = 0; j < coordDim - 1; ++j){
                    arrowline += toString<scalar_t>(partCenters[j][n]) + ",";
                }
                arrowline += toString<scalar_t>(partCenters[coordDim -1][n]) + " to ";


                for (int j = 0; j < coordDim - 1; ++j){
                    arrowline += toString<scalar_t>(partCenters[j][i]) + ",";
                }
                arrowline += toString<scalar_t>(partCenters[coordDim -1][i]) + " as 5\n";

                //cout << "arrow:" << arrowline << endl;
                ff << arrowline;
            }
        }

        ff << "replot\n pause -1" << endl;
        ff.close();
        */
#endif

        envConst->timerStart(MACRO_TIMERS, "Mapping - Communication Cost");
        this->proc_task_comm->calculateCommunicationCost(
                task_to_proc.getRawPtr(),
                task_communication_xadj.getRawPtr(),
                task_communication_adj.getRawPtr()
        );

        envConst->timerStop(MACRO_TIMERS, "Mapping - Communication Cost");

        //cout << "me: " << comm_->getRank() << " cost:" << this->proc_task_comm->getCommunicationCostMetric() << endl;
        //processors are divided into groups of size numProc! * numTasks!
        //each processor in the group obtains a mapping with a different rotation
        //and best one is broadcasted all processors.
        this->getBestMapping();
#ifdef gnuPlot
        this->writeMapping2(comm_->getRank());
#endif

        for (int i = 0; i < coordDim; ++i){
            freeArray<tcoord_t>(partCenters[i]);
        }
        freeArray<tcoord_t *>(partCenters);

    }

    /*! \brief Constructor
     * When this constructor is called, it is assumed that the communication graph is already computed.
     * It is assumed that the communication graph is given in task_communication_xadj_ and task_communication_adj_ parameters.
     *  \param machine_ is the machineRepresentation object. Stores the coordinates of machines.
     *  \param model_ is the input adapter.
     *  \param soln_ is the solution object. Holds the assignment of points.
     *  \param envConst_ is the environment object.
     *  \param task_communication_xadj_ 
     *  \param task_communication_adj_ 
     */
    CoordinateTaskMapper(
            const Teuchos::Comm<int> *comm_,
            const MachineRepresentation<pcoord_t> *machine_,
            const Zoltan2::Model<typename Adapter::base_adapter_t> *model_,
            const Zoltan2::PartitioningSolution<Adapter> *soln_,
            const Environment *envConst_,
            ArrayRCP<procId_t>task_communication_xadj_,
            ArrayRCP<procId_t>task_communication_adj_
    ):  PartitionMapping<Adapter> (comm_, machine_, model_, soln_, envConst_),
            proc_to_task_xadj(0),
            proc_to_task_adj(0),
            task_to_proc(0),
            isOwnerofModel(true),
            proc_task_comm(0),
            task_communication_xadj(task_communication_xadj_),
            task_communication_adj(task_communication_adj_){

        //if mapping type is 0 then it is coordinate mapping
        int procDim = machine_->getProcDim();
        this->nprocs = machine_->getNumProcs();
        //get processor coordinates.
        pcoord_t **procCoordinates = machine_->getProcCoords();

        int coordDim = ((Zoltan2::CoordinateModel<typename Adapter::base_adapter_t> *)model_)->getCoordinateDim();
        this->ntasks = soln_->getActualGlobalNumberOfParts();
        //cout << "actual: " << this->ntasks << endl;

        //alloc memory for part centers.
        tcoord_t **partCenters = NULL;
        partCenters = allocMemory<tcoord_t *>(coordDim);
        for (int i = 0; i < coordDim; ++i){
            partCenters[i] = allocMemory<tcoord_t>(this->ntasks);
        }
        //get centers for the parts.
        getSolutionCenterCoordinates<Adapter, typename Adapter::scalar_t,procId_t>(
                envConst_,
                comm_,
                ((Zoltan2::CoordinateModel<typename Adapter::base_adapter_t> *)model_),
                this->soln,
                coordDim,
                ntasks,
                partCenters);

        //create coordinate communication model.
        this->proc_task_comm =
                new Zoltan2::CoordinateCommunicationModel<pcoord_t,tcoord_t,procId_t>(
                        procDim,
                        procCoordinates,
                        coordDim,
                        partCenters,
                        this->nprocs,
                        this->ntasks
                );

        int myRank = comm_->getRank();
        this->doMapping(myRank);
        this->proc_task_comm->calculateCommunicationCost(
                task_to_proc.getRawPtr(),
                task_communication_xadj.getRawPtr(),
                task_communication_adj.getRawPtr()
                );

        //cout << "me: " << comm_->getRank() << " cost:" << this->proc_task_comm->getCommunicationCostMetric() << endl;

        //processors are divided into groups of size numProc! * numTasks!
        //each processor in the group obtains a mapping with a different rotation
        //and best one is broadcasted all processors.
        this->getBestMapping();
#ifdef gnuPlot
        this->writeMapping2(comm_->getRank());
#endif

        for (int i = 0; i < coordDim; ++i){
            freeArray<tcoord_t>(partCenters[i]);
        }
        freeArray<tcoord_t *>(partCenters);
    }



    /*! \brief Constructor
     * Constructor called for fortran interface.
     *  \param envConst_ is the environment object.
     *  \param task_communication_xadj_ is the solution object. Holds the assignment of points.
     *  \param task_communication_adj_ is the environment object.
     */
    CoordinateTaskMapper(
            const Teuchos::Comm<int> *comm_,
            int procDim,
            int numProcessors,
            pcoord_t **machine_coords_,

            int taskDim,
            procId_t numTasks,
            tcoord_t **task_coords,
            const Environment *envConst_,
            ArrayRCP<procId_t>task_communication_xadj_,
            ArrayRCP<procId_t>task_communication_adj_,
            int partArraySize,
            procId_t *partNoArray
    ):  PartitionMapping<Adapter>(comm_, NULL, NULL, NULL, envConst_),
            proc_to_task_xadj(0),
            proc_to_task_adj(0),
            task_to_proc(0),
            isOwnerofModel(true),
            proc_task_comm(0),
            task_communication_xadj(task_communication_xadj_),
            task_communication_adj(task_communication_adj_){

        //if mapping type is 0 then it is coordinate mapping

        this->nprocs = numProcessors;
        //get processor coordinates.
        pcoord_t **procCoordinates = machine_coords_;

        int coordDim = taskDim;
        this->ntasks = numTasks;

        //alloc memory for part centers.
        tcoord_t **partCenters = task_coords;

        //create coordinate communication model.
        this->proc_task_comm =
                new Zoltan2::CoordinateCommunicationModel<pcoord_t,tcoord_t,procId_t>(
                        procDim,
                        procCoordinates,
                        coordDim,
                        partCenters,
                        this->nprocs,
                        this->ntasks
                );
        this->proc_task_comm->setPartArraySize(partArraySize);
        this->proc_task_comm->setPartArray(partNoArray);

        int myRank = comm_->getRank();

        this->doMapping(myRank);
#ifdef gnuPlot
        this->writeMapping2(myRank);
#endif
        this->proc_task_comm->calculateCommunicationCost(
                task_to_proc.getRawPtr(),
                task_communication_xadj.getRawPtr(),
                task_communication_adj.getRawPtr()
                );

        this->getBestMapping();
	/*
	if (myRank == 0){
        	this->proc_task_comm->calculateCommunicationCost2(
                	task_to_proc.getRawPtr(),
               		task_communication_xadj.getRawPtr(),
	                task_communication_adj.getRawPtr()
                );
	}
	*/


#ifdef gnuPlot
        if(comm_->getRank() == 0)
        this->writeMapping2(-1);
#endif
    }


    /*! \brief Constructor. Sequential Constructor for test.
     *  \param env_ Environment object.
     *  \param proc_task_comm_ is the template parameter for which the mapping will be obtained with getMapping() function.
     */
    CoordinateTaskMapper(
            const Environment *env_,
            CoordinateCommunicationModel<pcoord_t,tcoord_t,procId_t> *proc_task_comm_
    ):PartitionMapping<Adapter>(env_),
        proc_to_task_xadj(0),
        proc_to_task_adj(0),
        task_to_proc(0),
        isOwnerofModel(false),
        proc_task_comm(proc_task_comm_),
        nprocs(proc_task_comm_->getNProcs()),
        ntasks(proc_task_comm_->getNTasks()),
        task_communication_xadj(0),
        task_communication_adj(0){
        this->doMapping(0);
    }

    /*! \brief Constructor. Given the machine object and task centers, performs mapping.
     *  \param env_ Environment object.
     *  \param proc_task_comm_ is the template parameter for which the mapping will be obtained with getMapping() function.
     */
    CoordinateTaskMapper(
            const Environment *env_,
            const Teuchos::Comm<int> *comm_,
            const MachineRepresentation<pcoord_t> *machine_,
            int taskDim,
            procId_t taskCount,
            tcoord_t **taskCoords
    ):PartitionMapping<Adapter>(env_, comm_, machine_),
        proc_to_task_xadj(0),
        proc_to_task_adj(0),
        task_to_proc(0),
        isOwnerofModel(true),
        proc_task_comm(0),
        nprocs(comm_->getSize()),
        ntasks(taskCount),
        task_communication_xadj(0),
        task_communication_adj(0){

        this->proc_task_comm = new CoordinateCommunicationModel<pcoord_t,tcoord_t,procId_t> (
                machine_->getProcDim(),
                machine_->getProcCoords(),
                taskDim, taskCoords,
                this->nprocs, taskCount
                );
        this->doMapping(comm_->getRank());
    }


    /*! \brief doMapping function, calls getMapping function of communicationModel object.
     */
    void doMapping(int myRank){

        if(this->proc_task_comm){
            this->proc_task_comm->getMapping(
                    myRank,
                    Teuchos::RCP<const Environment>(this->env, false),
                    this->proc_to_task_xadj, //  = allocMemory<procId_t> (this->no_procs); //holds the pointer to the task array
                    this->proc_to_task_adj, // = allocMemory<procId_t>(this->no_tasks); //holds the indices of tasks wrt to proc_to_task_xadj array.
                    this->task_to_proc //allocMemory<procId_t>(this->no_procs); //holds the processors mapped to tasks.);
            );
        }
        else {
            std::cerr << "communicationModel is not specified in the Mapper" << endl;
            exit(1);
        }
    }

    double getCommunicationCostMetric(){
        return this->proc_task_comm->getCommCost();
    }

    /*! \brief Returns the number of parts to be assigned to this process.
     */
    virtual size_t getLocalNumberOfParts() const{
        return 0;
    }


    /*! \brief creates and returns the subcommunicator for the processor group.
     */
    RCP<Comm<int> > create_subCommunicatior(){
        int procDim = this->proc_task_comm->proc_coord_dim;
        int taskDim = this->proc_task_comm->task_coord_dim;

        int taskPerm = z2Fact<int>(procDim); //get the number of different permutations for task dimension ordering
        int procPerm = z2Fact<int>(taskDim); //get the number of different permutations for proc dimension ordering
        int idealGroupSize =  taskPerm * procPerm; //total number of permutations

        int myRank = this->comm->getRank();
        int commSize = this->comm->getSize();

        int myGroupIndex = myRank / idealGroupSize;

        int prevGroupBegin = (myGroupIndex - 1)* idealGroupSize;
        if (prevGroupBegin < 0) prevGroupBegin = 0;
        int myGroupBegin = myGroupIndex * idealGroupSize;
        int myGroupEnd = (myGroupIndex + 1) * idealGroupSize;
        int nextGroupEnd = (myGroupIndex + 2)* idealGroupSize;

        if (myGroupEnd > commSize){
            myGroupBegin = prevGroupBegin;
            myGroupEnd = commSize;
        }
        if (nextGroupEnd > commSize){
            myGroupEnd = commSize;
        }
        int myGroupSize = myGroupEnd - myGroupBegin;

        int *myGroup = allocMemory<int>(myGroupSize);
        for (int i = 0; i < myGroupSize; ++i){
            myGroup[i] = myGroupBegin + i;
        }
        //cout << "me:" << myRank << " myGroupBegin:" << myGroupBegin << " myGroupEnd:" << myGroupEnd << endl;

        ArrayView<const partId_t> myGroupView(myGroup, myGroupSize);

        RCP<Comm<int> > subComm = this->comm->createSubcommunicator(myGroupView);
        freeArray<int>(myGroup);
        return subComm;
    }


    /*! \brief finds the lowest cost mapping and broadcasts solution to everyone.
     */
    void getBestMapping(){
        //create the sub group.
        RCP<Comm<int> > subComm = this->create_subCommunicatior();
        //calculate cost.
        double myCost = this->proc_task_comm->getCommunicationCostMetric();
        //cout << "me:" << this->comm->getRank() << " myCost:" << myCost << endl;
        double localCost[2], globalCost[2];

        localCost[0] = myCost;
        localCost[1] = double(subComm->getRank());

        globalCost[1] = globalCost[0] = std::numeric_limits<double>::max();
        Teuchos::Zoltan2_ReduceBestMapping<int,double> reduceBest;
        reduceAll<int, double>(*subComm, reduceBest,
                2, localCost, globalCost
        );

        int sender = int(globalCost[1]);

        //cout << "me:" << localCost[1] << " localcost:" << localCost[0]<< " bestcost:" << globalCost[0] << endl;
        //cout << "me:" << localCost[1] << " proc:" << globalCost[1] << endl;
        broadcast (*subComm, sender, this->ntasks, this->task_to_proc.getRawPtr());
        broadcast (*subComm, sender, this->nprocs, this->proc_to_task_xadj.getRawPtr());
        broadcast (*subComm, sender, this->ntasks, this->proc_to_task_adj.getRawPtr());
    }

    /*! \brief getAssignedProcForTask function,
     * returns the assigned tasks with the number of tasks.
     *  \param procId procId being queried.
     *  \param numProcs (output), the number of processor the part is assigned to.
     *  \param procs (output), the list of processors assigned to given part..
     */
    virtual void getProcsForPart(partId_t taskId, int &numProcs, int *procs) const{
        numProcs = 1;
        procs = this->task_to_proc.getRawPtr() + taskId;
    }
    /*! \brief getAssignedProcForTask function, returns the assigned processor id for the given task
     *  \param taskId taskId being queried.
     */
    inline procId_t getAssignedProcForTask(procId_t taskId){
        return this->task_to_proc[taskId];
    }
    /*! \brief getAssignedProcForTask function,
     * returns the assigned tasks with the number of tasks.
     *  \param procId procId being queried.
     *  \param numParts (output), the number of parts the processor is assigned to.
     *  \param parts (output), the list of parts assigned to given processor..
     */
    virtual void getPartsForProc(int procId, partId_t &numParts, partId_t *parts) const{

        procId_t task_begin = 0;
        if (procId > 0) task_begin = this->proc_to_task_xadj[procId - 1];
        procId_t taskend = this->proc_to_task_xadj[procId];
        parts = this->proc_to_task_adj.getRawPtr() + task_begin;
        numParts = taskend - task_begin;
    }

    ArrayView<procId_t> getAssignedTaksForProc(procId_t procId){
        procId_t task_begin = 0;
        if (procId > 0) task_begin = this->proc_to_task_xadj[procId - 1];
        procId_t taskend = this->proc_to_task_xadj[procId];

        /*
        cout << "procId_t:" << procId << " taskCount:" << taskend - task_begin << endl;
        for(procId_t i = task_begin; i < taskend; ++i){
            cout << "procId_t:" << procId << " task:" << proc_to_task_adj[i] << endl;
        }
         */
        if (taskend - task_begin > 0){
            ArrayView <procId_t> assignedParts(this->proc_to_task_adj.getRawPtr() + task_begin, taskend - task_begin);
            return assignedParts;
        }
        else {
            ArrayView <procId_t> assignedParts;
            return assignedParts;
        }
    }

    //write mapping to gnuPlot code to visualize.
    void writeMapping(){
        std::ofstream gnuPlotCode ("gnuPlot.plot", std::ofstream::out);

        int mindim = MINOF(proc_task_comm->proc_coord_dim, proc_task_comm->task_coord_dim);
        string ss = "";
        for(procId_t i = 0; i < this->nprocs; ++i){

            std::string procFile = toString<int>(i) + "_mapping.txt";
            if (i == 0){
                gnuPlotCode << "plot \"" << procFile << "\"\n";
            }
            else {
                gnuPlotCode << "replot \"" << procFile << "\"\n";
            }

            std::ofstream inpFile (procFile.c_str(), std::ofstream::out);

            string gnuPlotArrow = "set arrow from ";
            for(int j = 0; j <  mindim; ++j){
                if (j == mindim - 1){
                    inpFile << proc_task_comm->proc_coords[j][i];
                    gnuPlotArrow += toString<float>(proc_task_comm->proc_coords[j][i]);

                }
                else {
                    inpFile << proc_task_comm->proc_coords[j][i] << " ";
                    gnuPlotArrow += toString<float>(proc_task_comm->proc_coords[j][i]) +",";
                }
            }
            gnuPlotArrow += " to ";


            inpFile << std::endl;
            ArrayView<procId_t> a = this->getAssignedTaksForProc(i);
            for(int k = 0; k <  a.size(); ++k){
                int j = a[k];
                //cout << "i:" << i << " j:"
                string gnuPlotArrow2 = gnuPlotArrow;
                for(int z = 0; z <  mindim; ++z){
                    if(z == mindim - 1){

                        //cout << "z:" << z << " j:" <<  j << " " << proc_task_comm->task_coords[z][j] << endl;
                        inpFile << proc_task_comm->task_coords[z][j];
                        gnuPlotArrow2 += toString<float>(proc_task_comm->task_coords[z][j]);
                    }
                    else{
                        inpFile << proc_task_comm->task_coords[z][j] << " ";
                        gnuPlotArrow2 += toString<float>(proc_task_comm->task_coords[z][j]) +",";
                    }
                }
                ss += gnuPlotArrow2 + "\n";
                inpFile << std::endl;
            }
            inpFile.close();

        }
        gnuPlotCode << ss;
        gnuPlotCode << "\nreplot\n pause -1 \n";
        gnuPlotCode.close();

    }


    //write mapping to gnuPlot code to visualize.
    void writeMapping2(int myRank){

        std::string rankStr = toString<int>(myRank);
        std::string gnuPlots = "gnuPlot", extentionS = ".plot";
        std::string outF = gnuPlots + rankStr+ extentionS;
        std::ofstream gnuPlotCode ( outF.c_str(), std::ofstream::out);

        CoordinateCommunicationModel<pcoord_t, tcoord_t, procId_t> *tmpproc_task_comm =
                static_cast <CoordinateCommunicationModel<pcoord_t, tcoord_t, procId_t> * > (proc_task_comm);
        int mindim = MINOF(tmpproc_task_comm->proc_coord_dim, tmpproc_task_comm->task_coord_dim);
        string ss = "";
        string procs = "", parts = "";
        for(procId_t i = 0; i < this->nprocs; ++i){

            //inpFile << std::endl;
            ArrayView<procId_t> a = this->getAssignedTaksForProc(i);
            if (a.size() == 0){
                continue;
            }

            //std::ofstream inpFile (procFile.c_str(), std::ofstream::out);

            string gnuPlotArrow = "set arrow from ";
            for(int j = 0; j <  mindim; ++j){
                if (j == mindim - 1){
                    //inpFile << proc_task_comm->proc_coords[j][i];
                    gnuPlotArrow += toString<float>(tmpproc_task_comm->proc_coords[j][i]);
                    procs += toString<float>(tmpproc_task_comm->proc_coords[j][i]);

                }
                else {
                    //inpFile << proc_task_comm->proc_coords[j][i] << " ";
                    gnuPlotArrow += toString<float>(tmpproc_task_comm->proc_coords[j][i]) +",";
                    procs += toString<float>(tmpproc_task_comm->proc_coords[j][i])+ " ";
                }
            }
            procs += "\n";

            gnuPlotArrow += " to ";


            for(int k = 0; k <  a.size(); ++k){
                int j = a[k];
                //cout << "i:" << i << " j:"
                string gnuPlotArrow2 = gnuPlotArrow;
                for(int z = 0; z <  mindim; ++z){
                    if(z == mindim - 1){

                        //cout << "z:" << z << " j:" <<  j << " " << proc_task_comm->task_coords[z][j] << endl;
                        //inpFile << proc_task_comm->task_coords[z][j];
                        gnuPlotArrow2 += toString<float>(tmpproc_task_comm->task_coords[z][j]);
                        parts += toString<float>(tmpproc_task_comm->task_coords[z][j]);
                    }
                    else{
                        //inpFile << proc_task_comm->task_coords[z][j] << " ";
                        gnuPlotArrow2 += toString<float>(tmpproc_task_comm->task_coords[z][j]) +",";
                        parts += toString<float>(tmpproc_task_comm->task_coords[z][j]) + " ";
                    }
                }
                parts += "\n";
                ss += gnuPlotArrow2 + " nohead\n";
                //inpFile << std::endl;
            }
            //inpFile.close();

        }


        std::ofstream procFile ("procPlot.plot", std::ofstream::out);
        procFile << procs << "\n";
        procFile.close();

        std::ofstream partFile ("partPlot.plot", std::ofstream::out);
        partFile << parts<< "\n";
        partFile.close();

        std::ofstream extraProcFile ("allProc.plot", std::ofstream::out);

        for(procId_t j = 0; j < this->nprocs; ++j){
            for(int i = 0; i <  mindim; ++i){
                extraProcFile << tmpproc_task_comm->proc_coords[i][j] <<  " ";
            }
            extraProcFile << endl;
        }

        extraProcFile.close();

        gnuPlotCode << ss;
        if(mindim == 2){
            gnuPlotCode << "plot \"procPlot.plot\" with points pointsize 3\n";
        } else {
            gnuPlotCode << "splot \"procPlot.plot\" with points pointsize 3\n";
        }
        gnuPlotCode << "replot \"partPlot.plot\" with points pointsize 3\n";
        gnuPlotCode << "replot \"allProc.plot\" with points pointsize 0.65\n";
        gnuPlotCode << "\nreplot\n pause -1 \n";
        gnuPlotCode.close();

    }


    void writeGnuPlot(
            const Teuchos::Comm<int> *comm_,
            const Zoltan2::PartitioningSolution<Adapter> *soln_,
            int coordDim,
            tcoord_t **partCenters
            ){
        std::string file = "gggnuPlot";
        std::string exten = ".plot";
        ofstream mm("2d.txt");
        file += toString<int>(comm_->getRank()) + exten;
        std::ofstream ff(file.c_str());
        //ff.seekg (0, ff.end);
        RCP < vector <Zoltan2::coordinateModelPartBox <tcoord_t, partId_t> > > outPartBoxes = ((Zoltan2::PartitioningSolution<Adapter> *)soln_)->getPartBoxes();

        for (partId_t i = 0; i < this->ntasks;++i){
            (*outPartBoxes)[i].writeGnuPlot(ff, mm);
        }
        if (coordDim == 2){
        ff << "plot \"2d.txt\"" << endl;
        //ff << "\n pause -1" << endl;
        }
        else {
            ff << "splot \"2d.txt\"" << endl;
            //ff << "\n pause -1" << endl;
        }
        mm.close();

        ff << "set style arrow 5 nohead size screen 0.03,15,135 ls 1" << endl;
        for (partId_t i = 0; i < this->ntasks;++i){
            procId_t pb = 0;
            if (i > 0) pb = task_communication_xadj[i -1];
            procId_t pe = task_communication_xadj[i];
            for (procId_t p = pb; p < pe; ++p){
                procId_t n = task_communication_adj[p];

                //cout << "i:" << i << " n:" << n << endl;
                std::string arrowline = "set arrow from ";
                for (int j = 0; j < coordDim - 1; ++j){
                    arrowline += toString<tcoord_t>(partCenters[j][n]) + ",";
                }
                arrowline += toString<tcoord_t>(partCenters[coordDim -1][n]) + " to ";


                for (int j = 0; j < coordDim - 1; ++j){
                    arrowline += toString<tcoord_t>(partCenters[j][i]) + ",";
                }
                arrowline += toString<tcoord_t>(partCenters[coordDim -1][i]) + " as 5\n";

                //cout << "arrow:" << arrowline << endl;
                ff << arrowline;
            }
        }

        ff << "replot\n pause -1" << endl;
        ff.close();
    }
};


template <typename procId_t,  typename pcoord_t>
pcoord_t **shiftMachineCoordinates(int machine_dim, procId_t *machine_dimensions, procId_t numProcs, pcoord_t **mCoords){
    pcoord_t **result_machine_coords = NULL;
    result_machine_coords = new pcoord_t*[machine_dim];
    for (int i = 0; i < machine_dim; ++i){
        result_machine_coords[i] = new pcoord_t [numProcs];
    }

    for (int i = 0; i < machine_dim; ++i){
        procId_t numMachinesAlongDim = machine_dimensions[i];
        procId_t *machineCounts= new procId_t[numMachinesAlongDim];
        memset(machineCounts, 0, sizeof(procId_t) *numMachinesAlongDim);

        int *filledCoordinates= new int[numMachinesAlongDim];

        pcoord_t *coords = mCoords[i];
        for(procId_t j = 0; j < numProcs; ++j){
            procId_t mc = (procId_t) coords[j];
            ++machineCounts[mc];
        }

        procId_t filledCoordinateCount = 0;
        for(procId_t j = 0; j < numMachinesAlongDim; ++j){
            if (machineCounts[j] > 0){
                filledCoordinates[filledCoordinateCount++] = j;
            }
        }

        procId_t firstProcCoord = filledCoordinates[0];
        procId_t firstProcCount = machineCounts[firstProcCoord];

        procId_t lastProcCoord = filledCoordinates[filledCoordinateCount - 1];
        procId_t lastProcCount = machineCounts[lastProcCoord];

        procId_t firstLastGap = numMachinesAlongDim - lastProcCoord + firstProcCoord;
        procId_t firstLastGapProc = lastProcCount + firstProcCount;

        procId_t leftSideProcCoord = firstProcCoord;
        procId_t leftSideProcCount = firstProcCount;
        procId_t biggestGap = 0;
        procId_t biggestGapProc = numProcs;

        procId_t shiftBorderCoordinate = -1;
        for(procId_t j = 1; j < filledCoordinateCount; ++j){
            procId_t rightSideProcCoord= filledCoordinates[j];
            procId_t rightSideProcCount = machineCounts[rightSideProcCoord];

            procId_t gap = rightSideProcCoord - leftSideProcCoord;
            procId_t gapProc = rightSideProcCount + leftSideProcCount;

            if (gap > biggestGap || (gap == biggestGap && biggestGapProc > gapProc)){
                shiftBorderCoordinate = rightSideProcCoord;
                biggestGapProc = gapProc;
                biggestGap = gap;
            }
            leftSideProcCoord = rightSideProcCoord;
            leftSideProcCount = rightSideProcCount;
        }


        if (!(biggestGap > firstLastGap || (biggestGap == firstLastGap && biggestGap < firstLastGapProc))){
            shiftBorderCoordinate = -1;
        }

/*
        for(procId_t j = 0; j < filledCoordinateCount; ++j){
            cout << "dim:" << i << " coord:" << filledCoordinates[j] ;

            if (filledCoordinates[j] < shiftBorderCoordinate){
                cout << " will be shifted to " << filledCoordinates[j] + numMachinesAlongDim << endl;
            }
            else {
                cout << endl;
            }
        }
*/

        for(procId_t j = 0; j < numProcs; ++j){

            if (coords[j] < shiftBorderCoordinate){
                result_machine_coords[i][j] = coords[j] + numMachinesAlongDim;

            }
            else {
                result_machine_coords[i][j] = coords[j];
            }
            //cout << "I:" << i << "j:" << j << " coord:" << coords[j] << " now:" << result_machine_coords[i][j] << endl;
        }
        delete [] machineCounts;
    }

    return result_machine_coords;

}

template <typename procId_t, typename pcoord_t, typename tcoord_t>
void coordinateTaskMapperInterface(
  RCP<const Teuchos::Comm<int> > comm_,
  int procDim,
  int numProcessors,
  pcoord_t **machine_coords_,
  int taskDim,
  procId_t numTasks,
  tcoord_t **task_coords,
  procId_t *task_communication_xadj_,
  procId_t *task_communication_adj_,
  procId_t *proc_to_task_xadj, /*output*/
  procId_t *proc_to_task_adj, /*output*/
  int partArraySize,
  procId_t *partNoArray,
  procId_t *machine_dimensions
)
{

    const Environment *envConst_ = new Environment();
    //RCP<const Teuchos::Comm<int> > tcomm = Teuchos::DefaultComm<int>::getComm();

    typedef Tpetra::MultiVector<tcoord_t, procId_t,procId_t, KokkosClassic::DefaultNode::DefaultNodeType> tMVector_t;



    //cout << "numProcessors:" << numProcessors << endl;
    //cout << "task_communication_xadj_[numProcessors]:" << task_communication_xadj_[numProcessors - 1] << endl;
    Teuchos::ArrayRCP<procId_t> task_communication_xadj (task_communication_xadj_, 0, numProcessors, false);
    Teuchos::ArrayRCP<procId_t> task_communication_adj (task_communication_adj_, 0, task_communication_xadj_[numProcessors -1], false);
    /*
    int machine_dimensions[3];
    machine_dimensions[0] = 17;
    machine_dimensions[1] = 8;
    machine_dimensions[2] = 24;

     */
    pcoord_t ** updatedMachine  = machine_coords_;
    if (machine_dimensions){
        updatedMachine =
            shiftMachineCoordinates <procId_t, pcoord_t>(
                            procDim,
                            machine_dimensions,
                            numProcessors,
                            machine_coords_);
    }
    CoordinateTaskMapper<XpetraMultiVectorInput <tMVector_t>, procId_t> *ctm = new CoordinateTaskMapper<XpetraMultiVectorInput <tMVector_t>, procId_t>(
                comm_.getRawPtr(),
                procDim,
                numProcessors,
                updatedMachine,//machine_coords_,

                taskDim,
                numTasks,
                task_coords,

                envConst_,
                task_communication_xadj,
                task_communication_adj,
                partArraySize,
                partNoArray
        );

    if (machine_dimensions){
        for (int i = 0; i < procDim; ++i){
            delete [] updatedMachine[i];
        }
        delete [] updatedMachine;
    }

    procId_t* proc_to_task_xadj_;
    procId_t* proc_to_task_adj_;

    ctm->getProcTask(proc_to_task_xadj_, proc_to_task_adj_);

    for (procId_t i = 0; i < numProcessors; ++i){
        //cout << "i:" << i << " proc_to_task_xadj_[i]:" << proc_to_task_xadj_[i] << endl;
        proc_to_task_xadj[i] = proc_to_task_xadj_[i];
    }
    for (procId_t i = 0; i < numTasks; ++i){
        //cout << "i:" << i << " proc_to_task_adj_[i]:" << proc_to_task_adj_[i] << endl;
        proc_to_task_adj[i] = proc_to_task_adj_[i];
    }
    //cout << "done 3" << endl;
    delete ctm;
    delete envConst_;
    //cout << "done 4" << endl;

}


template <typename procId_t, typename pcoord_t, typename tcoord_t>
void coordinateTaskMapperInterface_Fortran(
  int *comm_World,
  int procDim,
  int numProcessors,
  pcoord_t **machine_coords_,
  int taskDim,
  procId_t numTasks,
  tcoord_t **task_coords,
  procId_t *task_communication_xadj_,
  procId_t *task_communication_adj_,
  procId_t *proc_to_task_xadj, /*output*/
  procId_t *proc_to_task_adj, /*output*/
  int partArraySize,
  procId_t *partNoArray,
  int *machineDimensions
)
{

#ifdef HAVE_MPI
  MPI_Comm cComm = MPI_Comm_f2c((MPI_Fint) *comm_World);
  RCP<const Teuchos::Comm<int> > tcomm = RCP<const Teuchos::Comm<int> > (new Teuchos::MpiComm<int> (cComm));
#else
  RCP<const Teuchos::Comm<int> > tcomm = Teuchos::DefaultComm<int>::getComm();
#endif
  coordinateTaskMapperInterface<procId_t, pcoord_t, tcoord_t>(
            tcomm,
<<<<<<< HEAD
	    procDim,
=======
            procDim,
>>>>>>> df6068ef
            numProcessors,
            machine_coords_,
            taskDim,
            numTasks,
            task_coords,
            task_communication_xadj_,
            task_communication_adj_,
            proc_to_task_xadj, /*output*/
            proc_to_task_adj, /*output*/
            partArraySize,
            partNoArray,
            machineDimensions);
}

}// namespace Zoltan2

#endif<|MERGE_RESOLUTION|>--- conflicted
+++ resolved
@@ -2096,11 +2096,7 @@
 #endif
   coordinateTaskMapperInterface<procId_t, pcoord_t, tcoord_t>(
             tcomm,
-<<<<<<< HEAD
 	    procDim,
-=======
-            procDim,
->>>>>>> df6068ef
             numProcessors,
             machine_coords_,
             taskDim,

#ifndef _ZOLTAN2_COORD_PARTITIONMAPPING_HPP_
#define _ZOLTAN2_COORD_PARTITIONMAPPING_HPP_

#include <fstream>
#include <ctime>
#include <vector>
#include "Zoltan2_AlgPQJagged.hpp"
#include "Teuchos_ArrayViewDecl.hpp"
#include "Zoltan2_PartitionMapping.hpp"
#include "Zoltan2_MachineRepresentation.hpp"
#include "Teuchos_ReductionOp.hpp"
#include "Zoltan2_XpetraMultiVectorInput.hpp"
#include "Teuchos_DefaultMpiComm.hpp"


//#define gnuPlot

namespace Teuchos{

/*! \brief Zoltan2_ReduceBestMapping Class, reduces the minimum cost mapping, ties breaks with minimum proc id.
 */
template <typename Ordinal, typename T>
class Zoltan2_ReduceBestMapping  : public ValueTypeReductionOp<Ordinal,T>
{
private:
    T _EPSILON;

public:
    /*! \brief Default Constructor
     */
    Zoltan2_ReduceBestMapping ():_EPSILON (std::numeric_limits<T>::epsilon()){}

    /*! \brief Implement Teuchos::ValueTypeReductionOp interface
     */
    void reduce( const Ordinal count, const T inBuffer[], T inoutBuffer[]) const
    {

        for (Ordinal i=0; i < count; i++){
            if (inBuffer[0] - inoutBuffer[0] < -_EPSILON){
                inoutBuffer[0] = inBuffer[0];
                inoutBuffer[1] = inBuffer[1];
            } else if(
                    inBuffer[0] - inoutBuffer[0] < _EPSILON &&
                    inBuffer[1] - inoutBuffer[1] < _EPSILON){
                inoutBuffer[0] = inBuffer[0];
                inoutBuffer[1] = inBuffer[1];
            }
        }
    }
};
} // namespace Teuchos


namespace Zoltan2{

template <typename it>
inline it z2Fact(it x) {
  return (x == 1 ? x : x * z2Fact<it>(x - 1));
}

template <typename gno_t, typename partId_t>
class GNO_LNO_PAIR{
public:
    gno_t gno;
    partId_t part;
};

//returns the ith permutation indices.
template <typename IT>
void ithPermutation(const IT n, IT i, IT *perm)
{
   IT j, k = 0;
   IT *fact = new IT[n];


   // compute factorial numbers
   fact[k] = 1;
   while (++k < n)
      fact[k] = fact[k - 1] * k;

   // compute factorial code
   for (k = 0; k < n; ++k)
   {
      perm[k] = i / fact[n - 1 - k];
      i = i % fact[n - 1 - k];
   }

   // readjust values to obtain the permutation
   // start from the end and check if preceding values are lower
   for (k = n - 1; k > 0; --k)
      for (j = k - 1; j >= 0; --j)
         if (perm[j] <= perm[k])
            perm[k]++;

   delete [] fact;
}

template <typename partId_t>
void getGridCommunicationGraph(partId_t taskCount, partId_t *&task_comm_xadj, partId_t *&task_comm_adj, vector <int> grid_dims){
    int dim = grid_dims.size();
    int neighborCount = 2 * dim;
    task_comm_xadj = allocMemory< partId_t>(taskCount);
    task_comm_adj = allocMemory <partId_t>(taskCount * neighborCount);

    partId_t neighBorIndex = 0;
    for (partId_t i = 0; i < taskCount; ++i){
        partId_t prevDimMul = 1;
        for (int j = 0; j < dim; ++j){
            partId_t lNeighbor = i - prevDimMul;
            partId_t rNeighbor = i + prevDimMul;
            prevDimMul *= grid_dims[j];
            if (lNeighbor >= 0 &&  lNeighbor/ prevDimMul == i / prevDimMul && lNeighbor < taskCount){
                task_comm_adj[neighBorIndex++] = lNeighbor;
            }
            if (rNeighbor >= 0 && rNeighbor/ prevDimMul == i / prevDimMul && rNeighbor < taskCount){
                task_comm_adj[neighBorIndex++] = rNeighbor;
            }
        }
        task_comm_xadj[i] = neighBorIndex;
    }

}
//returns the center of the parts.
template <typename Adapter, typename scalar_t, typename partId_t>
void getSolutionCenterCoordinates(
        const Environment *envConst,
        const Teuchos::Comm<int> *comm,
        const Zoltan2::CoordinateModel<typename Adapter::base_adapter_t> *coords,
        const Zoltan2::PartitioningSolution<Adapter> *soln_,
        int coordDim,
        partId_t ntasks,
        scalar_t **partCenters){

    typedef typename Adapter::lno_t lno_t;
    typedef typename Adapter::gno_t gno_t;

    typedef StridedData<lno_t, scalar_t> input_t;
    ArrayView<const gno_t> gnos;
    ArrayView<input_t>     xyz;
    ArrayView<input_t>     wgts;
    coords->getCoordinates(gnos, xyz, wgts);

    //local and global num coordinates.
    lno_t numLocalCoords = coords->getLocalNumCoordinates();
    //gno_t numGlobalCoords = coords->getGlobalNumCoordinates();



    //local number of points in each part.
    gno_t *point_counts = allocMemory<gno_t>(ntasks);
    memset(point_counts, 0, sizeof(gno_t) * ntasks);

    //global number of points in each part.
    gno_t *global_point_counts = allocMemory<gno_t>(ntasks);


    scalar_t **pqJagged_coordinates = allocMemory<scalar_t *>(coordDim);

    for (int dim=0; dim < coordDim; dim++){
        ArrayRCP<const scalar_t> ar;
        xyz[dim].getInputArray(ar);
        //pqJagged coordinate values assignment
        pqJagged_coordinates[dim] =  (scalar_t *)ar.getRawPtr();
        memset(partCenters[dim], 0, sizeof(scalar_t) * ntasks);
    }

    //get parts with parallel gnos.
    const partId_t *parts = soln_->getPartList();
    const gno_t *soln_gnos = soln_->getIdList();
/*
    for (lno_t i=0; i < numLocalCoords; i++){
        cout << "me:" << comm->getRank() << " gno:" << soln_gnos[i] << " tmp.part :" << parts[i]<< endl;
    }
    */


    envConst->timerStart(MACRO_TIMERS, "Mapping - Hashing Creation");
    //hash vector
    vector< vector <GNO_LNO_PAIR<gno_t, partId_t> > > hash(numLocalCoords);

    //insert each point in solution to hash.
    for (lno_t i=0; i < numLocalCoords; i++){
        GNO_LNO_PAIR<gno_t, partId_t> tmp;
        tmp.gno = soln_gnos[i];
        tmp.part = parts[i];
        //cout << "gno:" << tmp.gno << " tmp.part :" << tmp.part << endl;
        //count the local number of points in each part.
        ++point_counts[tmp.part];
        lno_t hash_index = tmp.gno % numLocalCoords;
        hash[hash_index].push_back(tmp);
    }

    envConst->timerStop(MACRO_TIMERS, "Mapping - Hashing Creation");
    //get global number of points in each part.
    reduceAll<int, gno_t>(*comm, Teuchos::REDUCE_SUM,
            ntasks, point_counts, global_point_counts
    );



    envConst->timerStart(MACRO_TIMERS, "Mapping - Hashing Search");
    //add up all coordinates in each part.
    for (lno_t i=0; i < numLocalCoords; i++){
        gno_t g = gnos[i];
        lno_t hash_index = g % numLocalCoords;
        lno_t hash_size = hash[hash_index].size();
        partId_t p = -1;
        for (int j =0; j < hash_size; ++j){
            if (hash[hash_index][j].gno == g){
                p = hash[hash_index][j].part;
                break;
            }
        }
        if(p == -1) {
            cerr << "ERROR AT HASHING FOR GNO:"<< g << " LNO:" << i << endl;
        }
        //add uo all coordinates in each part.
        for(int j = 0; j < coordDim; ++j){
            scalar_t c = pqJagged_coordinates[j][i];
            partCenters[j][p] += c;
        }
    }
    envConst->timerStop(MACRO_TIMERS, "Mapping - Hashing Search");

    for(int j = 0; j < coordDim; ++j){
        for (partId_t i=0; i < ntasks; ++i){
            partCenters[j][i] /= global_point_counts[i];
        }
    }

    scalar_t *tmpCoords = allocMemory<scalar_t>(ntasks);
    for(int j = 0; j < coordDim; ++j){
        reduceAll<int, scalar_t>(*comm, Teuchos::REDUCE_SUM,
                ntasks, partCenters[j], tmpCoords
        );

        scalar_t *tmp = partCenters[j];
        partCenters[j] = tmpCoords;
        tmpCoords = tmp;
    }

    freeArray<gno_t> (point_counts);
    freeArray<gno_t> (global_point_counts);

    freeArray<scalar_t> (tmpCoords);
    freeArray<scalar_t *>(pqJagged_coordinates);
}


/*! \brief KmeansHeap Class, max heap, but holds the minimum values.
 */
template <class IT, class WT>
class KmeansHeap{
    IT heapSize;
    IT *indices;
    WT *values;
    WT _EPSILON;


public:
    void setHeapsize(IT heapsize_){
        this->heapSize = heapsize_;
        this->indices = allocMemory<IT>(heapsize_ );
        this->values = allocMemory<WT>(heapsize_ );
        this->_EPSILON = numeric_limits<WT>::epsilon();
    }

    ~KmeansHeap(){
        freeArray<IT>(this->indices);
        freeArray<WT>(this->values);
    }


    void addPoint(IT index, WT distance){
        WT maxVal = this->values[0];
        //add only the distance is smaller than the maximum distance.
        //cout << "indeX:" << index << "distance:" <<distance << " maxVal:" << maxVal << endl;
        if (distance >= maxVal) return;
        else {
            this->values[0] = distance;
            this->indices[0] = index;
            this->push_down(0);
        }
    }

    //heap push down operation
    void push_down(IT index_on_heap){
        IT child_index1 = 2 * index_on_heap + 1;
        IT child_index2 = 2 * index_on_heap + 2;

        IT biggerIndex = -1;
        if(child_index1 < this->heapSize && child_index2 < this->heapSize){

            if (this->values[child_index1] < this->values[child_index2]){
                biggerIndex = child_index2;
            }
            else {
                biggerIndex = child_index1;
            }
        }
        else if(child_index1 < this->heapSize){
            biggerIndex = child_index1;

        }
        else if(child_index2 < this->heapSize){
            biggerIndex = child_index2;
        }
        if (biggerIndex >= 0 && this->values[biggerIndex] > this->values[index_on_heap]){
            WT tmpVal = this->values[biggerIndex];
            this->values[biggerIndex] = this->values[index_on_heap];
            this->values[index_on_heap] = tmpVal;

            IT tmpIndex = this->indices[biggerIndex];
            this->indices[biggerIndex] = this->indices[index_on_heap];
            this->indices[index_on_heap] = tmpIndex;
            this->push_down(biggerIndex);
        }
    }

    void initValues(){
        WT MAXVAL = numeric_limits<WT>::max();
        for(IT i = 0; i < this->heapSize; ++i){
            this->values[i] = MAXVAL;
            this->indices[i] = -1;
        }
    }

    //returns the total distance to center in the cluster.
    WT getTotalDistance(){

        WT nc = 0;
        for(IT j = 0; j < this->heapSize; ++j){
            nc += this->values[j];

            //cout << "index:" << this->indices[j] << " distance:" << this->values[j] << endl;
        }
        return nc;
    }

    //returns the new center of the cluster.
    bool getNewCenters(WT *center, WT **coords, int dimension){
        bool moved = false;
        for(int i = 0; i < dimension; ++i){
            WT nc = 0;
            for(IT j = 0; j < this->heapSize; ++j){
                IT k = this->indices[j];
                //cout << "i:" << i << " dim:" << dimension << " k:" << k << " heapSize:" << heapSize << endl;
                nc += coords[i][k];
            }
            nc /= this->heapSize;
            moved = (ABS(center[i] - nc) > this->_EPSILON || moved );
            center[i] = nc;

        }
        return moved;
    }

    void copyCoordinates(IT *permutation){
        for(IT i = 0; i < this->heapSize; ++i){
            permutation[i] = this->indices[i];
        }
    }
};

/*! \brief KMeansCluster Class
 */
template <class IT, class WT>
class KMeansCluster{

    int dimension;
    KmeansHeap<IT,WT> closestPoints;

public:
    WT *center;
    ~KMeansCluster(){
        freeArray<WT>(center);
    }

    void setParams(int dimension_, int heapsize){
        this->dimension = dimension_;
        this->center = allocMemory<WT>(dimension_);
        this->closestPoints.setHeapsize(heapsize);
    }

    void clearHeap(){
        this->closestPoints.initValues();
    }

    bool getNewCenters( WT **coords){
        return this->closestPoints.getNewCenters(center, coords, dimension);
    }

    //returns the distance of the coordinate to the center.
    //also adds it to the heap.
    WT getDistance(IT index, WT **elementCoords){
        WT distance = 0;
        for (int i = 0; i < this->dimension; ++i){
            WT d = (center[i] - elementCoords[i][index]);
            distance += d * d;
        }
        distance = pow(distance, WT(1.0 / this->dimension));
        closestPoints.addPoint(index, distance);
        return distance;
    }

    WT getDistanceToCenter(){
        return closestPoints.getTotalDistance();
    }

    void copyCoordinates(IT *permutation){
        closestPoints.copyCoordinates(permutation);
    }
};

/*! \brief KMeansAlgorithm Class that performs clustering of the coordinates, and returns the closest set of coordinates.
 * Useful to filter the processors, when there are more processors than needed.
 */
template <class IT, class WT>
class KMeansAlgorithm{

    int dim;
    IT numElements;
    WT **elementCoords;
    IT numClusters;
    IT required_elements;
    KMeansCluster <IT,WT> *clusters;
    WT *maxCoordinates;
    WT *minCoordinates;
public:
    ~KMeansAlgorithm(){
        freeArray<KMeansCluster <IT,WT> >(clusters);
        freeArray<WT>(maxCoordinates);
        freeArray<WT>(minCoordinates);
    }

    /*! \brief KMeansAlgorithm Constructor
     */
    KMeansAlgorithm(
            int dim_ ,
            IT numElements_,
            WT **elementCoords_,
            IT required_elements_):
                dim(dim_),
                numElements(numElements_),
                elementCoords(elementCoords_),
                numClusters ((1 << dim_) + 1),
                required_elements(required_elements_)
    {
        this->clusters  = allocMemory<KMeansCluster <IT,WT> >(this->numClusters);
        //set dimension and the number of required elements for all clusters.
        for (int i = 0; i < numClusters; ++i){
            this->clusters[i].setParams(this->dim, this->required_elements);
        }

        this->maxCoordinates = allocMemory <WT> (this->dim);
        this->minCoordinates = allocMemory <WT> (this->dim);

        //obtain the min and max coordiantes for each dimension.
        for (int j = 0; j < dim; ++j){
            this->minCoordinates[j] = this->maxCoordinates[j] = this->elementCoords[j][0];
            for(IT i = 1; i < numElements; ++i){
                WT t = this->elementCoords[j][i];
                if(t > this->maxCoordinates[j]){
                    this->maxCoordinates[j] = t;
                }
                if (t < minCoordinates[j]){
                    this->minCoordinates[j] = t;
                }
            }
        }


        //assign initial cluster centers.
        for (int j = 0; j < dim; ++j){
            int mod = (1 << (j+1));
            for (int i = 0; i < numClusters - 1; ++i){
                WT c = 0;
                if ( (i % mod) < mod / 2){
                    c = this->maxCoordinates[j];
                    //cout << "i:" << i << " j:" << j << " setting max:" << c << endl;
                }
                else {
                    c = this->minCoordinates[j];
                }
                this->clusters[i].center[j] = c;
            }
        }

        //last cluster center is placed to middle.
        for (int j = 0; j < dim; ++j){
            this->clusters[numClusters - 1].center[j] = (this->maxCoordinates[j] + this->minCoordinates[j]) / 2;
        }


        /*
        for (int i = 0; i < numClusters; ++i){
            //cout << endl << "cluster:" << i << endl << "\t";
            for (int j = 0; j < dim; ++j){
                cout << this->clusters[i].center[j] << " ";
            }
        }
         */
    }

    //performs kmeans clustering of coordinates.
    void kmeans(){
        for(int it = 0; it < 10; ++it){
            //cout << "it:" << it << endl;
            for (IT j = 0; j < this->numClusters; ++j){
                this->clusters[j].clearHeap();
            }
            for (IT i = 0; i < this->numElements; ++i){
                //cout << "i:" << i << " numEl:" << this->numElements << endl;
                for (IT j = 0; j < this->numClusters; ++j){
                    //cout << "j:" << j << " numClusters:" << this->numClusters << endl;
                    this->clusters[j].getDistance(i,this->elementCoords);
                }
            }
            bool moved = false;
            for (IT j = 0; j < this->numClusters; ++j){
                moved =(this->clusters[j].getNewCenters(this->elementCoords) || moved );
            }
            if (!moved){
                break;
            }
        }


    }

    //finds the cluster in which the coordinates are the closest to each other.
    void getMinDistanceCluster(IT *procPermutation){

        WT minDistance = this->clusters[0].getDistanceToCenter();
        IT minCluster = 0;
        //cout << "j:" << 0 << " minDistance:" << minDistance << " minTmpDistance:" << minDistance<< " minCluster:" << minCluster << endl;
        for (IT j = 1; j < this->numClusters; ++j){
            WT minTmpDistance = this->clusters[j].getDistanceToCenter();
            //cout << "j:" << j << " minDistance:" << minDistance << " minTmpDistance:" << minTmpDistance<< " minCluster:" << minCluster << endl;
            if(minTmpDistance < minDistance){
                minDistance = minTmpDistance;
                minCluster = j;
            }
        }

        //cout << "minCluster:" << minCluster << endl;
        this->clusters[minCluster].copyCoordinates(procPermutation);
    }
};



#define MINOF(a,b) (((a)<(b))?(a):(b))

/*! \brief fillContinousArray function
 *
 *  \param arr   array to be filled in with values.
 *  \param arrSize the size of the array.
 *  \param val    the pointer to the value to be filled. if given NULL, the filling performs arr[i] = i.
 */
template <typename T>
void fillContinousArray(T *arr, size_t arrSize, T *val){
    if(val == NULL){

#ifdef HAVE_ZOLTAN2_OMP
#pragma omp parallel for
#endif
        for(size_t i = 0; i < arrSize; ++i){
            arr[i] = i;
        }

    }
    else {
        T v = *val;
#ifdef HAVE_ZOLTAN2_OMP
#pragma omp parallel for
#endif
        for(size_t i = 0; i < arrSize; ++i){
            //cout << "writing to i:" << i << " arr:" << arrSize << endl;
            arr[i] = v;
        }
    }
}

/*! \brief CommunicationModel Base Class that performs mapping between the coordinate partitioning result.
 */
template <typename procId_t, typename pcoord_t>
class CommunicationModel{
protected:
    double commCost;
public:

    procId_t no_procs; //the number of processors
    procId_t no_tasks;  //the number of taks.
    CommunicationModel(): commCost(),no_procs(0), no_tasks(0){}
    CommunicationModel(procId_t no_procs_, procId_t no_tasks_):
        commCost(),
        no_procs(no_procs_),
        no_tasks(no_tasks_){}
    virtual ~CommunicationModel(){}
    procId_t getNProcs() const{
        return this->no_procs;
    }
    procId_t getNTasks()const{
        return this->no_tasks;
    }
    /*
    void calculateCommunicationCost2(
            procId_t *task_to_proc,
            procId_t *task_communication_xadj,
            procId_t *task_communication_adj){

        double totalCost = 0;

        procId_t commCount = 0;
        for (procId_t task = 0; task < this->no_tasks; ++task){
            int assigned_proc = task_to_proc[task];
            procId_t task_adj_begin = 0;
            //cout << "task:" << task << endl;
            procId_t task_adj_end = task_communication_xadj[task];
            if (task > 0) task_adj_begin = task_communication_xadj[task - 1];

            commCount += task_adj_end - task_adj_begin;
            //cout << "task:" << task << " proc:" << assigned_proc << endl;
            for (procId_t task2 = task_adj_begin; task2 < task_adj_end; ++task2){

                //cout << "task2:" << task2 << endl;
                procId_t neighborTask = task_communication_adj[task2];
                //cout << "neighborTask :" << neighborTask  << endl;
                int neighborProc = task_to_proc[neighborTask];
                double distance = getProcDistance(assigned_proc, neighborProc);
                cout << assigned_proc << " " << neighborProc << " " << distance << endl;

                totalCost += distance ;
            }
        }

        this->commCost = totalCost;// commCount;
    }
    */

    void calculateCommunicationCost(
            procId_t *task_to_proc,
            procId_t *task_communication_xadj,
            procId_t *task_communication_adj,
            pcoord_t *task_communication_edge_weight){

        double totalCost = 0;

        procId_t commCount = 0;
        for (procId_t task = 0; task < this->no_tasks; ++task){
            int assigned_proc = task_to_proc[task];
            procId_t task_adj_begin = 0;
            //cout << "task:" << task << endl;
            procId_t task_adj_end = task_communication_xadj[task];
            if (task > 0) task_adj_begin = task_communication_xadj[task - 1];

            commCount += task_adj_end - task_adj_begin;
            //cout << "task:" << task << " proc:" << assigned_proc << endl;
            for (procId_t task2 = task_adj_begin; task2 < task_adj_end; ++task2){

                //cout << "task2:" << task2 << endl;
                procId_t neighborTask = task_communication_adj[task2];
                //cout << "neighborTask :" << neighborTask  << endl;
                int neighborProc = task_to_proc[neighborTask];
                double distance = getProcDistance(assigned_proc, neighborProc);
                //cout << "assigned_proc:" << assigned_proc << " neighborProc:" << neighborProc << " d:" << distance << endl;
  

                if (task_communication_edge_weight == NULL){
                  totalCost += distance ;
                } 
                else {
                  totalCost += distance * task_communication_edge_weight[task2];
                }
            }
        }

        this->commCost = totalCost;// commCount;
    }

    double getCommunicationCostMetric(){
        return this->commCost;
    }

    virtual double getProcDistance(int procId1, int procId2) const = 0;

    /*! \brief Function is called whenever nprocs > no_task.
     * Function returns only the subset of processors that are closest to each other.
     *  \param proc_to_task_xadj holds the pointer to the task array
     *  \param proc_to_task_xadj holds the indices of tasks wrt to proc_to_task_xadj array.
     *  \param task_to_proc holds the processors mapped to tasks.
     */
    virtual void getMapping(
            int myRank,
            RCP<const Environment> env,
            ArrayRCP <procId_t> &proc_to_task_xadj, //  = allocMemory<procId_t> (this->no_procs); //holds the pointer to the task array
            ArrayRCP <procId_t> &proc_to_task_adj, // = allocMemory<procId_t>(this->no_tasks); //holds the indices of tasks wrt to proc_to_task_xadj array.
            ArrayRCP <procId_t> &task_to_proc //allocMemory<procId_t>(this->no_tasks); //holds the processors mapped to tasks.
    ) const = 0;
};
/*! \brief CoordinateModelInput Class that performs mapping between the coordinate partitioning result and mpi ranks
 * base on the coordinate results and mpi physical coordinates.
 */
template <typename pcoord_t,  typename tcoord_t, typename procId_t>
class CoordinateCommunicationModel:public CommunicationModel<procId_t, pcoord_t> {
public:
    //private:
    int proc_coord_dim; //dimension of the processors
    pcoord_t **proc_coords; //the processor coordinates. allocated outside of the class.
    int task_coord_dim; //dimension of the tasks coordinates.
    tcoord_t **task_coords; //the task coordinates allocated outside of the class.
    int partArraySize;
    procId_t *partNoArray;

    //public:
    CoordinateCommunicationModel():
        CommunicationModel<procId_t, pcoord_t>(),
        proc_coord_dim(0),
        proc_coords(0),
        task_coord_dim(0),
        task_coords(0),
        partArraySize(-1),
        partNoArray(NULL){}

    virtual ~CoordinateCommunicationModel(){}

    /*! \brief Class Constructor:
     *  \param pcoord_dim_ the dimension of the processors
     *  \param pcoords_   the processor coordinates. allocated outside of the class.
     *  \param tcoord_dim_   dimension of the tasks coordinates.
     *  \param tcoords_   the task coordinates allocated outside of the class.
     *  \param no_procs_   the number of processors
     *  \param no_tasks_   the number of taks.
     */
    CoordinateCommunicationModel(
            int pcoord_dim_,
            pcoord_t **pcoords_,
            int tcoord_dim_,
            tcoord_t **tcoords_,
            procId_t no_procs_,
            procId_t no_tasks_
            ):
                CommunicationModel<procId_t, pcoord_t>(no_procs_, no_tasks_),
                proc_coord_dim(pcoord_dim_), proc_coords(pcoords_),
                task_coord_dim(tcoord_dim_), task_coords(tcoords_),
                partArraySize(min(tcoord_dim_, pcoord_dim_)),
                partNoArray(NULL){
    }


    void setPartArraySize(int psize){
        this->partArraySize = psize;
    }
    void setPartArray(procId_t *pNo){
        this->partNoArray = pNo;
    }

    /*! \brief Function is called whenever nprocs > no_task.
     * Function returns only the subset of processors that are closest to each other.
     *  \param proc_permutation holds the indices of the processors that are chosen.
     *  \param nprocs the number of processors.
     *  \param ntasks the number of taks.
     */
    void getClosestSubset(procId_t *proc_permutation, procId_t nprocs, procId_t ntasks) const{
        //currently returns a random subset.

        procId_t minCoordDim = MINOF(this->task_coord_dim, this->proc_coord_dim);
        KMeansAlgorithm<procId_t, pcoord_t > kma(
                minCoordDim, nprocs,
                this->proc_coords, ntasks);

        kma.kmeans();
        kma.getMinDistanceCluster(proc_permutation);

        for(int i = ntasks; i < nprocs; ++i){
            proc_permutation[i] = -1;
        }
        /*
        //fill array.
        fillContinousArray<procId_t>(proc_permutation, nprocs, NULL);
        int _u_umpa_seed = 847449649;
        srand (time(NULL));
        int a = rand() % 1000 + 1;
        _u_umpa_seed -= a;
        //permute array randomly.
        update_visit_order(proc_permutation, nprocs,_u_umpa_seed, 1);
         */
    }

    //temporary, necessary for random permutation.
    static procId_t umpa_uRandom(procId_t l, int &_u_umpa_seed)
    {
        int   a = 16807;
        int   m = 2147483647;
        int   q = 127773;
        int   r = 2836;
        int   lo, hi, test;
        double d;

        lo = _u_umpa_seed % q;
        hi = _u_umpa_seed / q;
        test = (a*lo)-(r*hi);
        if (test>0)
            _u_umpa_seed = test;
        else
            _u_umpa_seed = test + m;
        d = (double) ((double) _u_umpa_seed / (double) m);
        return (procId_t) (d*(double)l);
    }

    virtual double getProcDistance(int procId1, int procId2) const{
        double distance = 0;
        for (int i = 0 ; i < this->proc_coord_dim; ++i){
            distance += ABS(proc_coords[i][procId1] - proc_coords[i][procId2]);
        }
        return distance;
    }


    //temporary, does random permutation.
    void update_visit_order(procId_t* visitOrder, procId_t n, int &_u_umpa_seed, procId_t rndm) {
        procId_t *a = visitOrder;


        if (rndm){
            procId_t i, u, v, tmp;

            if (n <= 4)
                return;

            //srand ( time(NULL) );

            //_u_umpa_seed = _u_umpa_seed1 - (rand()%100);
            for (i=0; i<n; i+=16)
            {
                u = umpa_uRandom(n-4, _u_umpa_seed);
                v = umpa_uRandom(n-4, _u_umpa_seed);
                SWAP(a[v], a[u], tmp);
                SWAP(a[v+1], a[u+1], tmp);
                SWAP(a[v+2], a[u+2], tmp);
                SWAP(a[v+3], a[u+3], tmp);
            }
        }
        else {
            procId_t i, end = n / 4;

            for (i=1; i<end; i++)
            {
                procId_t j=umpa_uRandom(n-i, _u_umpa_seed);
                procId_t t=a[j];
                a[j] = a[n-i];
                a[n-i] = t;
            }
        }
        //PermuteInPlace(visitOrder, n);
    }


    /*! \brief Function is called whenever nprocs > no_task.
     * Function returns only the subset of processors that are closest to each other.
     *  \param proc_to_task_xadj holds the pointer to the task array
     *  \param proc_to_task_xadj holds the indices of tasks wrt to proc_to_task_xadj array.
     *  \param task_to_proc holds the processors mapped to tasks.
     */
    virtual void getMapping(
            int myRank,
            RCP<const Environment> env,
            ArrayRCP <procId_t> &rcp_proc_to_task_xadj, //  = allocMemory<procId_t> (this->no_procs); //holds the pointer to the task array
            ArrayRCP <procId_t> &rcp_proc_to_task_adj, // = allocMemory<procId_t>(this->no_tasks); //holds the indices of tasks wrt to proc_to_task_xadj array.
            ArrayRCP <procId_t> &rcp_task_to_proc //allocMemory<procId_t>(this->no_tasks); //holds the processors mapped to tasks.
    ) const{

        rcp_proc_to_task_xadj = ArrayRCP <procId_t> (this->no_procs);
        rcp_proc_to_task_adj = ArrayRCP <procId_t> (this->no_tasks);
        rcp_task_to_proc = ArrayRCP <procId_t> (this->no_tasks);

        procId_t *proc_to_task_xadj = rcp_proc_to_task_xadj.getRawPtr(); //holds the pointer to the task array
        procId_t *proc_to_task_adj = rcp_proc_to_task_adj.getRawPtr(); //holds the indices of tasks wrt to proc_to_task_xadj array.
        procId_t *task_to_proc = rcp_task_to_proc.getRawPtr(); //holds the processors mapped to tasks.);


        procId_t invalid = 0;
        fillContinousArray<procId_t> (proc_to_task_xadj, this->no_procs, &invalid);

        //obtain the number of parts that should be divided.
        procId_t num_parts = MINOF(this->no_procs, this->no_tasks);
        //obtain the min coordinate dim.
        procId_t minCoordDim = MINOF(this->task_coord_dim, this->proc_coord_dim);

        int recursion_depth = partArraySize;
        if(partArraySize < minCoordDim) recursion_depth = minCoordDim;

        int taskPerm = z2Fact<int>(this->task_coord_dim); //get the number of different permutations for task dimension ordering
        int procPerm = z2Fact<int>(this->proc_coord_dim); //get the number of different permutations for proc dimension ordering
        int permutations =  taskPerm * procPerm; //total number of permutations

        //holds the pointers to proc_adjList
        procId_t *proc_xadj = allocMemory<procId_t> (num_parts);
        //holds the processors in parts according to the result of partitioning algorithm.
        //the processors assigned to part x is at proc_adjList[ proc_xadj[x - 1] : proc_xadj[x] ]
        procId_t *proc_adjList = allocMemory<procId_t>(this->no_procs);


        procId_t used_num_procs = this->no_procs;
        if(this->no_procs > this->no_tasks){
            //obtain the subset of the processors that are closest to each other.
            this->getClosestSubset(proc_adjList, this->no_procs, this->no_tasks);
            used_num_procs = this->no_tasks;
        }
        else {
            fillContinousArray<procId_t>(proc_adjList,this->no_procs, NULL);
        }

        int myPermutation = myRank % permutations; //the index of the permutation

        int myProcPerm=  myPermutation % procPerm; // the index of the proc permutation
        int myTaskPerm  = myPermutation / procPerm; // the index of the task permutation

        int *permutation = allocMemory<int> ((this->proc_coord_dim > this->task_coord_dim) 
                                                   ? this->proc_coord_dim : this->task_coord_dim);

        //get the permutation order from the proc permutation index.
        ithPermutation<int>(this->proc_coord_dim, myProcPerm, permutation);
        //reorder the coordinate dimensions.
        pcoord_t **pcoords = allocMemory<pcoord_t *> (this->proc_coord_dim);
        for(int i = 0; i < this->proc_coord_dim; ++i){
            pcoords[i] = this->proc_coords[permutation[i]];
            //cout << permutation[i] << " ";
        }


        //do the partitioning and renumber the parts.
        env->timerStart(MACRO_TIMERS, "Mapping - Proc Partitioning");
        sequentialTaskPartitioning<pcoord_t, procId_t, procId_t>(
                env,
                this->no_procs,
                used_num_procs,
                num_parts,
                minCoordDim,
                pcoords,//this->proc_coords,
                proc_adjList,
                proc_xadj,
                recursion_depth,
                partNoArray
                //,"proc_partitioning"
        );
        env->timerStop(MACRO_TIMERS, "Mapping - Proc Partitioning");
        freeArray<pcoord_t *> (pcoords);


        procId_t *task_xadj = allocMemory<procId_t> (num_parts);
        procId_t *task_adjList = allocMemory<procId_t>(this->no_tasks);
        //fill task_adjList st: task_adjList[i] <- i.
        fillContinousArray<procId_t>(task_adjList,this->no_tasks, NULL);

        //get the permutation order from the task permutation index.
        ithPermutation<int>(this->task_coord_dim, myTaskPerm, permutation);

        //reorder task coordinate dimensions.
        tcoord_t **tcoords = allocMemory<tcoord_t *> (this->task_coord_dim);
        for(int i = 0; i < this->task_coord_dim; ++i){
            tcoords[i] = this->task_coords[permutation[i]];
        }

        env->timerStart(MACRO_TIMERS, "Mapping - Task Partitioning");
        //partitioning of tasks
        sequentialTaskPartitioning<tcoord_t, procId_t, procId_t>(
                env,
                this->no_tasks,
                this->no_tasks,
                num_parts,
                minCoordDim,
                tcoords, //this->task_coords,
                task_adjList,
                task_xadj,
                recursion_depth,
                partNoArray
                //,"task_partitioning"
        );
        env->timerStop(MACRO_TIMERS, "Mapping - Task Partitioning");
        freeArray<pcoord_t *> (tcoords);
        freeArray<int> (permutation);


        //filling proc_to_task_xadj, proc_to_task_adj, task_to_proc arrays.
        for(procId_t i = 0; i < num_parts; ++i){

            procId_t proc_index_begin = 0;
            procId_t task_begin_index = 0;

            if (i > 0) {
                proc_index_begin = proc_xadj[i - 1];
                task_begin_index = task_xadj[i - 1];
            }
            procId_t proc_index_end = proc_xadj[i];
            procId_t task_end_index = task_xadj[i];


            if(proc_index_end - proc_index_begin != 1){
                cerr << "Error at partitioning of processors" << endl;
                cerr << "PART:" << i << " is assigned to " << proc_index_end - proc_index_begin << " processors." << std::endl;
                exit(1);
            }
            procId_t assigned_proc = proc_adjList[proc_index_begin];
            proc_to_task_xadj[assigned_proc] = task_end_index - task_begin_index;
        }


        //holds the pointer to the task array
        procId_t *proc_to_task_xadj_work = allocMemory<procId_t> (this->no_procs);
        proc_to_task_xadj_work[0] = proc_to_task_xadj[0];
        for(procId_t i = 1; i < this->no_procs; ++i){
            proc_to_task_xadj[i] += proc_to_task_xadj[i - 1];
            proc_to_task_xadj_work[i] = proc_to_task_xadj[i];
        }

        for(procId_t i = 0; i < num_parts; ++i){

            procId_t proc_index_begin = 0;
            procId_t task_begin_index = 0;

            if (i > 0) {
                proc_index_begin = proc_xadj[i - 1];
                task_begin_index = task_xadj[i - 1];
            }
            procId_t task_end_index = task_xadj[i];

            procId_t assigned_proc = proc_adjList[proc_index_begin];

            for (procId_t j = task_begin_index; j < task_end_index; ++j){
                procId_t taskId = task_adjList[j];

                task_to_proc[taskId] = assigned_proc;

                proc_to_task_adj [ --proc_to_task_xadj_work[assigned_proc] ] = taskId;
            }
        }

        freeArray<procId_t>(proc_to_task_xadj_work);
        freeArray<procId_t>(task_xadj);
        freeArray<procId_t>(task_adjList);
        freeArray<procId_t>(proc_xadj);
        freeArray<procId_t>(proc_adjList);
    }

};

template <typename Adapter, typename procId_t>
class CoordinateTaskMapper:public PartitionMapping<Adapter>{
protected:

#ifndef DOXYGEN_SHOULD_SKIP_THIS

    typedef typename Adapter::scalar_t pcoord_t;
    typedef typename Adapter::scalar_t tcoord_t;

#endif

    //RCP<const Environment> env;
    ArrayRCP<procId_t> proc_to_task_xadj; //  = allocMemory<procId_t> (this->no_procs); //holds the pointer to the task array
    ArrayRCP<procId_t> proc_to_task_adj; // = allocMemory<procId_t>(this->no_tasks); //holds the indices of tasks wrt to proc_to_task_xadj array.
    ArrayRCP<procId_t> task_to_proc; //allocMemory<procId_t>(this->no_procs); //holds the processors mapped to tasks.
    bool isOwnerofModel;
    CoordinateCommunicationModel<pcoord_t,tcoord_t,procId_t> *proc_task_comm;
    procId_t nprocs;
    procId_t ntasks;
    ArrayRCP<procId_t>task_communication_xadj;
    ArrayRCP<procId_t>task_communication_adj;


public:

    void getProcTask(procId_t* &proc_to_task_xadj_, procId_t* &proc_to_task_adj_){
        proc_to_task_xadj_ = this->proc_to_task_xadj.getRawPtr();
        proc_to_task_adj_ = this->proc_to_task_adj.getRawPtr();
    }


    virtual ~CoordinateTaskMapper(){
        //freeArray<procId_t> (proc_to_task_xadj);
        //freeArray<procId_t> (proc_to_task_adj);
        //freeArray<procId_t> (task_to_proc);
        if(this->isOwnerofModel){
            delete this->proc_task_comm;
        }
    }
    /*! \brief Constructor.
     * When this constructor is called, in order to calculate the communication metric,
     * the task adjacency graph is created based on the coordinate model input and partitioning of it.
     * if the communication graph is already calculated, use the other constructors.
     *  \param comm_ is the communication object.
     *  \param machine_ is the machineRepresentation object. Stores the coordinates of machines.
     *  \param model_ is the input adapter.
     *  \param soln_ is the solution object. Holds the assignment of points.
     *  \param envConst_ is the environment object.
     */
    CoordinateTaskMapper(
            const Teuchos::Comm<int> *comm_,
            const MachineRepresentation<pcoord_t> *machine_,
            const Zoltan2::Model<typename Adapter::base_adapter_t> *model_,
            const Zoltan2::PartitioningSolution<Adapter> *soln_,
            const Environment *envConst
    ):  PartitionMapping<Adapter> (comm_, machine_, model_, soln_, envConst),
            proc_to_task_xadj(0),
            proc_to_task_adj(0),
            task_to_proc(0),
            isOwnerofModel(true),
            proc_task_comm(0),
            task_communication_xadj(0),
            task_communication_adj(0){

        pcoord_t *task_communication_edge_weight_ = NULL;
        //if mapping type is 0 then it is coordinate mapping
        int procDim = machine_->getProcDim();
        this->nprocs = machine_->getNumProcs();
        //get processor coordinates.
        pcoord_t **procCoordinates = machine_->getProcCoords();

        int coordDim = ((Zoltan2::CoordinateModel<typename Adapter::base_adapter_t> *)model_)->getCoordinateDim();
        this->ntasks = soln_->getActualGlobalNumberOfParts();
        if (procId_t (soln_->getTargetGlobalNumberOfParts()) > this->ntasks){
            this->ntasks = soln_->getTargetGlobalNumberOfParts();
        }
        //cout << "actual: " << this->ntasks << endl;

        //alloc memory for part centers.
        tcoord_t **partCenters = NULL;
        partCenters = allocMemory<tcoord_t *>(coordDim);
        for (int i = 0; i < coordDim; ++i){
            partCenters[i] = allocMemory<tcoord_t>(this->ntasks);
        }


        envConst->timerStart(MACRO_TIMERS, "Mapping - Solution Center");
        //get centers for the parts.
        getSolutionCenterCoordinates<Adapter, typename Adapter::scalar_t,procId_t>(
                envConst,
                comm_,
                ((Zoltan2::CoordinateModel<typename Adapter::base_adapter_t> *)model_),
                this->soln,
                coordDim,
                ntasks,
                partCenters);

        envConst->timerStop(MACRO_TIMERS, "Mapping - Solution Center");


        //create coordinate communication model.
        this->proc_task_comm =
                new Zoltan2::CoordinateCommunicationModel<pcoord_t,tcoord_t,procId_t>(
                        procDim,
                        procCoordinates,
                        coordDim,
                        partCenters,
                        this->nprocs,
                        this->ntasks
                );

        int myRank = comm_->getRank();


        envConst->timerStart(MACRO_TIMERS, "Mapping - Processor Task map");
        this->doMapping(myRank);
        envConst->timerStop(MACRO_TIMERS, "Mapping - Processor Task map");


        envConst->timerStart(MACRO_TIMERS, "Mapping - Communication Graph");
        ((Zoltan2::PartitioningSolution<Adapter> *)soln_)->getCommunicationGraph(
                comm_,
                task_communication_xadj,
                task_communication_adj
         );

        /*
        if (myRank == 0){
            procId_t maxComm = 0;
            procId_t totalComm = 0;
            for (procId_t i = 0; i < this->ntasks;++i){
                procId_t tBegin = 0;
                if (i > 0){
                    tBegin = task_communication_xadj[i - 1];
                }
                procId_t tEnd = task_communication_xadj[i];
                if (tEnd - tBegin > maxComm) maxComm = tEnd - tBegin;
            }
            totalComm = task_communication_xadj[this->ntasks - 1];
            cout << "commMax:" << maxComm << " totalComm:"<< totalComm << endl;
        }
        */




        envConst->timerStop(MACRO_TIMERS, "Mapping - Communication Graph");
#ifdef gnuPlot
        if (comm_->getRank() == 0){

            procId_t taskCommCount = task_communication_xadj.size();
            std::cout << " TotalComm:" << task_communication_xadj[taskCommCount - 1] << std::endl;
            procId_t maxN = task_communication_xadj[0];
            for (procId_t i = 1; i < taskCommCount; ++i){
                procId_t nc = task_communication_xadj[i] - task_communication_xadj[i - 1];
                if (maxN < nc) maxN = nc;
            }
            std::cout << " maxNeighbor:" << maxN << std::endl;
        }

        this->writeGnuPlot(comm_, soln_, coordDim, partCenters);
        /*
        std::string file = "gggnuPlot";
        std::string exten = ".plot";
        ofstream mm("2d.txt");
        file += toString<int>(comm_->getRank()) + exten;
        std::ofstream ff(file.c_str());
        //ff.seekg (0, ff.end);
        RCP < vector <Zoltan2::coordinateModelPartBox <scalar_t, partId_t> > > outPartBoxes = ((Zoltan2::PartitioningSolution<Adapter> *)soln_)->getPartBoxes();

        for (partId_t i = 0; i < this->ntasks;++i){
            (*outPartBoxes)[i].writeGnuPlot(ff, mm);
        }
        if (coordDim == 2){
        ff << "plot \"2d.txt\"" << endl;
        //ff << "\n pause -1" << endl;
        }
        else {
            ff << "splot \"2d.txt\"" << endl;
            //ff << "\n pause -1" << endl;
        }
        mm.close();

        ff << "set style arrow 5 nohead size screen 0.03,15,135 ls 1" << endl;
        for (partId_t i = 0; i < this->ntasks;++i){
            procId_t pb = 0;
            if (i > 0) pb = task_communication_xadj[i -1];
            procId_t pe = task_communication_xadj[i];
            for (procId_t p = pb; p < pe; ++p){
                procId_t n = task_communication_adj[p];

                //cout << "i:" << i << " n:" << n << endl;
                std::string arrowline = "set arrow from ";
                for (int j = 0; j < coordDim - 1; ++j){
                    arrowline += toString<scalar_t>(partCenters[j][n]) + ",";
                }
                arrowline += toString<scalar_t>(partCenters[coordDim -1][n]) + " to ";


                for (int j = 0; j < coordDim - 1; ++j){
                    arrowline += toString<scalar_t>(partCenters[j][i]) + ",";
                }
                arrowline += toString<scalar_t>(partCenters[coordDim -1][i]) + " as 5\n";

                //cout << "arrow:" << arrowline << endl;
                ff << arrowline;
            }
        }

        ff << "replot\n pause -1" << endl;
        ff.close();
        */
#endif

        envConst->timerStart(MACRO_TIMERS, "Mapping - Communication Cost");
        this->proc_task_comm->calculateCommunicationCost(
                task_to_proc.getRawPtr(),
                task_communication_xadj.getRawPtr(),
                task_communication_adj.getRawPtr(),
                task_communication_edge_weight_
        );

        //cout << "me: " << comm_->getRank() << " cost:" << this->proc_task_comm->getCommunicationCostMetric() << endl;

        envConst->timerStop(MACRO_TIMERS, "Mapping - Communication Cost");

        //cout << "me: " << comm_->getRank() << " cost:" << this->proc_task_comm->getCommunicationCostMetric() << endl;
        //processors are divided into groups of size numProc! * numTasks!
        //each processor in the group obtains a mapping with a different rotation
        //and best one is broadcasted all processors.
        this->getBestMapping();
#ifdef gnuPlot
        this->writeMapping2(comm_->getRank());
#endif

        for (int i = 0; i < coordDim; ++i){
            freeArray<tcoord_t>(partCenters[i]);
        }
        freeArray<tcoord_t *>(partCenters);

    }

    /*! \brief Constructor
     * When this constructor is called, it is assumed that the communication graph is already computed.
     * It is assumed that the communication graph is given in task_communication_xadj_ and task_communication_adj_ parameters.
     *  \param machine_ is the machineRepresentation object. Stores the coordinates of machines.
     *  \param model_ is the input adapter.
     *  \param soln_ is the solution object. Holds the assignment of points.
     *  \param envConst_ is the environment object.
     *  \param task_communication_xadj_ 
     *  \param task_communication_adj_ 
     */
    CoordinateTaskMapper(
            const Teuchos::Comm<int> *comm_,
            const MachineRepresentation<pcoord_t> *machine_,
            const Zoltan2::Model<typename Adapter::base_adapter_t> *model_,
            const Zoltan2::PartitioningSolution<Adapter> *soln_,
            const Environment *envConst_,
            ArrayRCP<procId_t>task_communication_xadj_,
            ArrayRCP<procId_t>task_communication_adj_,
            pcoord_t *task_communication_edge_weight_
    ):  PartitionMapping<Adapter> (comm_, machine_, model_, soln_, envConst_),
            proc_to_task_xadj(0),
            proc_to_task_adj(0),
            task_to_proc(0),
            isOwnerofModel(true),
            proc_task_comm(0),
            task_communication_xadj(task_communication_xadj_),
            task_communication_adj(task_communication_adj_){

        //if mapping type is 0 then it is coordinate mapping
        int procDim = machine_->getProcDim();
        this->nprocs = machine_->getNumProcs();
        //get processor coordinates.
        pcoord_t **procCoordinates = machine_->getProcCoords();

        int coordDim = ((Zoltan2::CoordinateModel<typename Adapter::base_adapter_t> *)model_)->getCoordinateDim();
        this->ntasks = soln_->getActualGlobalNumberOfParts();
        //cout << "actual: " << this->ntasks << endl;

        //alloc memory for part centers.
        tcoord_t **partCenters = NULL;
        partCenters = allocMemory<tcoord_t *>(coordDim);
        for (int i = 0; i < coordDim; ++i){
            partCenters[i] = allocMemory<tcoord_t>(this->ntasks);
        }
        //get centers for the parts.
        getSolutionCenterCoordinates<Adapter, typename Adapter::scalar_t,procId_t>(
                envConst_,
                comm_,
                ((Zoltan2::CoordinateModel<typename Adapter::base_adapter_t> *)model_),
                this->soln,
                coordDim,
                ntasks,
                partCenters);

        //create coordinate communication model.
        this->proc_task_comm =
                new Zoltan2::CoordinateCommunicationModel<pcoord_t,tcoord_t,procId_t>(
                        procDim,
                        procCoordinates,
                        coordDim,
                        partCenters,
                        this->nprocs,
                        this->ntasks
                );

        int myRank = comm_->getRank();
        this->doMapping(myRank);
        this->proc_task_comm->calculateCommunicationCost(
                task_to_proc.getRawPtr(),
                task_communication_xadj.getRawPtr(),
                task_communication_adj.getRawPtr(),
                task_communication_edge_weight_
                );


        //cout << "me: " << comm_->getRank() << " cost:" << this->proc_task_comm->getCommunicationCostMetric() << endl;

        //processors are divided into groups of size numProc! * numTasks!
        //each processor in the group obtains a mapping with a different rotation
        //and best one is broadcasted all processors.
        this->getBestMapping();
#ifdef gnuPlot
        this->writeMapping2(comm_->getRank());
#endif

        for (int i = 0; i < coordDim; ++i){
            freeArray<tcoord_t>(partCenters[i]);
        }
        freeArray<tcoord_t *>(partCenters);
    }



    /*! \brief Constructor
     * Constructor called for fortran interface.
     *  \param envConst_ is the environment object.
     *  \param task_communication_xadj_
     *  \param task_communication_adj_
     */
    CoordinateTaskMapper(
            const Teuchos::Comm<int> *comm_,
            int procDim,
            int numProcessors,
            pcoord_t **machine_coords_,

            int taskDim,
            procId_t numTasks,
            tcoord_t **task_coords,
            const Environment *envConst_,
            ArrayRCP<procId_t>task_communication_xadj_,
            ArrayRCP<procId_t>task_communication_adj_,
            pcoord_t *task_communication_edge_weight_,
            int partArraySize,
            procId_t *partNoArray
    ):  PartitionMapping<Adapter>(comm_, NULL, NULL, NULL, envConst_),
            proc_to_task_xadj(0),
            proc_to_task_adj(0),
            task_to_proc(0),
            isOwnerofModel(true),
            proc_task_comm(0),
            task_communication_xadj(task_communication_xadj_),
            task_communication_adj(task_communication_adj_){

        //if mapping type is 0 then it is coordinate mapping

        this->nprocs = numProcessors;
        //get processor coordinates.
        pcoord_t **procCoordinates = machine_coords_;

        int coordDim = taskDim;
        this->ntasks = numTasks;

        //alloc memory for part centers.
        tcoord_t **partCenters = task_coords;

        //create coordinate communication model.
        this->proc_task_comm =
                new Zoltan2::CoordinateCommunicationModel<pcoord_t,tcoord_t,procId_t>(
                        procDim,
                        procCoordinates,
                        coordDim,
                        partCenters,
                        this->nprocs,
                        this->ntasks
                );
        this->proc_task_comm->setPartArraySize(partArraySize);
        this->proc_task_comm->setPartArray(partNoArray);

        int myRank = comm_->getRank();

        this->doMapping(myRank);
#ifdef gnuPlot
        this->writeMapping2(myRank);
#endif

        this->proc_task_comm->calculateCommunicationCost(
                task_to_proc.getRawPtr(),
                task_communication_xadj.getRawPtr(),
                task_communication_adj.getRawPtr(),
                task_communication_edge_weight_
                );
        //cout << "me: " << comm_->getRank() << " cost:" << this->proc_task_comm->getCommunicationCostMetric() << endl;

        this->getBestMapping();
	/*
	if (myRank == 0){
        	this->proc_task_comm->calculateCommunicationCost2(
                	task_to_proc.getRawPtr(),
               		task_communication_xadj.getRawPtr(),
	                task_communication_adj.getRawPtr()
                );
	}
	*/


#ifdef gnuPlot
        if(comm_->getRank() == 0)
        this->writeMapping2(-1);
#endif
    }


    /*! \brief Constructor. Sequential Constructor for test.
     *  \param env_ Environment object.
     *  \param proc_task_comm_ is the template parameter for which the mapping will be obtained with getMapping() function.
     */
    CoordinateTaskMapper(
            const Environment *env_,
            CoordinateCommunicationModel<pcoord_t,tcoord_t,procId_t> *proc_task_comm_
    ):PartitionMapping<Adapter>(env_),
        proc_to_task_xadj(0),
        proc_to_task_adj(0),
        task_to_proc(0),
        isOwnerofModel(false),
        proc_task_comm(proc_task_comm_),
        nprocs(proc_task_comm_->getNProcs()),
        ntasks(proc_task_comm_->getNTasks()),
        task_communication_xadj(0),
        task_communication_adj(0){
        this->doMapping(0);
    }

    /*! \brief Constructor. Given the machine object and task centers, performs mapping.
     *  \param env_ Environment object.
     *  \param proc_task_comm_ is the template parameter for which the mapping will be obtained with getMapping() function.
     */
    CoordinateTaskMapper(
            const Environment *env_,
            const Teuchos::Comm<int> *comm_,
            const MachineRepresentation<pcoord_t> *machine_,
            int taskDim,
            procId_t taskCount,
            tcoord_t **taskCoords
    ):PartitionMapping<Adapter>(env_, comm_, machine_),
        proc_to_task_xadj(0),
        proc_to_task_adj(0),
        task_to_proc(0),
        isOwnerofModel(true),
        proc_task_comm(0),
        nprocs(comm_->getSize()),
        ntasks(taskCount),
        task_communication_xadj(0),
        task_communication_adj(0){

        this->proc_task_comm = new CoordinateCommunicationModel<pcoord_t,tcoord_t,procId_t> (
                machine_->getProcDim(),
                machine_->getProcCoords(),
                taskDim, taskCoords,
                this->nprocs, taskCount
                );
        this->doMapping(comm_->getRank());
    }


    /*! \brief doMapping function, calls getMapping function of communicationModel object.
     */
    void doMapping(int myRank){

        if(this->proc_task_comm){
            this->proc_task_comm->getMapping(
                    myRank,
                    Teuchos::RCP<const Environment>(this->env, false),
                    this->proc_to_task_xadj, //  = allocMemory<procId_t> (this->no_procs); //holds the pointer to the task array
                    this->proc_to_task_adj, // = allocMemory<procId_t>(this->no_tasks); //holds the indices of tasks wrt to proc_to_task_xadj array.
                    this->task_to_proc //allocMemory<procId_t>(this->no_procs); //holds the processors mapped to tasks.);
            );
        }
        else {
            std::cerr << "communicationModel is not specified in the Mapper" << endl;
            exit(1);
        }
    }

    double getCommunicationCostMetric(){
        return this->proc_task_comm->getCommCost();
    }

    /*! \brief Returns the number of parts to be assigned to this process.
     */
    virtual size_t getLocalNumberOfParts() const{
        return 0;
    }


    /*! \brief creates and returns the subcommunicator for the processor group.
     */
    RCP<Comm<int> > create_subCommunicatior(){
        int procDim = this->proc_task_comm->proc_coord_dim;
        int taskDim = this->proc_task_comm->task_coord_dim;

        int taskPerm = z2Fact<int>(procDim); //get the number of different permutations for task dimension ordering
        int procPerm = z2Fact<int>(taskDim); //get the number of different permutations for proc dimension ordering
        int idealGroupSize =  taskPerm * procPerm; //total number of permutations

        int myRank = this->comm->getRank();
        int commSize = this->comm->getSize();

        int myGroupIndex = myRank / idealGroupSize;

        int prevGroupBegin = (myGroupIndex - 1)* idealGroupSize;
        if (prevGroupBegin < 0) prevGroupBegin = 0;
        int myGroupBegin = myGroupIndex * idealGroupSize;
        int myGroupEnd = (myGroupIndex + 1) * idealGroupSize;
        int nextGroupEnd = (myGroupIndex + 2)* idealGroupSize;

        if (myGroupEnd > commSize){
            myGroupBegin = prevGroupBegin;
            myGroupEnd = commSize;
        }
        if (nextGroupEnd > commSize){
            myGroupEnd = commSize;
        }
        int myGroupSize = myGroupEnd - myGroupBegin;

        int *myGroup = allocMemory<int>(myGroupSize);
        for (int i = 0; i < myGroupSize; ++i){
            myGroup[i] = myGroupBegin + i;
        }
        //cout << "me:" << myRank << " myGroupBegin:" << myGroupBegin << " myGroupEnd:" << myGroupEnd << endl;

        ArrayView<const partId_t> myGroupView(myGroup, myGroupSize);

        RCP<Comm<int> > subComm = this->comm->createSubcommunicator(myGroupView);
        freeArray<int>(myGroup);
        return subComm;
    }


    /*! \brief finds the lowest cost mapping and broadcasts solution to everyone.
     */
    void getBestMapping(){
        //create the sub group.
        RCP<Comm<int> > subComm = this->create_subCommunicatior();
        //calculate cost.
        double myCost = this->proc_task_comm->getCommunicationCostMetric();
        //cout << "me:" << this->comm->getRank() << " myCost:" << myCost << endl;
        double localCost[2], globalCost[2];

        localCost[0] = myCost;
        localCost[1] = double(subComm->getRank());

        globalCost[1] = globalCost[0] = std::numeric_limits<double>::max();
        Teuchos::Zoltan2_ReduceBestMapping<int,double> reduceBest;
        reduceAll<int, double>(*subComm, reduceBest,
                2, localCost, globalCost);

        int sender = int(globalCost[1]);

        //cout << "me:" << localCost[1] << " localcost:" << localCost[0]<< " bestcost:" << globalCost[0] << endl;
        //cout << "me:" << localCost[1] << " proc:" << globalCost[1] << endl;
        broadcast (*subComm, sender, this->ntasks, this->task_to_proc.getRawPtr());
        broadcast (*subComm, sender, this->nprocs, this->proc_to_task_xadj.getRawPtr());
        broadcast (*subComm, sender, this->ntasks, this->proc_to_task_adj.getRawPtr());
    }

    /*! \brief getAssignedProcForTask function,
     * returns the assigned tasks with the number of tasks.
     *  \param procId procId being queried.
     *  \param numProcs (output), the number of processor the part is assigned to.
     *  \param procs (output), the list of processors assigned to given part..
     */
    virtual void getProcsForPart(partId_t taskId, int &numProcs, int *procs) const{
        numProcs = 1;
        procs = this->task_to_proc.getRawPtr() + taskId;
    }
    /*! \brief getAssignedProcForTask function, returns the assigned processor id for the given task
     *  \param taskId taskId being queried.
     */
    inline procId_t getAssignedProcForTask(procId_t taskId){
        return this->task_to_proc[taskId];
    }
    /*! \brief getAssignedProcForTask function,
     * returns the assigned tasks with the number of tasks.
     *  \param procId procId being queried.
     *  \param numParts (output), the number of parts the processor is assigned to.
     *  \param parts (output), the list of parts assigned to given processor..
     */
    virtual void getPartsForProc(int procId, partId_t &numParts, partId_t *parts) const{

        procId_t task_begin = 0;
        if (procId > 0) task_begin = this->proc_to_task_xadj[procId - 1];
        procId_t taskend = this->proc_to_task_xadj[procId];
        parts = this->proc_to_task_adj.getRawPtr() + task_begin;
        numParts = taskend - task_begin;
    }

    ArrayView<procId_t> getAssignedTaksForProc(procId_t procId){
        procId_t task_begin = 0;
        if (procId > 0) task_begin = this->proc_to_task_xadj[procId - 1];
        procId_t taskend = this->proc_to_task_xadj[procId];

        /*
        cout << "procId_t:" << procId << " taskCount:" << taskend - task_begin << endl;
        for(procId_t i = task_begin; i < taskend; ++i){
            cout << "procId_t:" << procId << " task:" << proc_to_task_adj[i] << endl;
        }
         */
        if (taskend - task_begin > 0){
            ArrayView <procId_t> assignedParts(this->proc_to_task_adj.getRawPtr() + task_begin, taskend - task_begin);
            return assignedParts;
        }
        else {
            ArrayView <procId_t> assignedParts;
            return assignedParts;
        }
    }

    //write mapping to gnuPlot code to visualize.
    void writeMapping(){
        std::ofstream gnuPlotCode ("gnuPlot.plot", std::ofstream::out);

        int mindim = MINOF(proc_task_comm->proc_coord_dim, proc_task_comm->task_coord_dim);
        string ss = "";
        for(procId_t i = 0; i < this->nprocs; ++i){

            std::string procFile = toString<int>(i) + "_mapping.txt";
            if (i == 0){
                gnuPlotCode << "plot \"" << procFile << "\"\n";
            }
            else {
                gnuPlotCode << "replot \"" << procFile << "\"\n";
            }

            std::ofstream inpFile (procFile.c_str(), std::ofstream::out);

            string gnuPlotArrow = "set arrow from ";
            for(int j = 0; j <  mindim; ++j){
                if (j == mindim - 1){
                    inpFile << proc_task_comm->proc_coords[j][i];
                    gnuPlotArrow += toString<float>(proc_task_comm->proc_coords[j][i]);

                }
                else {
                    inpFile << proc_task_comm->proc_coords[j][i] << " ";
                    gnuPlotArrow += toString<float>(proc_task_comm->proc_coords[j][i]) +",";
                }
            }
            gnuPlotArrow += " to ";


            inpFile << std::endl;
            ArrayView<procId_t> a = this->getAssignedTaksForProc(i);
            for(int k = 0; k <  a.size(); ++k){
                int j = a[k];
                //cout << "i:" << i << " j:"
                string gnuPlotArrow2 = gnuPlotArrow;
                for(int z = 0; z <  mindim; ++z){
                    if(z == mindim - 1){

                        //cout << "z:" << z << " j:" <<  j << " " << proc_task_comm->task_coords[z][j] << endl;
                        inpFile << proc_task_comm->task_coords[z][j];
                        gnuPlotArrow2 += toString<float>(proc_task_comm->task_coords[z][j]);
                    }
                    else{
                        inpFile << proc_task_comm->task_coords[z][j] << " ";
                        gnuPlotArrow2 += toString<float>(proc_task_comm->task_coords[z][j]) +",";
                    }
                }
                ss += gnuPlotArrow2 + "\n";
                inpFile << std::endl;
            }
            inpFile.close();

        }
        gnuPlotCode << ss;
        gnuPlotCode << "\nreplot\n pause -1 \n";
        gnuPlotCode.close();

    }


    //write mapping to gnuPlot code to visualize.
    void writeMapping2(int myRank){

        std::string rankStr = toString<int>(myRank);
        std::string gnuPlots = "gnuPlot", extentionS = ".plot";
        std::string outF = gnuPlots + rankStr+ extentionS;
        std::ofstream gnuPlotCode ( outF.c_str(), std::ofstream::out);

        CoordinateCommunicationModel<pcoord_t, tcoord_t, procId_t> *tmpproc_task_comm =
                static_cast <CoordinateCommunicationModel<pcoord_t, tcoord_t, procId_t> * > (proc_task_comm);
        int mindim = MINOF(tmpproc_task_comm->proc_coord_dim, tmpproc_task_comm->task_coord_dim);
        string ss = "";
        string procs = "", parts = "";
        for(procId_t i = 0; i < this->nprocs; ++i){

            //inpFile << std::endl;
            ArrayView<procId_t> a = this->getAssignedTaksForProc(i);
            if (a.size() == 0){
                continue;
            }

            //std::ofstream inpFile (procFile.c_str(), std::ofstream::out);

            string gnuPlotArrow = "set arrow from ";
            for(int j = 0; j <  mindim; ++j){
                if (j == mindim - 1){
                    //inpFile << proc_task_comm->proc_coords[j][i];
                    gnuPlotArrow += toString<float>(tmpproc_task_comm->proc_coords[j][i]);
                    procs += toString<float>(tmpproc_task_comm->proc_coords[j][i]);

                }
                else {
                    //inpFile << proc_task_comm->proc_coords[j][i] << " ";
                    gnuPlotArrow += toString<float>(tmpproc_task_comm->proc_coords[j][i]) +",";
                    procs += toString<float>(tmpproc_task_comm->proc_coords[j][i])+ " ";
                }
            }
            procs += "\n";

            gnuPlotArrow += " to ";


            for(int k = 0; k <  a.size(); ++k){
                int j = a[k];
                //cout << "i:" << i << " j:"
                string gnuPlotArrow2 = gnuPlotArrow;
                for(int z = 0; z <  mindim; ++z){
                    if(z == mindim - 1){

                        //cout << "z:" << z << " j:" <<  j << " " << proc_task_comm->task_coords[z][j] << endl;
                        //inpFile << proc_task_comm->task_coords[z][j];
                        gnuPlotArrow2 += toString<float>(tmpproc_task_comm->task_coords[z][j]);
                        parts += toString<float>(tmpproc_task_comm->task_coords[z][j]);
                    }
                    else{
                        //inpFile << proc_task_comm->task_coords[z][j] << " ";
                        gnuPlotArrow2 += toString<float>(tmpproc_task_comm->task_coords[z][j]) +",";
                        parts += toString<float>(tmpproc_task_comm->task_coords[z][j]) + " ";
                    }
                }
                parts += "\n";
                ss += gnuPlotArrow2 + " nohead\n";
                //inpFile << std::endl;
            }
            //inpFile.close();

        }


        std::ofstream procFile ("procPlot.plot", std::ofstream::out);
        procFile << procs << "\n";
        procFile.close();

        std::ofstream partFile ("partPlot.plot", std::ofstream::out);
        partFile << parts<< "\n";
        partFile.close();

        std::ofstream extraProcFile ("allProc.plot", std::ofstream::out);

        for(procId_t j = 0; j < this->nprocs; ++j){
            for(int i = 0; i <  mindim; ++i){
                extraProcFile << tmpproc_task_comm->proc_coords[i][j] <<  " ";
            }
            extraProcFile << endl;
        }

        extraProcFile.close();

        gnuPlotCode << ss;
        if(mindim == 2){
            gnuPlotCode << "plot \"procPlot.plot\" with points pointsize 3\n";
        } else {
            gnuPlotCode << "splot \"procPlot.plot\" with points pointsize 3\n";
        }
        gnuPlotCode << "replot \"partPlot.plot\" with points pointsize 3\n";
        gnuPlotCode << "replot \"allProc.plot\" with points pointsize 0.65\n";
        gnuPlotCode << "\nreplot\n pause -1 \n";
        gnuPlotCode.close();

    }


    void writeGnuPlot(
            const Teuchos::Comm<int> *comm_,
            const Zoltan2::PartitioningSolution<Adapter> *soln_,
            int coordDim,
            tcoord_t **partCenters
            ){
        std::string file = "gggnuPlot";
        std::string exten = ".plot";
        ofstream mm("2d.txt");
        file += toString<int>(comm_->getRank()) + exten;
        std::ofstream ff(file.c_str());
        //ff.seekg (0, ff.end);
        RCP < vector <Zoltan2::coordinateModelPartBox <tcoord_t, partId_t> > > outPartBoxes = ((Zoltan2::PartitioningSolution<Adapter> *)soln_)->getPartBoxes();

        for (partId_t i = 0; i < this->ntasks;++i){
            (*outPartBoxes)[i].writeGnuPlot(ff, mm);
        }
        if (coordDim == 2){
        ff << "plot \"2d.txt\"" << endl;
        //ff << "\n pause -1" << endl;
        }
        else {
            ff << "splot \"2d.txt\"" << endl;
            //ff << "\n pause -1" << endl;
        }
        mm.close();

        ff << "set style arrow 5 nohead size screen 0.03,15,135 ls 1" << endl;
        for (partId_t i = 0; i < this->ntasks;++i){
            procId_t pb = 0;
            if (i > 0) pb = task_communication_xadj[i -1];
            procId_t pe = task_communication_xadj[i];
            for (procId_t p = pb; p < pe; ++p){
                procId_t n = task_communication_adj[p];

                //cout << "i:" << i << " n:" << n << endl;
                std::string arrowline = "set arrow from ";
                for (int j = 0; j < coordDim - 1; ++j){
                    arrowline += toString<tcoord_t>(partCenters[j][n]) + ",";
                }
                arrowline += toString<tcoord_t>(partCenters[coordDim -1][n]) + " to ";


                for (int j = 0; j < coordDim - 1; ++j){
                    arrowline += toString<tcoord_t>(partCenters[j][i]) + ",";
                }
                arrowline += toString<tcoord_t>(partCenters[coordDim -1][i]) + " as 5\n";

                //cout << "arrow:" << arrowline << endl;
                ff << arrowline;
            }
        }

        ff << "replot\n pause -1" << endl;
        ff.close();
    }
};


template <typename procId_t,  typename pcoord_t>
pcoord_t **shiftMachineCoordinates(int machine_dim, procId_t *machine_dimensions, procId_t numProcs, pcoord_t **mCoords){
    pcoord_t **result_machine_coords = NULL;
    result_machine_coords = new pcoord_t*[machine_dim];
    for (int i = 0; i < machine_dim; ++i){
        result_machine_coords[i] = new pcoord_t [numProcs];
    }

    for (int i = 0; i < machine_dim; ++i){
        procId_t numMachinesAlongDim = machine_dimensions[i];
        procId_t *machineCounts= new procId_t[numMachinesAlongDim];
        memset(machineCounts, 0, sizeof(procId_t) *numMachinesAlongDim);

        int *filledCoordinates= new int[numMachinesAlongDim];

        pcoord_t *coords = mCoords[i];
        for(procId_t j = 0; j < numProcs; ++j){
            procId_t mc = (procId_t) coords[j];
            ++machineCounts[mc];
        }

        procId_t filledCoordinateCount = 0;
        for(procId_t j = 0; j < numMachinesAlongDim; ++j){
            if (machineCounts[j] > 0){
                filledCoordinates[filledCoordinateCount++] = j;
            }
        }

        procId_t firstProcCoord = filledCoordinates[0];
        procId_t firstProcCount = machineCounts[firstProcCoord];

        procId_t lastProcCoord = filledCoordinates[filledCoordinateCount - 1];
        procId_t lastProcCount = machineCounts[lastProcCoord];

        procId_t firstLastGap = numMachinesAlongDim - lastProcCoord + firstProcCoord;
        procId_t firstLastGapProc = lastProcCount + firstProcCount;

        procId_t leftSideProcCoord = firstProcCoord;
        procId_t leftSideProcCount = firstProcCount;
        procId_t biggestGap = 0;
        procId_t biggestGapProc = numProcs;

        procId_t shiftBorderCoordinate = -1;
        for(procId_t j = 1; j < filledCoordinateCount; ++j){
            procId_t rightSideProcCoord= filledCoordinates[j];
            procId_t rightSideProcCount = machineCounts[rightSideProcCoord];

            procId_t gap = rightSideProcCoord - leftSideProcCoord;
            procId_t gapProc = rightSideProcCount + leftSideProcCount;

            if (gap > biggestGap || (gap == biggestGap && biggestGapProc > gapProc)){
                shiftBorderCoordinate = rightSideProcCoord;
                biggestGapProc = gapProc;
                biggestGap = gap;
            }
            leftSideProcCoord = rightSideProcCoord;
            leftSideProcCount = rightSideProcCount;
        }


        if (!(biggestGap > firstLastGap || (biggestGap == firstLastGap && biggestGap < firstLastGapProc))){
            shiftBorderCoordinate = -1;
        }

/*
        for(procId_t j = 0; j < filledCoordinateCount; ++j){
            cout << "dim:" << i << " coord:" << filledCoordinates[j] ;

            if (filledCoordinates[j] < shiftBorderCoordinate){
                cout << " will be shifted to " << filledCoordinates[j] + numMachinesAlongDim << endl;
            }
            else {
                cout << endl;
            }
        }
*/

        for(procId_t j = 0; j < numProcs; ++j){

            if (coords[j] < shiftBorderCoordinate){
                result_machine_coords[i][j] = coords[j] + numMachinesAlongDim;

            }
            else {
                result_machine_coords[i][j] = coords[j];
            }
            //cout << "I:" << i << "j:" << j << " coord:" << coords[j] << " now:" << result_machine_coords[i][j] << endl;
        }
        delete [] machineCounts;
        delete [] filledCoordinates;
    }

    return result_machine_coords;

}

template <typename procId_t, typename pcoord_t, typename tcoord_t>
void coordinateTaskMapperInterface(
  RCP<const Teuchos::Comm<int> > comm_,
  int procDim,
  int numProcessors,
  pcoord_t **machine_coords_,
  int taskDim,
  procId_t numTasks,
  tcoord_t **task_coords,
  procId_t *task_communication_xadj_,
  procId_t *task_communication_adj_,
  pcoord_t *task_communication_edge_weight_, /*float-like, same size with task_communication_adj_ weight of the corresponding edge.*/
  procId_t *proc_to_task_xadj, /*output*/
  procId_t *proc_to_task_adj, /*output*/
  int partArraySize,
  procId_t *partNoArray,
  procId_t *machine_dimensions
)
{

    const Environment *envConst_ = new Environment();
    //RCP<const Teuchos::Comm<int> > tcomm = Teuchos::DefaultComm<int>::getComm();

    typedef Tpetra::MultiVector<tcoord_t, procId_t,procId_t, KokkosClassic::DefaultNode::DefaultNodeType> tMVector_t;



    //cout << "numProcessors:" << numProcessors << endl;
    //cout << "task_communication_xadj_[numProcessors]:" << task_communication_xadj_[numProcessors - 1] << endl;
    Teuchos::ArrayRCP<procId_t> task_communication_xadj (task_communication_xadj_, 0, numProcessors, false);
<<<<<<< HEAD
    Teuchos::ArrayRCP<procId_t> task_communication_adj (task_communication_adj_, 0, task_communication_xadj_[numProcessors -1], false);
    
=======
    Teuchos::ArrayRCP<procId_t> task_communication_adj (task_communication_adj_, 0, task_communication_xadj_[numProcessors -1 /* KDDKDD OK for MEHMET's ODD LAYOUT; WRONG FOR TRADITIONAL */], false);
>>>>>>> add11752
    /*
    int machine_dimensions[3];
    machine_dimensions[0] = 17;
    machine_dimensions[1] = 8;
    machine_dimensions[2] = 24;

     */
    pcoord_t ** updatedMachine  = machine_coords_;
    if (machine_dimensions){
        updatedMachine =
            shiftMachineCoordinates <procId_t, pcoord_t>(
                            procDim,
                            machine_dimensions,
                            numProcessors,
                            machine_coords_);
    }
    CoordinateTaskMapper<XpetraMultiVectorInput <tMVector_t>, procId_t> *ctm = new CoordinateTaskMapper<XpetraMultiVectorInput <tMVector_t>, procId_t>(
                comm_.getRawPtr(),
                procDim,
                numProcessors,
                updatedMachine,//machine_coords_,

                taskDim,
                numTasks,
                task_coords,

                envConst_,
                task_communication_xadj,
                task_communication_adj,
                task_communication_edge_weight_,
                partArraySize,
                partNoArray
        );

    if (machine_dimensions){
        for (int i = 0; i < procDim; ++i){
            delete [] updatedMachine[i];
        }
        delete [] updatedMachine;
    }

    procId_t* proc_to_task_xadj_;
    procId_t* proc_to_task_adj_;

    ctm->getProcTask(proc_to_task_xadj_, proc_to_task_adj_);

    for (procId_t i = 0; i < numProcessors; ++i){
        //cout << "i:" << i << " proc_to_task_xadj_[i]:" << proc_to_task_xadj_[i] << endl;
        proc_to_task_xadj[i] = proc_to_task_xadj_[i];
    }
    for (procId_t i = 0; i < numTasks; ++i){
        //cout << "i:" << i << " proc_to_task_adj_[i]:" << proc_to_task_adj_[i] << endl;
        proc_to_task_adj[i] = proc_to_task_adj_[i];
    }
    //cout << "done 3" << endl;
    delete ctm;
    delete envConst_;
    //cout << "done 4" << endl;

}


template <typename procId_t, typename pcoord_t, typename tcoord_t>
void coordinateTaskMapperInterface_Fortran(
  int *comm_World,
  int procDim,
  int numProcessors,
  pcoord_t **machine_coords_,
  int taskDim,
  procId_t numTasks,
  tcoord_t **task_coords,
  procId_t *task_communication_xadj_,
  procId_t *task_communication_adj_,
  procId_t *proc_to_task_xadj, /*output*/
  procId_t *proc_to_task_adj, /*output*/
  int partArraySize,
  procId_t *partNoArray,
  int *machineDimensions
)
{

#ifdef HAVE_MPI
  MPI_Comm cComm = MPI_Comm_f2c((MPI_Fint) *comm_World);
  RCP<const Teuchos::Comm<int> > tcomm = RCP<const Teuchos::Comm<int> > (new Teuchos::MpiComm<int> (cComm));
#else
  RCP<const Teuchos::Comm<int> > tcomm = Teuchos::DefaultComm<int>::getComm();
#endif
  coordinateTaskMapperInterface<procId_t, pcoord_t, tcoord_t>(
            tcomm,
	    procDim,
            numProcessors,
            machine_coords_,
            taskDim,
            numTasks,
            task_coords,
            task_communication_xadj_,
            task_communication_adj_,
            (pcoord_t *) NULL,
            proc_to_task_xadj, /*output*/
            proc_to_task_adj, /*output*/
            partArraySize,
            partNoArray,
            machineDimensions);
}

}// namespace Zoltan2

#endif<|MERGE_RESOLUTION|>--- conflicted
+++ resolved
@@ -2026,12 +2026,7 @@
     //cout << "numProcessors:" << numProcessors << endl;
     //cout << "task_communication_xadj_[numProcessors]:" << task_communication_xadj_[numProcessors - 1] << endl;
     Teuchos::ArrayRCP<procId_t> task_communication_xadj (task_communication_xadj_, 0, numProcessors, false);
-<<<<<<< HEAD
-    Teuchos::ArrayRCP<procId_t> task_communication_adj (task_communication_adj_, 0, task_communication_xadj_[numProcessors -1], false);
-    
-=======
     Teuchos::ArrayRCP<procId_t> task_communication_adj (task_communication_adj_, 0, task_communication_xadj_[numProcessors -1 /* KDDKDD OK for MEHMET's ODD LAYOUT; WRONG FOR TRADITIONAL */], false);
->>>>>>> add11752
     /*
     int machine_dimensions[3];
     machine_dimensions[0] = 17;

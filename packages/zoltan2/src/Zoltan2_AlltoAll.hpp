// @HEADER
// ***********************************************************************
//
//                Copyright message goes here.   TODO
//
// ***********************************************************************
// @HEADER

/*! \file Zoltan2_AlltoAll.hpp

    \brief AlltoAll communication methods
*/

#ifndef _ZOLTAN2_ALLTOALL_HPP_
#define _ZOLTAN2_ALLTOALL_HPP_

/*! \file Zoltan2_AlltoAll.hpp
*/

#include <vector>
#include <Teuchos_CommHelpers.hpp>
#include <Zoltan2_Environment.hpp>
#include <Zoltan2_Standards.hpp>

namespace Zoltan2
{

/*! \brief AlltoAll sends/receives a fixed number of objects to/from all processes.
 *
 * The data type T of the objects must be a type for which 
 * Teuchos::SerializationTraits are defined.  This is most likely every 
 * fundamental data type plus std::pair<T1,T2>. It does not
 * include std::vector<T2>.
 */

template <typename T, typename LNO>
void AlltoAll(const Comm<int> &comm,
              Zoltan2::Environment &env,
              const ArrayView<const T> &sendBuf,  // input
              LNO count,                          // input
              ArrayRCP<T> &recvBuf)         // output - allocated here
{
  int nprocs = comm.getSize();
  int rank = comm.getRank();

  if (count == 0) return;   // count is the same on all procs

  LNO n = nprocs * count;
  T *ptr = new T [n]; 
  Z2_GLOBAL_MEMORY_ASSERTION(env, n, ptr);
  recvBuf = Teuchos::arcp<T>(ptr, 0, n, true);

  // Do self messages

  for (LNO i=0, offset = rank*count; i < count; i++, offset++){
    recvBuf.get()[offset] = sendBuf.getRawPtr()[offset];
  }

#ifdef HAVE_MPI
  // Post receives

  RCP<CommRequest> r;
  Array<RCP<CommRequest> > req(nprocs-1);

  for (int p=0; p < nprocs; p++){
    if (p != rank){
      ArrayRCP<T> recvBufPtr(recvBuf.get() + p*count, 0, count, false);
      try{
        r  = Teuchos::ireceive<int, T>(comm, recvBufPtr, p);
      }
      catch (const std::exception &e){
        Z2_THROW_OUTSIDE_ERROR(env, e);
      }
    
      req.push_back(r);
    }
  }

  // Wait until all are posted

  Teuchos::barrier(comm);

  // Do ready sends.

  for (int p=0; p < nprocs; p++){
    if (p != rank){
      try {
        Teuchos::readySend<int, T>(comm, sendBuf.view(p*count, count), p);
      } 
      catch (std::exception &e){
        Z2_THROW_OUTSIDE_ERROR(env, e);
      }
    }
  }

  if (req.size() > 0){
    try {
      Teuchos::waitAll<int>(comm, req);
    }
    catch (std::exception &e){
      Z2_THROW_OUTSIDE_ERROR(env, e);
    }
  }
#endif
}

/*! \brief AlltoAllv sends/receives a variable number of objects to/from all processes.
 *
 * The data type T of the objects must be a type for which 
 * Teuchos::SerializationTraits are defined.  This is most likely every 
 * fundamental data type plus std::pair<T1,T2>. It does not
 * include std::vector<T2>.
 */

template <typename T, typename LNO>
void AlltoAllv(const Comm<int> &comm,
              Zoltan2::Environment &env,  
              const ArrayView<const T> &sendBuf,      // input
              const ArrayView<const LNO> &sendCount,  // input
              ArrayRCP<T> &recvBuf,      // output, allocated here
              ArrayRCP<LNO> &recvCount)  // output, allocated here
{
  int nprocs = comm.getSize();
  int rank = comm.getRank();

  try{
    AlltoAll<LNO, LNO>(comm, env, sendCount, 1, recvCount);
  }
<<<<<<< HEAD
  Z2_FORWARD_EXCEPTIONS;
=======
  catch (const std::exception &e){
    Z2_THROW_ZOLTAN2_ERROR(env, e);
  }
>>>>>>> ec7cc53f

  size_t totalIn=0, offsetIn=0, offsetOut=0;

  for (int i=0; i < nprocs; i++){
    totalIn += recvCount[i];
    if (i < rank){
      offsetIn += recvCount[i];
      offsetOut += sendCount[i];
    }
  }

  T *ptr = NULL;
  if (totalIn){
    ptr = new T [totalIn]; 
  }
  Z2_GLOBAL_MEMORY_ASSERTION(env, totalIn, !totalIn||ptr);
  recvBuf = Teuchos::arcp<T>(ptr, 0, totalIn, true);

  T *in = recvBuf.get() + offsetIn;           // Copy self messages
  const T *out = sendBuf.getRawPtr() + offsetOut;

  for (LNO i=0; i < recvCount[rank]; i++){
    in[i] = out[i];
  }

#ifdef HAVE_MPI
  // Post receives

  RCP<CommRequest> r;
  Array<RCP<CommRequest> > req(nprocs-1);

  offsetIn = 0;

  for (int p=0; p < nprocs; p++){
    if (p != rank && recvCount[p] > 0){
      ArrayRCP<T> recvBufPtr(recvBuf.get() + offsetIn, 0, recvCount[p], false);

      try{
        r  = Teuchos::ireceive<int, T>(comm, recvBufPtr, p);
      }
      catch (const std::exception &e){
        Z2_THROW_OUTSIDE_ERROR(env, e);
      }
    
      req.push_back(r);
    }
    offsetIn += recvCount[p];
  }

  // Wait till all are posted

  Teuchos::barrier(comm);

  // Do all ready sends

  offsetOut = 0;

  for (int p=0; p < nprocs; p++){
    if (p != rank && sendCount[p] > 0){
      try{
        Teuchos::readySend<int, T>(comm, sendBuf.view(offsetOut, sendCount[p]), p);
      }
      catch(const std::exception &e){
        Z2_THROW_OUTSIDE_ERROR(env, e);
      }
    }
    offsetOut += sendCount[p];
  }

  if (req.size() > 0){
    try{
      Teuchos::waitAll<int>(comm, req);
    }
    catch(const std::exception &e){
      Z2_THROW_OUTSIDE_ERROR(env, e);
    }
  }
#endif
}

/*! \brief Serialization for std::vector<T>
 *
 * Teuchos::SerializationTraits exist for types that can be
 * sent in a Teuchos message, such as std::pair<T1, T2>.  It
 * does not exist for std::vector<T>, and it seems the serialization
 * interface does not make this possible.
 * 
 * These four methods are what the SerializationTraits interface
 * might look like if it could support type std::vector<T>.
 *
 * Buffer layout for std::vector<T> of size N, variable length vectors -
 *      LNO numberOfVectors      
 *      LNO offsetToStartsOfVectorElements[N] 
 *      T first element of first vector
 *        ...
 *      T last element of last vector
 *
 * Buffer layout for std::vector<T> of size N, identical length vectors -
 *      LNO numberOfVectors      
 *      T first element of first vector
 *        ...
 *      T last element of last vector
 *
 * Important: number of bytes returned is always a multiple of sizeof(T)
 */

template <typename T, typename LNO>
  LNO fromObjectsToIndirectBytes(const LNO count, 
    std::vector<T> const v[], 
    LNO vLen=0)   // set vLen to vector length if all are the same length
{
  LNO nelements=0, nbytes=0, preamble=0;

  if (vLen == 0){
    for (LNO i=0; i < count; i++)
      nelements += v[i].size();
    preamble = sizeof(LNO) * (1 + count);
  }
  else{
    nelements = vLen * count;
    preamble = sizeof(LNO);
  }

  nbytes = preamble + (preamble % sizeof(T));  // T alignment

  nbytes += nelements * sizeof(T);

  return nbytes;
}

template <typename T, typename LNO>
  void serialize(
    const LNO count, const std::vector<T> v[], const LNO bytes, char buf[], 
      LNO vLen=0)
{
  LNO preamble = sizeof(LNO);

  if (vLen == 0){
    preamble *= (1 + count);
  }

  LNO nbytes = preamble + (preamble % sizeof(T));  // T alignment

  LNO offset = nbytes / sizeof(T);

  LNO *info = reinterpret_cast<LNO *>(buf);
  T* elements = reinterpret_cast<T *>(buf) + offset;

  *info++ = count;

  if (vLen == 0){
    for (LNO i=0; i < count; i++){
      int nelements = v[i].size();
      *info++ = offset;
  
      for (LNO j=0; j < nelements; j++)
        *elements++ = v[i][j];
  
      offset += nelements;
    }
  }
  else{
    for (LNO i=0; i < count; i++){
      for (LNO j=0; j < vLen; j++){
        *elements++ = v[i][j];
      }
    }
  }
}

template <typename T, typename LNO>
LNO fromIndirectBytesToObjectCount(const LNO bytes, char buf[]) 
{
  LNO *count = reinterpret_cast<LNO *>(buf);
  return count[0];
}

template <typename T, typename LNO>
  void deserialize(const LNO bytes, const char buf[], 
     const LNO count, std::vector<T> v[], LNO vLen=0)
{
  LNO preamble = sizeof(LNO);

  if (vLen == 0){
    preamble *= (1 + count);
  }

  LNO nbytes = preamble + (preamble % sizeof(T));  // T alignment
  LNO offset = nbytes / sizeof(T);

  const T* elements = reinterpret_cast<const T *>(buf) + offset;

  if (vLen > 0){
    for (LNO i=0; i < count; i++){
      v[i].resize(vLen);
      v[i].clear();
      for (LNO j=0; j < vLen; j++){
        v[i].push_back(*elements++);
      }
    }
  }
  else{
    const LNO *info = reinterpret_cast<const LNO *>(buf) + 1;
    LNO lastOffset = LNO(bytes/sizeof(T));
  
    for (LNO i=0; i < count; i++){
  
      LNO length = ((i == count-1) ? lastOffset : info[i+1]) - info[i];
  
      v[i].resize(length);
      v[i].clear();
      for (LNO j=0; j < length; j++){
        v[i].push_back(*elements++);
      }
    }
  }

}

/*! \brief AlltoAllv sends/receives a std::vector<T> to/from all processes.
 *
 * The vectors need not be the same length. The data type T must be a type 
 * for which Teuchos::SerializationTraits are defined.  
 */

template <typename T, typename LNO>
void AlltoAllv(const Comm<int>     &comm,
  Zoltan2::Environment &env,
  const ArrayView<const std::vector<T> > &sendBuf,
  const ArrayView<const LNO>             &sendCount,
  ArrayRCP<std::vector<T> >        &recvBuf,
  ArrayRCP<LNO>                    &recvCount,
  LNO            vLen=0)      // set if all vectors are the same length
{
  int nprocs = comm.getSize();
  size_t totalSendSize = 0;
  LNO offset = 0;
  using Teuchos::is_null;

  LNO *sendSize = new LNO [nprocs];
  Z2_GLOBAL_MEMORY_ASSERTION(env, nprocs, sendSize);

  for (int p=0; p < nprocs; p++){
    if (sendCount[p] > 0){
      sendSize[p] = 
        fromObjectsToIndirectBytes<T, LNO>(sendCount[p], 
          sendBuf.getRawPtr() + offset, vLen);

      offset += sendCount[p];
      totalSendSize += sendSize[p];
    }
    else{
      sendSize[p] = 0;
    }
  }

  size_t bufSize = totalSendSize/sizeof(T);
  
  T *buf = NULL;
  if (bufSize)
    buf = new T [bufSize];
  
  Z2_GLOBAL_MEMORY_ASSERTION(env, bufSize, !bufSize || buf);

  const std::vector<T> *vptr = sendBuf.getRawPtr();

  char *charBuf = reinterpret_cast<char *>(buf);

  for (int p=0; p < nprocs; p++){
    if (sendCount[p] > 0){
      serialize<T, LNO>(sendCount[p], vptr, sendSize[p], charBuf, vLen);
      vptr += sendCount[p];
      charBuf += sendSize[p];
      sendSize[p] /= sizeof(T);
    }
  }

  ArrayRCP<T> recvT;
  ArrayRCP<LNO> recvSize;
  ArrayView<const T> bufView(buf, bufSize);
  ArrayView<const LNO> sendSizeView(sendSize, nprocs);

  try{
    AlltoAllv<T, LNO>(comm, env, bufView, sendSizeView, recvT, recvSize);
  }
<<<<<<< HEAD
  Z2_FORWARD_EXCEPTIONS;

  if (buf)
    delete [] buf;
=======
  catch (const std::exception &e){
    Z2_THROW_ZOLTAN2_ERROR(env, e);
  }
>>>>>>> ec7cc53f

  delete [] sendSize;
  if (bufSize)
    delete [] buf;

  LNO *vectorCount = new LNO [nprocs];
  Z2_GLOBAL_MEMORY_ASSERTION(env, nprocs, vectorCount);

  LNO totalCount = 0;

  charBuf = reinterpret_cast<char *>(recvT.get());

  for (int p=0; p < nprocs; p++){
    if (recvSize[p] > 0){
      LNO bytecount = recvSize[p] * sizeof(T);
      vectorCount[p] = 
        fromIndirectBytesToObjectCount<T, LNO>(bytecount, charBuf);

      charBuf += bytecount;
      totalCount += vectorCount[p];
    }
    else{
      vectorCount[p] = 0;
    }
  }

  std::vector<T> *inVectors = NULL;
  if (totalCount)
    inVectors = new std::vector<T> [totalCount];
  Z2_GLOBAL_MEMORY_ASSERTION(env, nprocs, !totalCount || inVectors);

  charBuf = reinterpret_cast<char *>(recvT.get());
  std::vector<T> *inv = inVectors;

  for (int p=0; p < nprocs; p++){
    if (recvSize[p] > 0){
      LNO bytecount = recvSize[p] * sizeof(T);
      deserialize<T, LNO>(bytecount, charBuf, vectorCount[p], inv, vLen);

      charBuf += bytecount;
      inv += vectorCount[p];
    }
  }

  recvBuf = Teuchos::arcp(inVectors, 0, totalCount);
  recvCount = Teuchos::arcp(vectorCount, 0, nprocs);
}

}                   // namespace Z2
#endif<|MERGE_RESOLUTION|>--- conflicted
+++ resolved
@@ -126,13 +126,7 @@
   try{
     AlltoAll<LNO, LNO>(comm, env, sendCount, 1, recvCount);
   }
-<<<<<<< HEAD
   Z2_FORWARD_EXCEPTIONS;
-=======
-  catch (const std::exception &e){
-    Z2_THROW_ZOLTAN2_ERROR(env, e);
-  }
->>>>>>> ec7cc53f
 
   size_t totalIn=0, offsetIn=0, offsetOut=0;
 
@@ -418,16 +412,7 @@
   try{
     AlltoAllv<T, LNO>(comm, env, bufView, sendSizeView, recvT, recvSize);
   }
-<<<<<<< HEAD
   Z2_FORWARD_EXCEPTIONS;
-
-  if (buf)
-    delete [] buf;
-=======
-  catch (const std::exception &e){
-    Z2_THROW_ZOLTAN2_ERROR(env, e);
-  }
->>>>>>> ec7cc53f
 
   delete [] sendSize;
   if (bufSize)

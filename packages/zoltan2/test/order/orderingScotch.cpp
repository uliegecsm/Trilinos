--- conflicted
+++ resolved
@@ -53,10 +53,6 @@
 #include <Teuchos_RCP.hpp>
 #include <Teuchos_CommandLineProcessor.hpp>
 #include <Tpetra_CrsMatrix.hpp>
-<<<<<<< HEAD
-=======
-#include <Tpetra_Core.hpp>
->>>>>>> 1e492d12
 #include <Tpetra_Vector.hpp>
 #include <MatrixMarket_Tpetra.hpp>
 
@@ -472,13 +468,8 @@
 
 int main(int narg, char** arg)
 {
-<<<<<<< HEAD
   Tpetra::ScopeGuard tscope(&narg, &arg);
   Teuchos::RCP<const Teuchos::Comm<int> > comm = Tpetra::getDefaultComm();
-=======
-  Tpetra::ScopeGuard mpiSession(&narg, &arg);
-  RCP<const Teuchos::Comm<int> > comm = Tpetra::getDefaultComm();
->>>>>>> 1e492d12
 
   int result = mainExecute(narg, arg, comm);
 

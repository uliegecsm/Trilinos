// @HEADER
//
// ***********************************************************************
//
//   Zoltan2: A package of combinatorial algorithms for scientific computing
//                  Copyright 2012 Sandia Corporation
//
// Under the terms of Contract DE-AC04-94AL85000 with Sandia Corporation,
// the U.S. Government retains certain rights in this software.
//
// Redistribution and use in source and binary forms, with or without
// modification, are permitted provided that the following conditions are
// met:
//
// 1. Redistributions of source code must retain the above copyright
// notice, this list of conditions and the following disclaimer.
//
// 2. Redistributions in binary form must reproduce the above copyright
// notice, this list of conditions and the following disclaimer in the
// documentation and/or other materials provided with the distribution.
//
// 3. Neither the name of the Corporation nor the names of the
// contributors may be used to endorse or promote products derived from
// this software without specific prior written permission.
//
// THIS SOFTWARE IS PROVIDED BY SANDIA CORPORATION "AS IS" AND ANY
// EXPRESS OR IMPLIED WARRANTIES, INCLUDING, BUT NOT LIMITED TO, THE
// IMPLIED WARRANTIES OF MERCHANTABILITY AND FITNESS FOR A PARTICULAR
// PURPOSE ARE DISCLAIMED. IN NO EVENT SHALL SANDIA CORPORATION OR THE
// CONTRIBUTORS BE LIABLE FOR ANY DIRECT, INDIRECT, INCIDENTAL, SPECIAL,
// EXEMPLARY, OR CONSEQUENTIAL DAMAGES (INCLUDING, BUT NOT LIMITED TO,
// PROCUREMENT OF SUBSTITUTE GOODS OR SERVICES; LOSS OF USE, DATA, OR
// PROFITS; OR BUSINESS INTERRUPTION) HOWEVER CAUSED AND ON ANY THEORY OF
// LIABILITY, WHETHER IN CONTRACT, STRICT LIABILITY, OR TORT (INCLUDING
// NEGLIGENCE OR OTHERWISE) ARISING IN ANY WAY OUT OF THE USE OF THIS
// SOFTWARE, EVEN IF ADVISED OF THE POSSIBILITY OF SUCH DAMAGE.
//
// Questions? Contact Karen Devine      (kddevin@sandia.gov)
//                    Erik Boman        (egboman@sandia.gov)
//                    Siva Rajamanickam (srajama@sandia.gov)
//
// ***********************************************************************
//
// @HEADER
#include <Zoltan2_OrderingProblem.hpp>
#include <Zoltan2_XpetraCrsMatrixAdapter.hpp>
#include <Zoltan2_TestHelpers.hpp>
#include <iostream>
#include <limits>
#include <vector>
#include <Teuchos_ParameterList.hpp>
#include <Teuchos_RCP.hpp>
#include <Teuchos_CommandLineProcessor.hpp>
#include <Tpetra_CrsMatrix.hpp>
<<<<<<< HEAD
=======
#include <Tpetra_Core.hpp>
>>>>>>> b5465b3f
#include <Tpetra_Vector.hpp>
#include <MatrixMarket_Tpetra.hpp>

//#include <Zoltan2_Memory.hpp>  KDD User app wouldn't include our memory mgr.

using Teuchos::RCP;

/////////////////////////////////////////////////////////////////////////////
// Program to demonstrate use of Zoltan2 to order a TPetra matrix
// (read from a MatrixMarket file or generated by Galeri::Xpetra).
// Usage:
//     a.out [--inputFile=filename] [--outputFile=outfile] [--verbose]
//           [--x=#] [--y=#] [--z=#] [--matrix={Laplace1D,Laplace2D,Laplace3D}
// Karen Devine, 2011
/////////////////////////////////////////////////////////////////////////////

/////////////////////////////////////////////////////////////////////////////
// Eventually want to use Teuchos unit tests to vary z2TestLO and
// GO.  For now, we set them at compile time based on whether Tpetra
// is built with explicit instantiation on.  (in Zoltan2_TestHelpers.hpp)

typedef zlno_t z2TestLO;
typedef zgno_t z2TestGO;
typedef zscalar_t z2TestScalar;

typedef Tpetra::CrsMatrix<z2TestScalar, z2TestLO, z2TestGO> SparseMatrix;
typedef Tpetra::Vector<z2TestScalar, z2TestLO, z2TestGO> Vector;
typedef Vector::node_type Node;

typedef Zoltan2::XpetraCrsMatrixAdapter<SparseMatrix> SparseMatrixAdapter;

#define epsilon 0.00000001

int validatePerm(size_t n, z2TestLO *perm)
// returns 0 if permutation is valid
{
  std::vector<int> count(n);
  int status = 0;

  for (size_t i=0; i<n; i++)
    count[i]=0;

  for (size_t i=0; i<n; i++){
    if (perm[i] < 0 || static_cast<size_t> (perm[i]) >= n)
      status = -1;
    else
      count[perm[i]]++;
  }

  // Each index should occur exactly once (count==1)
  for (size_t i=0; i<n; i++){
    if (count[i] != 1){
      status = -2;
      break;
    }
  }

  return status;
}

/////////////////////////////////////////////////////////////////////////////
int main(int narg, char** arg)
{
  std::string inputFile = "";            // Matrix Market file to read
  std::string outputFile = "";           // Matrix Market file to write
  bool verbose = false;                  // Verbosity of output
  int testReturn = 0;

<<<<<<< HEAD
  ////// Establish session.
  Tpetra::ScopeGuard tscope(&narg, &arg);
  Teuchos::RCP<const Teuchos::Comm<int> > comm = Tpetra::getDefaultComm();
=======
  // Initialize Tpetra and get default communicator.
  Tpetra::ScopeGuard mpiSession(&narg, &arg);
  RCP<const Teuchos::Comm<int> > comm = Tpetra::getDefaultComm();
>>>>>>> b5465b3f
  int me = comm->getRank();

  // Read run-time options.
  Teuchos::CommandLineProcessor cmdp (false, false);
  cmdp.setOption("inputFile", &inputFile,
                 "Name of a Matrix Market file in the data directory; "
                 "if not specified, a matrix will be generated by MueLu.");
  cmdp.setOption("outputFile", &outputFile,
                 "Name of the Matrix Market sparse matrix file to write, "
                 "echoing the input/generated matrix.");
  cmdp.setOption("verbose", "quiet", &verbose,
                 "Print messages and results.");

  //////////////////////////////////
  // Even with cmdp option "true", I get errors for having these
  //   arguments on the command line.  (On redsky build)
  // KDDKDD Should just be warnings, right?  Code should still work with these
  // KDDKDD params in the create-a-matrix file.  Better to have them where
  // KDDKDD they are used.
  int xdim=10;
  int ydim=10;
  int zdim=10;
  std::string matrixType("Laplace3D");

  cmdp.setOption("x", &xdim,
                "number of gridpoints in X dimension for "
                "mesh used to generate matrix.");
  cmdp.setOption("y", &ydim,
                "number of gridpoints in Y dimension for "
                "mesh used to generate matrix.");
  cmdp.setOption("z", &zdim,
                "number of gridpoints in Z dimension for "
                "mesh used to generate matrix.");
  cmdp.setOption("matrix", &matrixType,
                "Matrix type: Laplace1D, Laplace2D, or Laplace3D");
  //////////////////////////////////

  cmdp.parse(narg, arg);


  RCP<UserInputForTests> uinput;

  if (inputFile != "")  // Input file specified; read a matrix
    uinput = rcp(new UserInputForTests(testDataFilePath, inputFile, comm, true));

  else                  // Let MueLu generate a matrix
    uinput = rcp(new UserInputForTests(xdim, ydim, zdim, matrixType, comm, true, true));

  RCP<SparseMatrix> origMatrix = uinput->getUITpetraCrsMatrix();

  if (outputFile != "") {
    // Just a sanity check.
    Tpetra::MatrixMarket::Writer<SparseMatrix>::writeSparseFile(outputFile,
                                                origMatrix, verbose);
  }

  if (me == 0)
    std::cout << "NumRows     = " << origMatrix->getGlobalNumRows() << std::endl
         << "NumNonzeros = " << origMatrix->getGlobalNumEntries() << std::endl
         << "NumProcs = " << comm->getSize() << std::endl;

  ////// Create a vector to use with the matrix.
  RCP<Vector> origVector, origProd;
  origProd   = Tpetra::createVector<z2TestScalar,z2TestLO,z2TestGO>(
                                    origMatrix->getRangeMap());
  origVector = Tpetra::createVector<z2TestScalar,z2TestLO,z2TestGO>(
                                    origMatrix->getDomainMap());
  origVector->randomize();

  ////// Specify problem parameters
  Teuchos::ParameterList params;
  ////// Basic metric checking of the ordering solution
  size_t checkLength;
  z2TestLO *checkPerm;

  ////// Create an input adapter for the Tpetra matrix.
  SparseMatrixAdapter adapter(origMatrix);

  params.set("order_method", "minimum_degree");
  params.set("order_method_type", "local");
  params.set("order_package", "amd");

  ////// Create and solve ordering problem
  try
  {
  Zoltan2::OrderingProblem<SparseMatrixAdapter> problem(&adapter, &params);
  problem.solve();

  Zoltan2::LocalOrderingSolution<z2TestLO> *soln =
    problem.getLocalOrderingSolution();

  // Check that the solution is really a permutation
  checkLength = soln->getPermutationSize();
  checkPerm = soln->getPermutationView();

  for (size_t ii = 0; ii < checkLength; ii++)
      std::cout << checkPerm[ii] << " ";
  std::cout << std::endl;
  // Verify that checkPerm is a permutation
  testReturn = validatePerm(checkLength, checkPerm);

  } catch (std::exception &e){
#ifdef HAVE_ZOLTAN2_AMD
      // AMD is defined and still got an exception.
      std::cout << "Exception from AMD Algorithm" << std::endl;
      std::cout << "FAIL" << std::endl;
      return 0;
#else
      std::cout << "AMD is not enabled. AMD Algorithm threw an exception."
         << std::endl;
      std::cout << "PASS" << std::endl;
      return 0;
#endif
  }

  if (me == 0) {
    if (testReturn)
      std::cout << "Solution is not a permutation; FAIL" << std::endl;
    else
      std::cout << "PASS" << std::endl;
  }
  return 0;
}
<|MERGE_RESOLUTION|>--- conflicted
+++ resolved
@@ -52,10 +52,6 @@
 #include <Teuchos_RCP.hpp>
 #include <Teuchos_CommandLineProcessor.hpp>
 #include <Tpetra_CrsMatrix.hpp>
-<<<<<<< HEAD
-=======
-#include <Tpetra_Core.hpp>
->>>>>>> b5465b3f
 #include <Tpetra_Vector.hpp>
 #include <MatrixMarket_Tpetra.hpp>
 
@@ -124,15 +120,9 @@
   bool verbose = false;                  // Verbosity of output
   int testReturn = 0;
 
-<<<<<<< HEAD
-  ////// Establish session.
+  // Initialize Tpetra and get default communicator.
   Tpetra::ScopeGuard tscope(&narg, &arg);
   Teuchos::RCP<const Teuchos::Comm<int> > comm = Tpetra::getDefaultComm();
-=======
-  // Initialize Tpetra and get default communicator.
-  Tpetra::ScopeGuard mpiSession(&narg, &arg);
-  RCP<const Teuchos::Comm<int> > comm = Tpetra::getDefaultComm();
->>>>>>> b5465b3f
   int me = comm->getRank();
 
   // Read run-time options.

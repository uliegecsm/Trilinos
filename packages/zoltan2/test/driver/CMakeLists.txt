--- conflicted
+++ resolved
@@ -14,7 +14,6 @@
 #  NOEXEPREFIX
 #)
 
-
 #set(HEADERS
 #    Zoltan2_MeshCoordinateTest.hpp
 #    Zoltan2_TestInterface.hpp
@@ -23,20 +22,8 @@
 
 ADD_SUBDIRECTORY(driverinputs)
 
-<<<<<<< HEAD
-TRIBITS_ADD_EXECUTABLE(
-  test_driver
-  SOURCES ${HEADERS} test_driver.cpp
-  COMM serial mpi
-)
-=======
-INCLUDE_DIRECTORIES(
-    ${CMAKE_CURRENT_LIST_DIR}/driverinputs
-)
-
 #KDD TRIBITS_ADD_EXECUTABLE(
 #KDD   test_driver
 #KDD   SOURCES ${HEADERS} test_driver.cpp
 #KDD   COMM serial mpi
-#KDD )
->>>>>>> 3e97cba9
+#KDD )
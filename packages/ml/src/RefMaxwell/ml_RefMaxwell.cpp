--- conflicted
+++ resolved
@@ -360,11 +360,7 @@
   }
   else {
     if(verbose_ && !Comm_->MyPID()) printf("EMFP: Using normal dirichlet conditions\n");
-<<<<<<< HEAD
-    Apply_BCsToMatrixRows(dirichletNodes11.data(),dirichletNodes11.size(),*TMT_Agg_Matrix_);
-=======
     //    Apply_BCsToMatrixRows(dirichletNodes11.data(),dirichletNodes11.size(),*TMT_Agg_Matrix_);
->>>>>>> 473cc0f4
   }
 
   Remove_Zeroed_Rows(*TMT_Agg_Matrix_);

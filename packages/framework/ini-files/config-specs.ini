--- conflicted
+++ resolved
@@ -2279,8 +2279,6 @@
 use NODE-TYPE|CUDA_USE-RDC|YES_USE-PT|YES
 use USE-RDC|YES
 use PACKAGE-ENABLES|ALL
-<<<<<<< HEAD
-=======
 
 opt-set-cmake-var Trilinos_AUTOGENERATE_TEST_RESOURCE_FILE BOOL   : ON
 opt-set-cmake-var Trilinos_CUDA_NUM_GPUS                   STRING : 4
@@ -2290,7 +2288,6 @@
 # This is temporarily disabled because it seems to be particularly sensitive to the spack-built
 #  MPI issue (TRILFRAME-552)
 opt-set-cmake-var ROL_example_PinT_parabolic-control_AugmentedSystem_test_MPI_2_DISABLE BOOL FORCE : ON
->>>>>>> 563e4533
 
 [rhel7_ascdo-gnu-10.3.0-serial_debug_shared_no-kokkos-arch_no-asan_no-complex_no-fpic_no-mpi_no-pt_no-rdc_no-uvm_deprecated-on_no-package-enables]
 # uses asc-do modules

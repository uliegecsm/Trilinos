--- conflicted
+++ resolved
@@ -208,13 +208,9 @@
   }
 
   // Run sensitivity integrator and get solution
-<<<<<<< HEAD
   stepMode_ = SensitivityStepMode::Adjoint;
-  adjoint_integrator_->initializeSolutionHistory(Scalar(0.0), adjoint_init);
-=======
   const Scalar tinit = adjoint_integrator_->getTimeStepControl()->getInitTime();
   adjoint_integrator_->initializeSolutionHistory(tinit, adjoint_init);
->>>>>>> dcd18df5
   bool sens_status = adjoint_integrator_->advanceTime(timeFinal);
   RCP<const SolutionHistory<Scalar> > adjoint_solution_history =
     adjoint_integrator_->getSolutionHistory();

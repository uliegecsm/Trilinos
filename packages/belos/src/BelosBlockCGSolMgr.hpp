--- conflicted
+++ resolved
@@ -523,17 +523,11 @@
   // Check if the user is requesting the single-reduction version of CG (only for blocksize == 1)
   if (params->isParameter("Use Single Reduction")) {
     useSingleReduction_ = params->get("Use Single Reduction", useSingleReduction_default_);
-<<<<<<< HEAD
-    if (useSingleReduction_)
-      foldConvergenceDetectionIntoAllreduce_ = params->get("Fold Convergence Detection Into Allreduce",
-                                                           foldConvergenceDetectionIntoAllreduce_default_);
-=======
   }
 
   if (params->isParameter("Fold Convergence Detection Into Allreduce")) {
     foldConvergenceDetectionIntoAllreduce_ = params->get("Fold Convergence Detection Into Allreduce",
                                                          foldConvergenceDetectionIntoAllreduce_default_);
->>>>>>> 4103bf6c
   }
 
   // Check to see if the timer label changed.
@@ -906,15 +900,9 @@
     // Standard (nonblock) CG is faster for the special case of a
     // block size of 1.  A single reduction iteration can also be used
     // if collectives are more expensive than vector updates.
-<<<<<<< HEAD
-    if (useSingleReduction_) {
-      plist.set("Fold Convergence Detection Into Allreduce",
-                foldConvergenceDetectionIntoAllreduce_);
-=======
     plist.set("Fold Convergence Detection Into Allreduce",
               foldConvergenceDetectionIntoAllreduce_);
     if (useSingleReduction_) {
->>>>>>> 4103bf6c
       block_cg_iter =
         rcp (new CGSingleRedIter<ScalarType,MV,OP> (problem_, printer_,
                                                     outputTest_, convTest_, plist));
@@ -922,11 +910,7 @@
     else {
       block_cg_iter =
         rcp (new CGIter<ScalarType,MV,OP> (problem_, printer_,
-<<<<<<< HEAD
-                                           outputTest_, plist));
-=======
                                            outputTest_, convTest_, plist));
->>>>>>> 4103bf6c
     }
   } else {
     block_cg_iter =

/*------------------------------------------------------------------------*/
/*                 Copyright 2010 Sandia Corporation.                     */
/*  Under terms of Contract DE-AC04-94AL85000, there is a non-exclusive   */
/*  license for use of this work by or on behalf of the U.S. Government.  */
/*  Export of this program may require a license from the                 */
/*  United States Government.                                             */
/*------------------------------------------------------------------------*/

#include <cstdlib>
#include <cstring>
#include <iostream>
#include <utility>
#include <mpi.h>

#include <stk_percept/fixtures/Fixture.hpp>
#include <stk_percept/RunEnvironment.hpp>
#include <stk_util/unit_test_support/stk_utest_macros.hpp>
#include <stk_util/parallel/Parallel.hpp>

#include <stk_percept/pyencore.h>

<<<<<<< HEAD
#if !PY_PERCEPT && !defined(__PGI)
=======
#if !PY_PERCEPT 
>>>>>>> 2da476dc
STKUNIT_MAIN(argc, argv)
#else
  int main() {return 0;}
#endif<|MERGE_RESOLUTION|>--- conflicted
+++ resolved
@@ -19,11 +19,7 @@
 
 #include <stk_percept/pyencore.h>
 
-<<<<<<< HEAD
-#if !PY_PERCEPT && !defined(__PGI)
-=======
 #if !PY_PERCEPT 
->>>>>>> 2da476dc
 STKUNIT_MAIN(argc, argv)
 #else
   int main() {return 0;}

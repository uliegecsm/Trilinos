--- conflicted
+++ resolved
@@ -192,11 +192,7 @@
 
       static inline
       stk::mesh::EntityRank fem_entity_rank( unsigned int t ) {
-<<<<<<< HEAD
-        return 0 <= t && t < EntityRankEnd ? stk::mesh::EntityRank(t) : stk::mesh::InvalidEntityRank ;
-=======
         return  t < EntityRankEnd ? stk::mesh::EntityRank(t) : stk::mesh::InvalidEntityRank ;
->>>>>>> 70765384
       }
 
       stk::mesh::EntityRank node_rank() const

# Copyright 2002 - 2008, 2010, 2011 National Technology Engineering
# Solutions of Sandia, LLC (NTESS). Under the terms of Contract
# DE-NA0003525 with NTESS, the U.S. Government retains certain rights
# in this software.
# 
# Redistribution and use in source and binary forms, with or without
# modification, are permitted provided that the following conditions are
# met:
# 
#     * Redistributions of source code must retain the above copyright
#       notice, this list of conditions and the following disclaimer.
# 
#     * Redistributions in binary form must reproduce the above
#       copyright notice, this list of conditions and the following
#       disclaimer in the documentation and/or other materials provided
#       with the distribution.
# 
#     * Neither the name of NTESS nor the names of its contributors
#       may be used to endorse or promote products derived from this
#       software without specific prior written permission.
#
# THIS SOFTWARE IS PROVIDED BY THE COPYRIGHT HOLDERS AND CONTRIBUTORS
# "AS IS" AND ANY EXPRESS OR IMPLIED WARRANTIES, INCLUDING, BUT NOT
# LIMITED TO, THE IMPLIED WARRANTIES OF MERCHANTABILITY AND FITNESS FOR
# A PARTICULAR PURPOSE ARE DISCLAIMED. IN NO EVENT SHALL THE COPYRIGHT
# OWNER OR CONTRIBUTORS BE LIABLE FOR ANY DIRECT, INDIRECT, INCIDENTAL,
# SPECIAL, EXEMPLARY, OR CONSEQUENTIAL DAMAGES (INCLUDING, BUT NOT
# LIMITED TO, PROCUREMENT OF SUBSTITUTE GOODS OR SERVICES; LOSS OF USE,
# DATA, OR PROFITS; OR BUSINESS INTERRUPTION) HOWEVER CAUSED AND ON ANY
# THEORY OF LIABILITY, WHETHER IN CONTRACT, STRICT LIABILITY, OR TORT
# (INCLUDING NEGLIGENCE OR OTHERWISE) ARISING IN ANY WAY OUT OF THE USE
# OF THIS SOFTWARE, EVEN IF ADVISED OF THE POSSIBILITY OF SUCH DAMAGE.
# 

INCLUDE_DIRECTORIES(${CMAKE_CURRENT_SOURCE_DIR})
INCLUDE_DIRECTORIES(${CMAKE_CURRENT_BINARY_DIR})
INCLUDE_DIRECTORIES(${${PARENT_PACKAGE_NAME}_BINARY_DIR}/stk_util/stk_util)
INCLUDE_DIRECTORIES(${${PARENT_PACKAGE_NAME}_SOURCE_DIR}/stk_transfer)

FILE(GLOB SOURCES *.cpp)

TRIBITS_ADD_EXECUTABLE(
    stk_transfer_unit_tests
    SOURCES ${SOURCES}
<<<<<<< HEAD
    TESTONLYLIBS stk_unit_main
    COMM serial mpi
    )

# TRIBITS_ADD_TEST(
#     stk_transfer_unit_tests
#     NAME STK_Transfer_how_to_use_copyTransfer
#     ARGS "--gtest_filter=StkMeshHowTo.useCopyTransfer"
#     COMM serial mpi
#     NUM_MPI_PROCS 2
#     PASS_REGULAR_EXPRESSION "PASS"
#     FAIL_REGULAR_EXPRESSION "FAIL"
#   )
=======
    COMM serial mpi
    NOEXEPREFIX
    )

TRIBITS_ADD_TEST(
    stk_transfer_unit_tests
    NAME STK_Transfer_how_to_use_copyTransfer
    ARGS "--gtest_filter=StkMeshHowTo.useCopyTransfer"
    COMM serial mpi
    NUM_MPI_PROCS 2
    PASS_REGULAR_EXPRESSION "PASS"
    FAIL_REGULAR_EXPRESSION "FAIL"
    NOEXEPREFIX
  )
>>>>>>> 4103bf6c
<|MERGE_RESOLUTION|>--- conflicted
+++ resolved
@@ -42,21 +42,6 @@
 TRIBITS_ADD_EXECUTABLE(
     stk_transfer_unit_tests
     SOURCES ${SOURCES}
-<<<<<<< HEAD
-    TESTONLYLIBS stk_unit_main
-    COMM serial mpi
-    )
-
-# TRIBITS_ADD_TEST(
-#     stk_transfer_unit_tests
-#     NAME STK_Transfer_how_to_use_copyTransfer
-#     ARGS "--gtest_filter=StkMeshHowTo.useCopyTransfer"
-#     COMM serial mpi
-#     NUM_MPI_PROCS 2
-#     PASS_REGULAR_EXPRESSION "PASS"
-#     FAIL_REGULAR_EXPRESSION "FAIL"
-#   )
-=======
     COMM serial mpi
     NOEXEPREFIX
     )
@@ -71,4 +56,3 @@
     FAIL_REGULAR_EXPRESSION "FAIL"
     NOEXEPREFIX
   )
->>>>>>> 4103bf6c

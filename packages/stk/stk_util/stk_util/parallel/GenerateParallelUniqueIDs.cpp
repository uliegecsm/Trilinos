--- conflicted
+++ resolved
@@ -113,42 +113,14 @@
     //
     int mpi_rank = stk::parallel_machine_rank(comm);
 
-<<<<<<< HEAD
-    int mpiResult = MPI_SUCCESS ;
-    mpiResult = MPI_Allreduce(&localMaxId, &globalMaxId, 1, sierra::MPI::Datatype<uint64_t>::type(), MPI_MAX, comm);
-    if(mpiResult != MPI_SUCCESS) {
-      throw std::runtime_error("MPI_Allreduce failed");
-=======
     uint64_t myFirstNewId = globalMaxId + mpi_rank*maxIdsRequested + 1;
     for(uint64_t i=0; i<numNewIdsLocal; ++i) {
       newIds.push_back(myFirstNewId+i);
->>>>>>> 4103bf6c
     }
   } else {
     //
     //  Otherwise still use a very cheap algorithm, densely pack the resulting ids
     //
-<<<<<<< HEAD
-    uint64_t numLocalReduce[2];
-    numLocalReduce[0] = numNewIdsLocal;
-    numLocalReduce[1] = numNewIdsLocal;
-
-    MPI_Op myOp;
-    MPI_Op_create((MPI_User_function *)MpiSumMax, true, &myOp);
-
-    uint64_t numGlobalReduce[2] = {0u, 0u};
-    mpiResult = MPI_Allreduce(numLocalReduce, numGlobalReduce, 2, sierra::MPI::Datatype<uint64_t>::type(), myOp, comm);
-    MPI_Op_free(&myOp);
-
-    uint64_t globalNumIdsRequested = numGlobalReduce[0];
-    uint64_t maxIdsRequested       = numGlobalReduce[1];
-
-    if(mpiResult != MPI_SUCCESS) {
-      throw std::runtime_error("MPI_Allreduce failed");
-    }
-    if(globalNumIdsRequested == 0) {
-      return newIds;
-=======
     uint64_t myFirstNewId;
     ThrowRequireMsg(MPI_SUCCESS == MPI_Scan(&numNewIdsLocal, &myFirstNewId, 1, sierra::MPI::Datatype<uint64_t>::type(), MPI_SUM, comm), "MPI_Scan failed");
     myFirstNewId -= numNewIdsLocal;
@@ -160,7 +132,6 @@
     myFirstNewId = (myFirstNewId) + globalMaxId + 1;
     for(uint64_t i=0; i<numNewIdsLocal; ++i) {
       newIds.push_back(myFirstNewId+i);
->>>>>>> 4103bf6c
     }
   }
 }

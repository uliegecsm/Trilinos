// Copyright 2002 - 2008, 2010, 2011 National Technology Engineering
// Solutions of Sandia, LLC (NTESS). Under the terms of Contract
// DE-NA0003525 with NTESS, the U.S. Government retains certain rights
// in this software.
//
// Redistribution and use in source and binary forms, with or without
// modification, are permitted provided that the following conditions are
// met:
// 
//     * Redistributions of source code must retain the above copyright
//       notice, this list of conditions and the following disclaimer.
// 
//     * Redistributions in binary form must reproduce the above
//       copyright notice, this list of conditions and the following
//       disclaimer in the documentation and/or other materials provided
//       with the distribution.
// 
//     * Neither the name of NTESS nor the names of its contributors
//       may be used to endorse or promote products derived from this
//       software without specific prior written permission.
//
// THIS SOFTWARE IS PROVIDED BY THE COPYRIGHT HOLDERS AND CONTRIBUTORS
// "AS IS" AND ANY EXPRESS OR IMPLIED WARRANTIES, INCLUDING, BUT NOT
// LIMITED TO, THE IMPLIED WARRANTIES OF MERCHANTABILITY AND FITNESS FOR
// A PARTICULAR PURPOSE ARE DISCLAIMED. IN NO EVENT SHALL THE COPYRIGHT
// OWNER OR CONTRIBUTORS BE LIABLE FOR ANY DIRECT, INDIRECT, INCIDENTAL,
// SPECIAL, EXEMPLARY, OR CONSEQUENTIAL DAMAGES (INCLUDING, BUT NOT
// LIMITED TO, PROCUREMENT OF SUBSTITUTE GOODS OR SERVICES; LOSS OF USE,
// DATA, OR PROFITS; OR BUSINESS INTERRUPTION) HOWEVER CAUSED AND ON ANY
// THEORY OF LIABILITY, WHETHER IN CONTRACT, STRICT LIABILITY, OR TORT
// (INCLUDING NEGLIGENCE OR OTHERWISE) ARISING IN ANY WAY OUT OF THE USE
// OF THIS SOFTWARE, EVEN IF ADVISED OF THE POSSIBILITY OF SUCH DAMAGE.
// 

#include <stk_mesh/base/MetaData.hpp>
#include <stk_mesh/base/BulkData.hpp>
#include <stk_topology/topology.hpp>
#include <stk_util/parallel/Parallel.hpp>
#include <stk_util/parallel/CommSparse.hpp>
#include <stk_util/parallel/ParallelComm.hpp>
#include <stk_util/parallel/ParallelReduce.hpp>
#include <stk_util/util/SameType.hpp>
#include <stk_util/util/SortAndUnique.hpp>
#include <stk_util/util/StaticAssert.hpp>
#include "stk_util/parallel/DistributedIndex.hpp"  // for DistributedIndex, etc
#include <stk_mesh/base/FEMHelpers.hpp>
#include <stk_mesh/baseImpl/MeshImplUtils.hpp>
#include <stk_mesh/baseImpl/EntityGhostData.hpp>

#include <vector>

//----------------------------------------------------------------------

namespace stk {
namespace mesh {
namespace impl {

bool is_in_list(Entity entity, const Entity* begin, const Entity* end)
{
    return std::find(begin, end, entity) != end;
}

void remove_index_from_list(size_t index, std::vector<Entity>& elementsInCommon)
<<<<<<< HEAD
{
    std::swap(elementsInCommon[index], elementsInCommon.back());
    elementsInCommon.resize(elementsInCommon.size() - 1);
}

void remove_entities_not_in_list(const Entity* begin, const Entity* end, std::vector<Entity>& elementsInCommon)
{
=======
{
    std::swap(elementsInCommon[index], elementsInCommon.back());
    elementsInCommon.resize(elementsInCommon.size() - 1);
}

void remove_entities_not_in_list(const Entity* begin, const Entity* end, std::vector<Entity>& elementsInCommon)
{
>>>>>>> 4103bf6c
    int numElemsFound=0;
    for(int j=0, endElemsInCommon=elementsInCommon.size(); j<endElemsInCommon; ++j) {
        if (is_in_list(elementsInCommon[j], begin, end)) {
            if (j > numElemsFound) {
                elementsInCommon[numElemsFound] = elementsInCommon[j];
            }
            ++numElemsFound;
        }
    }
    elementsInCommon.resize(numElemsFound);
}

void remove_entities_not_connected_to_other_nodes(const BulkData& mesh, stk::mesh::EntityRank rank, unsigned numNodes, const Entity* nodes, std::vector<Entity>& elementsInCommon)
{
    for(unsigned i = 1; i < numNodes; ++i) {
        const MeshIndex& meshIndex = mesh.mesh_index(nodes[i]);
        const Bucket& bucket = *meshIndex.bucket;
        const unsigned ord = meshIndex.bucket_ordinal;
        remove_entities_not_in_list(bucket.begin(ord, rank), bucket.end(ord, rank), elementsInCommon);
<<<<<<< HEAD
    }
}

void find_entities_these_nodes_have_in_common(const BulkData& mesh, stk::mesh::EntityRank rank, unsigned numNodes, const Entity* nodes, std::vector<Entity>& elementsInCommon)
{
    elementsInCommon.clear();
    if(numNodes > 0)
    {
        const MeshIndex& meshIndex = mesh.mesh_index(nodes[0]);
        const Bucket& bucket = *meshIndex.bucket;
        const unsigned ord = meshIndex.bucket_ordinal;
        elementsInCommon.assign(bucket.begin(ord, rank), bucket.end(ord, rank));
        remove_entities_not_connected_to_other_nodes(mesh, rank, numNodes, nodes, elementsInCommon);
    }
}


void fill_owned_entities_with_larger_ids_connected_to_node(const BulkData& mesh,
                                   Entity node,
                                   stk::mesh::EntityRank rank,
                                   stk::mesh::EntityId id,
                                   std::vector<Entity>& elemsWithLargerIds)
{
    unsigned numElems = mesh.num_connectivity(node, rank);
    elemsWithLargerIds.reserve(numElems);

    const Entity* elems = mesh.begin(node, rank);
    for(unsigned j = 0; j < numElems; ++j)
        if(mesh.identifier(elems[j]) > id && mesh.bucket(elems[j]).owned())
            elemsWithLargerIds.push_back(elems[j]);
}

void find_entities_with_larger_ids_these_nodes_have_in_common_and_locally_owned(stk::mesh::EntityId id, const BulkData& mesh, stk::mesh::EntityRank rank, unsigned numNodes, const Entity* nodes, std::vector<Entity>& elementsInCommon)
{
    elementsInCommon.clear();
    if(numNodes > 0)
    {
        fill_owned_entities_with_larger_ids_connected_to_node(mesh, nodes[0], rank, id, elementsInCommon);
        remove_entities_not_connected_to_other_nodes(mesh, rank, numNodes, nodes, elementsInCommon);
    }
}

=======
    }
}

void find_entities_these_nodes_have_in_common(const BulkData& mesh, stk::mesh::EntityRank rank, unsigned numNodes, const Entity* nodes, std::vector<Entity>& elementsInCommon)
{
    elementsInCommon.clear();
    if(numNodes > 0)
    {
        const MeshIndex& meshIndex = mesh.mesh_index(nodes[0]);
        const Bucket& bucket = *meshIndex.bucket;
        const unsigned ord = meshIndex.bucket_ordinal;
        elementsInCommon.assign(bucket.begin(ord, rank), bucket.end(ord, rank));
        remove_entities_not_connected_to_other_nodes(mesh, rank, numNodes, nodes, elementsInCommon);
    }
}


void fill_owned_entities_with_larger_ids_connected_to_node(const BulkData& mesh,
                                   Entity node,
                                   stk::mesh::EntityRank rank,
                                   stk::mesh::EntityId id,
                                   std::vector<Entity>& elemsWithLargerIds)
{
    unsigned numElems = mesh.num_connectivity(node, rank);
    elemsWithLargerIds.reserve(numElems);

    const Entity* elems = mesh.begin(node, rank);
    for(unsigned j = 0; j < numElems; ++j)
        if(mesh.identifier(elems[j]) > id && mesh.bucket(elems[j]).owned())
            elemsWithLargerIds.push_back(elems[j]);
}

void find_entities_with_larger_ids_these_nodes_have_in_common_and_locally_owned(stk::mesh::EntityId id, const BulkData& mesh, stk::mesh::EntityRank rank, unsigned numNodes, const Entity* nodes, std::vector<Entity>& elementsInCommon)
{
    elementsInCommon.clear();
    if(numNodes > 0)
    {
        fill_owned_entities_with_larger_ids_connected_to_node(mesh, nodes[0], rank, id, elementsInCommon);
        remove_entities_not_connected_to_other_nodes(mesh, rank, numNodes, nodes, elementsInCommon);
    }
}

>>>>>>> 4103bf6c

bool do_these_nodes_have_any_shell_elements_in_common(BulkData& mesh, unsigned numNodes, const Entity* nodes)
{
  std::vector<Entity> elems;
  find_entities_these_nodes_have_in_common(mesh, stk::topology::ELEMENT_RANK, numNodes, nodes, elems);
  bool found_shell = false;
  for (unsigned count = 0; count < elems.size(); ++count) {
      if (mesh.bucket(elems[count]).topology().is_shell()) {
          found_shell = true;
      }
  }
  return found_shell;
}

void find_locally_owned_elements_these_nodes_have_in_common(const BulkData& mesh, unsigned numNodes, const Entity* nodes, std::vector<Entity>& elems)
{
  find_entities_these_nodes_have_in_common(mesh, stk::topology::ELEMENT_RANK, numNodes, nodes, elems);

  for(int i=elems.size()-1; i>=0; --i) {
    if (!mesh.bucket(elems[i]).owned()) {
      elems.erase(elems.begin()+i);
    }
  }
}

bool find_element_edge_ordinal_and_equivalent_nodes(BulkData& mesh, Entity element, unsigned numEdgeNodes, const Entity* edgeNodes, unsigned& elemEdgeOrdinal, Entity* elemEdgeNodes)
{
  stk::topology elemTopology = mesh.bucket(element).topology();
  const Entity* elemNodes = mesh.begin_nodes(element);
  ThrowAssertMsg(mesh.num_nodes(element) == elemTopology.num_nodes(), "findElementEdgeOrdinalAndNodes ERROR, element (id="<<mesh.identifier(element)<<") has wrong number of connected nodes ("<<mesh.num_nodes(element)<<"), expected elemTopology.num_nodes()="<<elemTopology.num_nodes());

  unsigned numEdgesPerElem = elemTopology.num_edges();
  for(elemEdgeOrdinal=0; elemEdgeOrdinal<numEdgesPerElem; ++elemEdgeOrdinal) {
    elemTopology.edge_nodes(elemNodes, elemEdgeOrdinal, elemEdgeNodes);
    if (stk::mesh::is_edge_equivalent(mesh, element, elemEdgeOrdinal, edgeNodes)) {
      //found element edge equivalent to edgeNodes.
      //output arguments elemEdgeOrdinal and elemEdgeNodes are set, let's get out of here.
      return true;
    }
  }

  return false;//didn't find element edge equivalent to input edgeNodes
}

int check_for_connected_nodes(const BulkData& mesh)
{
  //This function returns an old-fashioned int return-code which is 0 if all is well
  //and -1 if an error is found.
  //
  //All EDGE_RANK and FACE_RANK entities must have at least 1 connected node.
  for(stk::mesh::EntityRank rank=stk::topology::EDGE_RANK; rank<=stk::topology::ELEMENT_RANK; ++rank) {
    const stk::mesh::BucketVector& buckets = mesh.buckets(rank);
    for(size_t i=0; i<buckets.size(); ++i) {
      const stk::mesh::Bucket& bucket = *buckets[i];
      if (bucket.topology() == stk::topology::INVALID_TOPOLOGY && bucket.size() > 0)
      {
        std::cerr << "Entities on rank " << rank << " bucket " << i << " have no topology defined" << std::endl;
        return -1;
      }
      for(size_t j=0; j<bucket.size(); ++j) {
        if (bucket.num_nodes(j) < 1) {
          std::cerr << "Entity with rank="<<rank<<", identifier="<<mesh.identifier(bucket[j])<<" has no connected nodes."<<std::endl;
          return -1;
        }
        // NEED TO CHECK FOR EACH BUCKET INHABITANT THAT ALL ITS NODES ARE VALID.
        unsigned num_nodes = bucket.num_nodes(j);
        Entity const* nodes = bucket.begin_nodes(j);
        for (unsigned k = 0; k < num_nodes; ++k) {
          if (!mesh.is_valid(nodes[k])) {
            std::cerr << "Entity with rank="<<rank<<", identifier="<<mesh.identifier(bucket[j])<<" is connected to an invalid node."
                      << " via node relation " << k << std::endl;
            return -1;
          }
        }
      }
    }
  }
  return 0;
}

int check_no_shared_elements_or_higher(const BulkData& mesh)
{
  for(stk::mesh::EntityRank rank=stk::topology::ELEMENT_RANK; rank < mesh.mesh_meta_data().entity_rank_count(); ++rank) {
    const stk::mesh::BucketVector& buckets = mesh.buckets(rank);
    for(size_t j=0; j<buckets.size(); ++j) {
      if (buckets[j]->size() > 0 && buckets[j]->shared()) {
        stk::mesh::Entity entity = (*buckets[j])[0];
        std::cerr << "Entities with rank ELEMENT_RANK or higher must not be shared. Entity with rank="<<rank<<", identifier="<<mesh.identifier(entity)<<" is shared."<<std::endl;
        return -1;
      }
    }
  }
  return 0;
}

void delete_upward_relations(stk::mesh::BulkData& bulkData,
                             const stk::mesh::Entity& entity)
{
  stk::mesh::EntityRank entity_rank = bulkData.entity_rank(entity);
  const stk::mesh::EntityRank end_rank = static_cast<stk::mesh::EntityRank>(bulkData.mesh_meta_data().entity_rank_count() - 1);
  const stk::mesh::EntityRank begin_rank = static_cast<stk::mesh::EntityRank>(entity_rank);

  for(stk::mesh::EntityRank irank = end_rank; irank != begin_rank; --irank)
  {
    int num_conn = bulkData.num_connectivity(entity, irank);
    for(int j = num_conn - 1; j >= 0; --j)
    {
      const stk::mesh::Entity* rel_entities = bulkData.begin(entity, irank);
      const stk::mesh::ConnectivityOrdinal* rel_ordinals = bulkData.begin_ordinals(entity, irank);
      if(bulkData.is_valid(rel_entities[j]) && bulkData.state(rel_entities[j]) != Deleted)
      {
        bool relationDestoryed = bulkData.destroy_relation(rel_entities[j], entity, rel_ordinals[j]);
        ThrowRequireWithSierraHelpMsg(relationDestoryed);
      }
    }
  }
}

void delete_entities_and_upward_relations(stk::mesh::BulkData &bulkData, const stk::mesh::EntityVector &entities)
{
    for (size_t i = 0; i < entities.size(); ++i)
    {
        const stk::mesh::Entity entity = entities[i];

        if(!bulkData.is_valid(entity)) {
          continue;
        }

        delete_upward_relations(bulkData, entity);

        bool successfully_destroyed = bulkData.destroy_entity(entity);
        ThrowRequireWithSierraHelpMsg(successfully_destroyed);
    }
}

void connectUpwardEntityToEntity(stk::mesh::BulkData& mesh, stk::mesh::Entity upward_entity,
        stk::mesh::Entity entity, const stk::mesh::Entity* nodes)
{
    uint num_nodes = mesh.num_nodes(entity);
    EntityRank entity_rank = mesh.entity_rank(entity);

    // scratch space
    stk::mesh::OrdinalVector scratch1, scratch2, scratch3;
    stk::mesh::Permutation perm = stk::mesh::Permutation::INVALID_PERMUTATION;

    stk::topology upward_entity_topology = mesh.bucket(upward_entity).topology();
    std::vector<stk::mesh::Entity> nodes_of_this_side(num_nodes);
    unsigned entity_ordinal = 100000;
    stk::mesh::Entity const * upward_entity_nodes = mesh.begin_nodes(upward_entity);

    stk::topology entity_top;
    for (size_t k=0;k<upward_entity_topology.num_sub_topology(entity_rank);k++)
    {
        if(entity_rank == stk::topology::EDGE_RANK)
        {
<<<<<<< HEAD
          upward_entity_topology.edge_nodes(upward_entity_nodes, k, nodes_of_this_side.data());
          entity_top = upward_entity_topology.edge_topology();
=======
          entity_top = upward_entity_topology.edge_topology(k);
          nodes_of_this_side.resize(entity_top.num_nodes());
          upward_entity_topology.edge_nodes(upward_entity_nodes, k, nodes_of_this_side.data());
>>>>>>> 4103bf6c
        }
        else
        {
          entity_top = upward_entity_topology.face_topology(k);
          nodes_of_this_side.resize(entity_top.num_nodes());
          upward_entity_topology.face_nodes(upward_entity_nodes, k, nodes_of_this_side.data());
        }
        if ( entity_top.is_equivalent(nodes, nodes_of_this_side.data()).is_equivalent )
        {
            entity_ordinal = k;
            break;
        }
    }
    ThrowRequireMsg(entity_ordinal !=100000, "Program error. Contact sierra-help for support.");
    if ((entity_rank > stk::topology::NODE_RANK) && (mesh.entity_rank(upward_entity) > entity_rank))
    {
        perm = mesh.find_permutation(upward_entity_topology, upward_entity_nodes, entity_top, nodes, entity_ordinal);
        ThrowRequireMsg(perm != INVALID_PERMUTATION, "find_permutation could not find permutation that produces a match");
    }
    mesh.declare_relation(upward_entity, entity, entity_ordinal, perm, scratch1, scratch2, scratch3);
}

//----------------------------------------------------------------------

// Given a vector of local ownership changes, remove duplicates and
// sanity check.
void internal_clean_and_verify_parallel_change(
  const BulkData & mesh ,
  std::vector<EntityProc> & local_change )
{
  const int             p_rank = mesh.parallel_rank();
  const int             p_size = mesh.parallel_size();
  const ParallelMachine p_comm = mesh.parallel();

  size_t error_count = 0 ;

  std::ostringstream error_msg ;

  // Order and eliminate redundancies:
  stk::util::sort_and_unique(local_change, EntityLess(mesh));

  for ( std::vector<EntityProc>::iterator
        i = local_change.begin() ; i != local_change.end() ; ++i ) {
    std::vector<EntityProc>::iterator next = i+1 ;
    Entity const entity    = i->first ;
    const int new_owner = i->second ;

    // Verification:
    // 1) Cannot change the ownership of an entity you do not own
    // 2) New owner must exist
    // 3) Cannot grant ownership to two different owners

    const bool bad_null = !mesh.is_valid(entity);

    // Cannot change the ownership of an entity you do not own
    const bool bad_process_not_entity_owner = ! bad_null && mesh.parallel_owner_rank(entity) != p_rank ;

    // New owner must exist
    const bool bad_new_owner_does_not_exist = p_size <= new_owner ;

    // Cannot grant ownership to two different owners
    const bool bad_inconsistent_change = ! bad_null && next != local_change.end() && entity == next->first ;

    if ( bad_null ||
         bad_process_not_entity_owner ||
         bad_new_owner_does_not_exist ||
         bad_inconsistent_change)
    {
      ++error_count ;

      error_msg << "  P" << p_rank << ": " ;
      if ( bad_null ) { error_msg << " NULL ENTITY" ; }
      else { error_msg << mesh.identifier(entity); }
      if ( bad_process_not_entity_owner ) { error_msg << " NOT_CURRENT_OWNER" ; }
      if ( bad_new_owner_does_not_exist ) {
        error_msg << " BAD_NEW_OWNER( " << new_owner << " )" ;
      }
      if ( bad_inconsistent_change ) {
        error_msg << " CONFLICTING_NEW_OWNER( " << new_owner ;
        error_msg << " != " << next->second << " )" ;
      }
      error_msg << std::endl ;
    }
    else if ( new_owner == p_rank ) {
      // Eliminate non-changes
      i->first = Entity();
      i->second = 0;
    }
  }

  all_reduce( p_comm , ReduceSum<1>( & error_count ) );

  if ( error_count ) {
    all_write_string( p_comm , std::cerr , error_msg.str() );

    ThrowErrorMsg("Bad change ownership directives\n");
  }

  // Filter out non-changes (entity will be NULL
  {
    std::vector<EntityProc>::iterator i = local_change.begin(),
                                      j = local_change.end();
    i = std::remove( i , j , EntityProc(Entity(), 0) );
    local_change.erase( i , j );
  }
}


//----------------------------------------------------------------------
// Generate a parallel consistent list of ownership changes:
// 1) Shared entities (not owned but in closure of an owned entity),
// 2) Ghosted entities (not owned and not in closure of an owned entity), and
// 3) Parallel index.

void internal_generate_parallel_change_lists( const BulkData & mesh ,
                               const std::vector<EntityProc> & local_change ,
                                     std::vector<EntityProc> & shared_change ,
                                     std::vector<EntityProc> & ghosted_change )
{
  const int p_size = mesh.parallel_size();

  CommSparse comm( mesh.parallel() );

  std::vector<int> procs ;

  // pack and communicate change owner information to all
  // processes that know about the entity
  for ( int phase = 0; phase < 2; ++phase) {
    for ( std::vector<EntityProc>::const_iterator
          ip = local_change.begin() ; ip != local_change.end() ; ++ip ) {
      Entity entity      = ip->first ;
      int new_owner = ip->second;
      mesh.comm_procs( mesh.entity_key(entity) , procs );
      for ( std::vector<int>::iterator
            j = procs.begin() ; j != procs.end() ; ++j )
      {
        comm.send_buffer( *j )
          .pack<EntityKey>( mesh.entity_key(entity) )
          .pack<int>(  new_owner );
      }
    }
    if (phase == 0) { // allocation phase
      comm.allocate_buffers();
    }
    else { // communication phase
      comm.communicate();
    }
  }

  // unpack communicated owner information into the
  // ghosted and shared change vectors.
  for ( int ip = 0 ; ip < p_size ; ++ip ) {
    CommBuffer & buf = comm.recv_buffer( ip );
    while ( buf.remaining() ) {
      EntityProc entry ;
      EntityKey key ;
      buf.unpack<EntityKey>( key )
         .unpack<int>( entry.second );

      entry.first = mesh.get_entity( key );

      if ( mesh.in_receive_ghost( key ) ) {
        ghosted_change.push_back( entry );
      }

      if ( mesh.in_shared(key) )
      {
        shared_change.push_back( entry );
      }
    }
  }

  std::sort( shared_change.begin() , shared_change.end() , EntityLess(mesh) );
  std::sort( ghosted_change.begin() , ghosted_change.end() , EntityLess(mesh) );
}

stk::mesh::EntityVector convert_keys_to_entities(stk::mesh::BulkData &bulk, const std::vector<stk::mesh::EntityKey>& node_keys)
{
    stk::mesh::EntityVector nodes(node_keys.size());
    for (size_t i=0;i<nodes.size();++i)
        nodes[i] = bulk.get_entity(node_keys[i]);
    return nodes;
}

void get_ghost_data( const BulkData& bulkData, Entity entity, std::vector<EntityGhostData> & dataVector )
{
    // Check locally owned:
    if (bulkData.bucket(entity).member(bulkData.mesh_meta_data().locally_owned_part())) {
        EntityGhostData data;
        data.bulkData = &bulkData;
        data.entity = entity;
        data.direction = EntityGhostData::NONE;
        data.ghostingLevel = EntityGhostData::LOCALLY_OWNED;
        ThrowAssert( bulkData.parallel_rank() == bulkData.parallel_owner_rank(entity) );
        data.processor = bulkData.parallel_rank();
        dataVector.push_back(data);
    }
    // Look through all the ghosting levels:
    std::vector<Ghosting *> ghosting = bulkData.ghostings();
    for (size_t z=0 ; z<ghosting.size() ; ++z) {
        std::vector<EntityProc> send_list;
        ghosting[z]->send_list(send_list);
        for (size_t si=0 ; si<send_list.size() ; ++si) {
            if (send_list[si].first == entity) {
                EntityGhostData data;
                data.bulkData = &bulkData;
                data.entity = entity;
                data.ghostingLevel = z;
                data.direction = EntityGhostData::SEND;
                data.processor = send_list[si].second;
                dataVector.push_back(data);
            }
        }
        std::vector<EntityKey> recv_list;
        ghosting[z]->receive_list(recv_list);
        for (size_t ri=0 ; ri<recv_list.size() ; ++ri) {
            if (recv_list[ri] == bulkData.entity_key(entity)) {
                EntityGhostData data;
                data.bulkData = &bulkData;
                data.entity = entity;
                data.ghostingLevel = z;
                data.direction = EntityGhostData::RECEIVE;
                data.processor = bulkData.parallel_owner_rank(entity);
                dataVector.push_back(data);
            }
        }
    }
}

bool shared_entities_modified_on_any_proc(const BulkData& mesh, stk::ParallelMachine comm)
{
    Selector shared = mesh.mesh_meta_data().globally_shared_part();
    bool local_any_shared_entities_modified = false;
    for(stk::mesh::EntityRank rank = stk::topology::NODE_RANK; rank <= stk::topology::ELEM_RANK; ++rank ) {
        const stk::mesh::BucketVector& buckets = rank==stk::topology::ELEM_RANK ? mesh.buckets(rank) : mesh.get_buckets(rank, shared);
        for(size_t b=0; b<buckets.size(); ++b) {
            const stk::mesh::Bucket& bkt = *buckets[b];
            for(size_t i=0; i<bkt.size(); ++i) {
                if (mesh.state(bkt[i]) == Modified) {
                    if (rank == stk::topology::ELEM_RANK) {
                        unsigned num_nodes = mesh.num_nodes(bkt[i]);
                        const stk::mesh::Entity* nodes = mesh.begin_nodes(bkt[i]);
                        for(unsigned j=0; j<num_nodes; ++j) {
                            if (mesh.bucket(nodes[j]).shared()) {
                                local_any_shared_entities_modified = true;
                                break;
                            }
                        }
                    }
                    else { 
                        local_any_shared_entities_modified = true;
                        break;
                    }
                }
            }
            if (local_any_shared_entities_modified) {
                break;
            }
        }
        if (local_any_shared_entities_modified) {
            break;
        }
    }

    int local_shared_modified = local_any_shared_entities_modified ? 1 : 0;
    int global_shared_modified = 0;
    stk::all_reduce_max(comm, &local_shared_modified, &global_shared_modified, 1);
    return global_shared_modified > 0;
}

stk::parallel::DistributedIndex::KeySpanVector
convert_entity_keys_to_spans( const MetaData & meta )
{
  // Make sure the distributed index can handle the EntityKey

  enum { OK = StaticAssert< SameType< uint64_t, parallel::DistributedIndex::KeyType >::value >::OK };

  // Default constructed EntityKey has all bits set.

  const EntityKey invalid_key ;
  const EntityId  min_id = 1 ;
  const EntityId  max_id = invalid_key.id();

  const EntityRank rank_count = static_cast<EntityRank>(meta.entity_rank_count());

  parallel::DistributedIndex::KeySpanVector spans( rank_count );

  for ( EntityRank rank = stk::topology::NODE_RANK ; rank < rank_count ; ++rank ) {
    EntityKey key_min( rank , min_id );
    EntityKey key_max( rank , max_id );
    spans[rank].first  = key_min;
    spans[rank].second = key_max;
  }

  return spans ;
}

void find_side_nodes(BulkData& mesh, Entity element, int side_ordinal, EntityVector & permuted_side_nodes)
{
    stk::topology elemTopology = mesh.bucket(element).topology();
    stk::topology sideTopology = elemTopology.side_topology(side_ordinal);
    const size_t num_elem_nodes = elemTopology.num_nodes();

    std::vector<EntityId> elem_node_ids(num_elem_nodes);
    Entity const *elem_nodes = mesh.begin_nodes(element);
    ThrowRequire(mesh.num_nodes(element) == num_elem_nodes);
    for (size_t n=0; n<num_elem_nodes; ++n) {
        elem_node_ids[n] = mesh.identifier(elem_nodes[n]);
    }

    // Use node identifier instead of node local_offset for cross-processor consistency.
    typedef std::vector<EntityId>  EntityIdVector;
    EntityIdVector side_node_ids(sideTopology.num_nodes());
    elemTopology.side_nodes(elem_node_ids.data(), side_ordinal, side_node_ids.data());
    unsigned smallest_permutation;
    permuted_side_nodes.resize(sideTopology.num_nodes());
    //if this is a shell OR these nodes are connected to a shell
    EntityVector side_nodes(sideTopology.num_nodes());
    for (unsigned count=0 ; count<sideTopology.num_nodes() ; ++count) {
        side_nodes[count] = mesh.get_entity(stk::topology::NODE_RANK,side_node_ids[count]);
    }
    bool is_connected_to_shell = stk::mesh::impl::do_these_nodes_have_any_shell_elements_in_common(mesh,sideTopology.num_nodes(),side_nodes.data());

    if (elemTopology.is_shell() || is_connected_to_shell) {

        EntityIdVector element_node_id_vector(sideTopology.num_nodes());
        EntityIdVector element_node_ordinal_vector(sideTopology.num_nodes());
        EntityVector element_node_vector(sideTopology.num_nodes());
        elemTopology.side_node_ordinals(side_ordinal, element_node_ordinal_vector.data());
        for (unsigned count = 0; count < sideTopology.num_nodes(); ++count) {
            element_node_vector[count] = mesh.begin_nodes(element)[element_node_ordinal_vector[count]];
            element_node_id_vector[count] = mesh.identifier(element_node_vector[count]);
        }
        smallest_permutation = sideTopology.lexicographical_smallest_permutation_preserve_polarity(side_node_ids.data(), element_node_id_vector.data());
        sideTopology.permutation_nodes(element_node_vector.data(), smallest_permutation, permuted_side_nodes.data());
    }
    else {
        smallest_permutation = sideTopology.lexicographical_smallest_permutation(side_node_ids.data());
        EntityVector non_shell_side_nodes(sideTopology.num_nodes());
        elemTopology.side_nodes(elem_nodes, side_ordinal, non_shell_side_nodes.data());
        sideTopology.permutation_nodes(non_shell_side_nodes.data(), smallest_permutation, permuted_side_nodes.data());
    }
}

void get_part_ordinals_to_induce_on_lower_ranks_except_for_omits(const BulkData       & mesh,
                             const Entity           entity_from,
                             const OrdinalVector  & omit,
                                   EntityRank       entity_rank_to,
                                   OrdinalVector  & induced_parts)
{
  const bool dont_check_owner     = mesh.parallel_size() == 1; // critical for fmwk
  const int      local_proc_rank  = mesh.parallel_rank();

  // Only induce parts for normal (not back) relations. Can only trust
  // 'entity_from' to be accurate if it is owned by the local process.
  if ( dont_check_owner || local_proc_rank == mesh.parallel_owner_rank(entity_from) ) {
    const Bucket   & bucket_from    = mesh.bucket(entity_from);
    const EntityRank entity_rank_from = bucket_from.entity_rank();
    ThrowAssert(entity_rank_from > entity_rank_to);
<<<<<<< HEAD

    const stk::mesh::PartVector &superset_parts = bucket_from.supersets();

    // Contributions of the 'from' entity:
    for ( const Part* part : superset_parts ) {
      unsigned partOrd = part->mesh_meta_data_ordinal();
      if ( part->should_induce(entity_rank_from) && ! contains_ordinal( omit.begin(), omit.end() , partOrd )) {
          stk::util::insert_keep_sorted_and_unique(partOrd, induced_parts);
      }
    }
  }
}

void get_part_ordinals_to_induce_on_lower_ranks(const BulkData       & mesh,
                             const Entity           entity_from,
                                   EntityRank       entity_rank_to,
                                   OrdinalVector  & induced_parts)
{
  const bool dont_check_owner     = mesh.parallel_size() == 1; // critical for fmwk

  // Only induce parts for normal (not back) relations. Can only trust
  // 'entity_from' to be accurate if it is owned by the local process.
  const Bucket& bucket_from = mesh.bucket(entity_from);
  if ( dont_check_owner || bucket_from.owned() ) {
    const EntityRank entity_rank_from = bucket_from.entity_rank();
    ThrowAssert(entity_rank_from > entity_rank_to);
=======
>>>>>>> 4103bf6c

    const stk::mesh::PartVector &superset_parts = bucket_from.supersets();

    // Contributions of the 'from' entity:
    for ( const Part* part : superset_parts ) {
<<<<<<< HEAD
      if ( part->should_induce(entity_rank_from)) {
          unsigned partOrd = part->mesh_meta_data_ordinal();
=======
      unsigned partOrd = part->mesh_meta_data_ordinal();
      if ( part->should_induce(entity_rank_from) && ! contains_ordinal( omit.begin(), omit.end() , partOrd )) {
>>>>>>> 4103bf6c
          stk::util::insert_keep_sorted_and_unique(partOrd, induced_parts);
      }
    }
  }
}

<<<<<<< HEAD
=======
void get_part_ordinals_to_induce_on_lower_ranks(const BulkData       & mesh,
                             const Entity           entity_from,
                                   EntityRank       entity_rank_to,
                                   OrdinalVector  & induced_parts)
{
  const bool dont_check_owner     = mesh.parallel_size() == 1; // critical for fmwk

  // Only induce parts for normal (not back) relations. Can only trust
  // 'entity_from' to be accurate if it is owned by the local process.
  const Bucket& bucket_from = mesh.bucket(entity_from);
  if ( dont_check_owner || bucket_from.owned() ) {
    const EntityRank entity_rank_from = bucket_from.entity_rank();
    ThrowAssert(entity_rank_from > entity_rank_to);

    const stk::mesh::PartVector &superset_parts = bucket_from.supersets();

    // Contributions of the 'from' entity:
    for ( const Part* part : superset_parts ) {
      if ( part->should_induce(entity_rank_from)) {
          unsigned partOrd = part->mesh_meta_data_ordinal();
          stk::util::insert_keep_sorted_and_unique(partOrd, induced_parts);
      }
    }
  }
}

>>>>>>> 4103bf6c
template<typename PARTVECTOR>
Entity connect_element_to_entity(BulkData & mesh, Entity elem, Entity entity,
        const unsigned relationOrdinal, const PARTVECTOR& parts, stk::topology entity_top)
{
    stk::topology elem_top = mesh.bucket(elem).topology();

    OrdinalVector entity_node_ordinals(entity_top.num_nodes());
    elem_top.sub_topology_node_ordinals(mesh.entity_rank(entity), relationOrdinal, entity_node_ordinals.data());

    const stk::mesh::Entity *elem_nodes = mesh.begin_nodes(elem);
    EntityVector entity_top_nodes(entity_top.num_nodes());
    elem_top.sub_topology_nodes(elem_nodes, mesh.entity_rank(entity), relationOrdinal, entity_top_nodes.data());

    Permutation perm = mesh.find_permutation(elem_top, elem_nodes, entity_top, entity_top_nodes.data(), relationOrdinal);

    OrdinalVector scratch1, scratch2, scratch3;

    PARTVECTOR initialParts;
    initialParts.reserve(parts.size() + 1);
    initialParts = parts;
    initialParts.push_back(&mesh.mesh_meta_data().get_topology_root_part(entity_top));
    mesh.change_entity_parts(entity, initialParts);

    const stk::mesh::ConnectivityOrdinal *side_ordinals = mesh.begin_ordinals(elem, mesh.entity_rank(entity));
    unsigned num_sides = mesh.count_valid_connectivity(elem, mesh.entity_rank(entity));

    bool elem_to_side_exists = false;
    for(unsigned i = 0; i < num_sides; ++i)
    {
        if(side_ordinals[i] == relationOrdinal)
        {
            elem_to_side_exists = true;
            break;
        }
    }

    if(!elem_to_side_exists)
    {
        mesh.declare_relation(elem, entity, relationOrdinal, perm, scratch1, scratch2, scratch3);
    }

    const unsigned num_side_nodes = mesh.count_valid_connectivity(entity, stk::topology::NODE_RANK);
    if(0 == num_side_nodes)
    {
        Permutation node_perm = stk::mesh::Permutation::INVALID_PERMUTATION;
        Entity const *elem_nodes_local = mesh.begin_nodes(elem);
        for(unsigned i = 0; i < entity_top.num_nodes(); ++i)
        {
            Entity node = elem_nodes_local[entity_node_ordinals[i]];
            mesh.declare_relation(entity, node, i, node_perm, scratch1, scratch2, scratch3);
        }
    }
    else
    {
        ThrowAssertMsg(num_side_nodes == entity_top.num_nodes(),
                "declare_element_to_entity: " << mesh.entity_key(entity) << " already exists with different number of nodes.");
    }

    return entity;
}

template
Entity connect_element_to_entity<stk::mesh::PartVector>(BulkData & mesh, Entity elem, Entity entity,
        const unsigned relationOrdinal, const stk::mesh::PartVector& parts, stk::topology entity_top);
template
Entity connect_element_to_entity<stk::mesh::ConstPartVector>(BulkData & mesh, Entity elem, Entity entity,
        const unsigned relationOrdinal, const stk::mesh::ConstPartVector& parts, stk::topology entity_top);


stk::mesh::Entity get_or_create_face_at_element_side(stk::mesh::BulkData & bulk,
                                                     stk::mesh::Entity elem,
                                                     int side_ordinal,
                                                     stk::mesh::EntityId new_face_global_id,
                                                     const stk::mesh::PartVector & parts)
{
    stk::mesh::Entity new_face = stk::mesh::Entity();
    unsigned elem_num_faces = bulk.num_faces(elem);
    const stk::mesh::Entity * elem_faces = bulk.begin_faces(elem);
    const stk::mesh::ConnectivityOrdinal * elem_ord_it = bulk.begin_face_ordinals(elem);
    for (unsigned i=0 ; i<elem_num_faces ; ++i) {
        if (elem_ord_it[i] == static_cast<unsigned>(side_ordinal)) {
            new_face = elem_faces[i];
            break;
        }
    }
    if (!bulk.is_valid(new_face)) {
        new_face = bulk.declare_element_side(elem, side_ordinal, parts);
    } else {
        bulk.change_entity_parts(new_face, parts );
    }
    return new_face;
}

void create_shell_status(const std::vector<stk::topology> & elements_touching_surface, stk::topology original_element_topology, std::vector<ShellStatus> & element_shell_status) {
    element_shell_status.resize(elements_touching_surface.size(),NO_SHELLS);
    const bool original_element_is_shell = original_element_topology.is_shell();
    bool got_shells = original_element_is_shell;
    if (!original_element_is_shell) {
        for (size_t i=0 ; i<elements_touching_surface.size() ; ++i) {
            if (elements_touching_surface[i].is_shell()) {
                got_shells = true;
                break;
            }
        }
    }
    if (got_shells) {
        for (size_t i=0 ; i<elements_touching_surface.size() ; ++i) {
            if (original_element_is_shell == elements_touching_surface[i].is_shell() ) {
                element_shell_status[i] = YES_SHELLS_BOTH_SHELLS_OR_BOTH_SOLIDS;
            }
            else {
                element_shell_status[i] = YES_SHELLS_ONE_SHELL_ONE_SOLID;
            }
        }
    }
}



void connect_face_to_other_elements(stk::mesh::BulkData & bulk,
                                      stk::mesh::Entity face,
                                      stk::mesh::Entity elem_with_face,
                                      int elem_with_face_side_ordinal
)
{
    stk::topology elem_topology = bulk.bucket(elem_with_face).topology();
    stk::topology side_topology = elem_topology.face_topology(elem_with_face_side_ordinal);
    int num_side_nodes = side_topology.num_nodes();
    std::vector<stk::mesh::Entity> side_nodes(num_side_nodes);
    elem_topology.face_nodes(bulk.begin_nodes(elem_with_face),elem_with_face_side_ordinal,side_nodes.data());
    std::vector<stk::mesh::Entity> common_elements;
    stk::mesh::impl::find_entities_these_nodes_have_in_common(bulk,stk::topology::ELEMENT_RANK,num_side_nodes,side_nodes.data(),common_elements);

    std::vector<stk::topology> element_topology_touching_surface_vector(common_elements.size());
    for (size_t i=0 ; i<common_elements.size() ; ++i) {
        element_topology_touching_surface_vector[i] = bulk.bucket(common_elements[i]).topology();
    }
    std::vector<ShellStatus> element_shell_status;
    create_shell_status(element_topology_touching_surface_vector, elem_topology, element_shell_status);
    for (size_t count=0 ; count<common_elements.size() ; ++count) {
        if (common_elements[count] != elem_with_face) {
            stk::mesh::Entity other_elem = common_elements[count];
            stk::topology other_elem_topology = element_topology_touching_surface_vector[count];
            for (unsigned other_elem_side = 0; other_elem_side < other_elem_topology.num_faces() ; ++other_elem_side) {
                stk::topology other_elem_side_topology = other_elem_topology.face_topology(other_elem_side);
                std::vector<stk::mesh::Entity> other_elem_side_nodes(other_elem_side_topology.num_nodes());
                other_elem_topology.face_nodes(bulk.begin_nodes(other_elem),other_elem_side,other_elem_side_nodes.data());
                if (should_face_be_connected_to_element_side(side_nodes,other_elem_side_nodes,other_elem_side_topology,element_shell_status[count])) {
                    stk::mesh::connect_side_to_element_with_ordinal(bulk, other_elem, face, other_elem_side);
                    break;
                }
            }
        }
    }
}

void pack_downward_relations_if_valid_permutation_exists(stk::mesh::BulkData& mesh, stk::mesh::Entity some_entity, std::vector<stk::mesh::Relation>& recv_relations1)
{
    recv_relations1.clear();
    unsigned bucket_ordinal = mesh.bucket_ordinal(some_entity);
    const stk::mesh::Bucket& bucket = mesh.bucket(some_entity);
    for(EntityRank irank=stk::topology::EDGE_RANK; irank<mesh.entity_rank(some_entity);++irank)
    {
        if (bucket.has_permutation(irank))
        {
            Entity const *rels_itr = bucket.begin(bucket_ordinal, irank);
            Entity const *rels_end = bucket.end(bucket_ordinal, irank);
            stk::mesh::ConnectivityOrdinal const *ords_itr = bucket.begin_ordinals(bucket_ordinal, irank);
            stk::mesh::Permutation const *perms = bucket.begin_permutations(bucket_ordinal, irank);

            for(;rels_itr!=rels_end;++rels_itr,++ords_itr, ++perms)
            {
                if ( *perms != stk::mesh::Permutation::INVALID_PERMUTATION )
                {
                    recv_relations1.push_back(stk::mesh::Relation(*rels_itr, mesh.entity_rank(*rels_itr), *ords_itr));
                    uint32_t perm_attr = static_cast<uint32_t>(*perms);
                    recv_relations1.back().set_attribute(perm_attr);
                }
            }
        }
    }
}

bool check_permutations_on_all(stk::mesh::BulkData& mesh)
{
    std::ostringstream os;
    bool all_ok = true;
    std::vector<stk::mesh::Relation> entity_relations;
    stk::mesh::EntityRank end_rank = static_cast<stk::mesh::EntityRank>(mesh.mesh_meta_data().entity_rank_count());
    for (stk::mesh::EntityRank irank=stk::topology::FACE_RANK; irank<end_rank; ++irank)
    {
        const stk::mesh::BucketVector &buckets = mesh.buckets(irank);
        for (size_t i=0;i<buckets.size();++i)
        {
            const stk::mesh::Bucket &bucket = *buckets[i];
            for (size_t j=0;j<bucket.size();++j)
            {
                stk::mesh::Entity entity = bucket[j];
                pack_downward_relations_if_valid_permutation_exists(mesh, entity, entity_relations);
                for (size_t k=0;k<entity_relations.size();++k)
                {
                    if (mesh.entity_rank(entity) < stk::topology::ELEM_RANK)
                    {
                        bool valid_permutation = mesh.check_permutation(entity,
                                                           entity_relations[k].entity(),
                                                           static_cast<unsigned>(entity_relations[k].getOrdinal()),
                                                           static_cast<stk::mesh::Permutation>(entity_relations[k].attribute())
                                                                   );
                        if (!valid_permutation)
                        {
                            all_ok = false;
                            os << "For processor " << mesh.parallel_rank() << " entity " << mesh.entity_key(entity) << " did not "
                                    << "get the right permutation for its relationship with entity " << mesh.entity_key(entity_relations[k].entity()) << " with invalid permutation " << entity_relations[k].attribute() <<  std::endl;
                        }
                    }
                }
            }
        }
    }

    if ( !all_ok )
    {
        std::cerr << os.str();
    }


    int verified_ok = all_ok ? 1 : 0;
    if (mesh.parallel_size() > 1) 
    {
        all_reduce( mesh.parallel() , ReduceMin<1>( & verified_ok ) );
    }

    all_ok = verified_ok == 1;

    return all_ok;
}

void send_entity_keys_to_owners(
  BulkData & mesh ,
<<<<<<< HEAD
  const std::set< EntityKey > & recvGhosts,
        std::set< EntityProc , EntityLess > & sendGhosts )
=======
  const std::vector<Entity> & recvGhosts,
        std::set< EntityProc , EntityLess > & sendGhosts)
>>>>>>> 4103bf6c
{
  const int parallel_size = mesh.parallel_size();

  stk::CommSparse sparse( mesh.parallel() );

  // For all entity keys in recvGhosts, send the entity key to the owning proc
  for ( int phase = 0; phase < 2; ++phase) {
<<<<<<< HEAD
    for ( std::set<EntityKey>::const_iterator
            i = recvGhosts.begin() ; i != recvGhosts.end() ; ++i ) {
      Entity e = mesh.get_entity(*i); // Performance issue? Not if you're just doing full regens
      const int owner = mesh.parallel_owner_rank(e);
      const EntityKey key = mesh.entity_key(e);
=======
    for (Entity recvGhost : recvGhosts) {
      const int owner = mesh.parallel_owner_rank(recvGhost);
      const EntityKey key = mesh.entity_key(recvGhost);
>>>>>>> 4103bf6c
      sparse.send_buffer( owner ).pack<EntityKey>( key );
    }
    if (phase == 0) { //allocation phase
      sparse.allocate_buffers();
    }
    else { //communication phase
      sparse.communicate();
    }
  }

<<<<<<< HEAD
  // Insert into sendGhosts that there is an entity on another proc
=======
  // Insert into sendGhosts that entities need to be recvd on another proc
>>>>>>> 4103bf6c
  for ( int proc_rank = 0 ; proc_rank < parallel_size ; ++proc_rank ) {
    stk::CommBuffer & buf = sparse.recv_buffer(proc_rank);
    while ( buf.remaining() ) {
      EntityKey key ;
      buf.unpack<EntityKey>( key );
<<<<<<< HEAD
      EntityProc tmp( mesh.get_entity( key ) , proc_rank );
      sendGhosts.insert( tmp );
    }
  }
}

void send_entity_keys_to_owners(
  BulkData & mesh ,
  const std::vector<Entity> & recvGhosts,
        std::set< EntityProc , EntityLess > & sendGhosts)
{
  const int parallel_size = mesh.parallel_size();

  stk::CommSparse sparse( mesh.parallel() );

  // For all entity keys in recvGhosts, send the entity key to the owning proc
  for ( int phase = 0; phase < 2; ++phase) {
    for (Entity recvGhost : recvGhosts) {
      const int owner = mesh.parallel_owner_rank(recvGhost);
      const EntityKey key = mesh.entity_key(recvGhost);
      sparse.send_buffer( owner ).pack<EntityKey>( key );
    }
    if (phase == 0) { //allocation phase
      sparse.allocate_buffers();
    }
    else { //communication phase
      sparse.communicate();
    }
  }

  // Insert into sendGhosts that entities need to be recvd on another proc
  for ( int proc_rank = 0 ; proc_rank < parallel_size ; ++proc_rank ) {
    stk::CommBuffer & buf = sparse.recv_buffer(proc_rank);
    while ( buf.remaining() ) {
      EntityKey key ;
      buf.unpack<EntityKey>( key );
=======
>>>>>>> 4103bf6c
      Entity entity = mesh.get_entity(key);
      EntityProc tmp( entity, proc_rank );
      sendGhosts.insert( tmp );
    }
  }
}

// Synchronize the send list to the receive list.

void comm_sync_send_recv(
  BulkData & mesh ,
  std::set< EntityProc , EntityLess > & sendGhosts ,
  std::set< EntityKey > & recvGhosts )
{
  const int parallel_rank = mesh.parallel_rank();
  const int parallel_size = mesh.parallel_size();

  stk::CommSparse all( mesh.parallel() );

  // Communication sizing:

  for ( std::set< EntityProc , EntityLess >::iterator
        i = sendGhosts.begin() ; i != sendGhosts.end() ; ++i ) {
    const int owner = mesh.parallel_owner_rank(i->first);
    all.send_buffer( i->second ).skip<EntityKey>(1).skip<int>(1);
    if ( owner != parallel_rank ) {
      all.send_buffer( owner ).skip<EntityKey>(1).skip<int>(1);
    }
  }

  all.allocate_buffers();

  // Loop thru all entities in sendGhosts, send the entity key to the sharing/ghosting proc
  // Also, if the owner of the entity is NOT me, also send the entity key to the owing proc

  // Communication packing (with message content comments):
  for ( std::set< EntityProc , EntityLess >::iterator
        i = sendGhosts.begin() ; i != sendGhosts.end() ; ) {
    const int owner = mesh.parallel_owner_rank(i->first);

    // Inform receiver of ghosting, the receiver does not own
    // and does not share this entity.
    // The ghost either already exists or is a to-be-done new ghost.
    // This status will be resolved on the final communication pass
    // when new ghosts are packed and sent.

    const EntityKey entity_key = mesh.entity_key(i->first);
    const int proc = i->second;

    all.send_buffer( proc ).pack(entity_key).pack(proc);

    if ( owner != parallel_rank ) {
      // I am not the owner of this entity.
      // Inform the owner of this ghosting need.
      all.send_buffer( owner ).pack(entity_key).pack(proc);

      // Erase it from my processor's ghosting responsibility:
      // The iterator passed to the erase method will be invalidated.
      std::set< EntityProc , EntityLess >::iterator jrem = i ; ++i ;
      sendGhosts.erase( jrem );
    }
    else {
      ++i ;
    }
  }

  all.communicate();

  // Loop thru all the buffers, and insert ghosting request for entity e to other proc
  // if the proc sending me the data is me, then insert into new_recv.
  // Communication unpacking:
  for ( int p = 0 ; p < parallel_size ; ++p ) {
    CommBuffer & buf = all.recv_buffer(p);
    while ( buf.remaining() ) {

      EntityKey entity_key;
      int proc = 0;

      buf.unpack(entity_key).unpack(proc);

      Entity const e = mesh.get_entity( entity_key );

      if ( parallel_rank != proc ) {
        //  Receiving a ghosting need for an entity I own.
        //  Add it to my send list.
        ThrowRequireMsg(mesh.is_valid(e),
            "Unknown entity key: " <<
            mesh.mesh_meta_data().entity_rank_name(entity_key.rank()) <<
<<<<<<< HEAD
            "[" << entity_key.id() << "]");
        EntityProc tmp( e , proc );
        sendGhosts.insert( tmp );
=======
            "[" << entity_key.id() << "]");
        EntityProc tmp( e , proc );
        sendGhosts.insert( tmp );
      }
      else if ( mesh.is_valid(e) ) {
        //  I am the receiver for this ghost.
        //  If I already have it add it to the receive list,
        //  otherwise don't worry about it - I will receive
        //  it in the final new-ghosting communication.
        recvGhosts.insert( mesh.entity_key(e) );
      }
    }
  }
}

void comm_sync_send_recv(
  BulkData & mesh ,
  std::set< EntityProc , EntityLess > & sendGhosts ,
  std::vector<Entity> & recvGhosts,
  std::vector<bool>& ghostStatus )
{
  const int parallel_rank = mesh.parallel_rank();
  const int parallel_size = mesh.parallel_size();

  stk::CommSparse all( mesh.parallel() );

  // Communication sizing:

  for ( std::set< EntityProc , EntityLess >::iterator
        i = sendGhosts.begin() ; i != sendGhosts.end() ; ++i ) {
    const int owner = mesh.parallel_owner_rank(i->first);
    all.send_buffer( i->second ).skip<EntityKey>(1).skip<int>(1);
    if ( owner != parallel_rank ) {
      all.send_buffer( owner ).skip<EntityKey>(1).skip<int>(1);
    }
  }

  all.allocate_buffers();

  // Loop thru all entities in sendGhosts, send the entity key to the sharing/ghosting proc
  // Also, if the owner of the entity is NOT me, also send the entity key to the owing proc

  // Communication packing (with message content comments):
  for ( std::set< EntityProc , EntityLess >::iterator
        i = sendGhosts.begin() ; i != sendGhosts.end() ; ) {
    const int owner = mesh.parallel_owner_rank(i->first);

    // Inform receiver of ghosting, the receiver does not own
    // and does not share this entity.
    // The ghost either already exists or is a to-be-done new ghost.
    // This status will be resolved on the final communication pass
    // when new ghosts are packed and sent.

    const Entity entity = i->first;
    const EntityKey entity_key = mesh.entity_key(entity);
    const int proc = i->second;

    all.send_buffer( proc ).pack(entity_key).pack(proc);

    if ( owner != parallel_rank ) {
      // I am not the owner of this entity.
      // Inform the owner of this ghosting need.
      all.send_buffer( owner ).pack(entity_key).pack(proc);

      // Erase it from my processor's ghosting responsibility:
      // The iterator passed to the erase method will be invalidated.
      std::set< EntityProc , EntityLess >::iterator jrem = i ; ++i ;
      sendGhosts.erase( jrem );
    }
    else {
      ++i ;
    }
  }

  all.communicate();

  // Loop thru all the buffers, and insert ghosting request for entity e to other proc
  // if the proc sending me the data is me, then insert into recvGhosts.
  // Communication unpacking:
  for ( int p = 0 ; p < parallel_size ; ++p ) {
    CommBuffer & buf = all.recv_buffer(p);
    while ( buf.remaining() ) {

      EntityKey entity_key;
      int proc = 0;

      buf.unpack(entity_key).unpack(proc);

      Entity const e = mesh.get_entity( entity_key );

      if ( parallel_rank != proc ) {
        //  Receiving a ghosting need for an entity I own.
        //  Add it to my send list.
        ThrowRequireMsg(mesh.is_valid(e),
            "Unknown entity key: " <<
            mesh.mesh_meta_data().entity_rank_name(entity_key.rank()) <<
            "[" << entity_key.id() << "]");
        EntityProc tmp( e , proc );
        sendGhosts.insert( tmp );
      }
      else if ( mesh.is_valid(e) ) {
        //  I am the receiver for this ghost.
        //  If I already have it add it to the receive list,
        //  otherwise don't worry about it - I will receive
        //  it in the final new-ghosting communication.
        recvGhosts.push_back( e );
        ghostStatus[e.local_offset()] = true;
      }
    }
  }
}

void comm_sync_aura_send_recv(
  BulkData & mesh ,
  std::vector<EntityProc>& sendGhosts,
  EntityProcMapping& entityProcMapping,
  std::vector<bool>& ghostStatus )
{
  const int parallel_rank = mesh.parallel_rank();
  const int parallel_size = mesh.parallel_size();

  stk::CommSparse all( mesh.parallel() );

  // Communication sizing:

  for (const EntityProc& ep : sendGhosts) {
    const int owner = mesh.parallel_owner_rank(ep.first);
    all.send_buffer( ep.second ).skip<EntityKey>(1).skip<int>(1);
    if ( owner != parallel_rank ) {
      all.send_buffer( owner ).skip<EntityKey>(1).skip<int>(1);
    }
  }

  all.allocate_buffers();

  // Loop thru all entities in sendGhosts, send the entity key to the sharing/ghosting proc
  // Also, if the owner of the entity is NOT me, also send the entity key to the owing proc

  // Communication packing (with message content comments):
  for (const EntityProc& ep : sendGhosts) {
    const Entity entity = ep.first;
    const int owner = mesh.parallel_owner_rank(entity);

    // Inform receiver of ghosting, the receiver does not own
    // and does not share this entity.
    // The ghost either already exists or is a to-be-done new ghost.
    // This status will be resolved on the final communication pass
    // when new ghosts are packed and sent.

    const EntityKey entity_key = mesh.entity_key(entity);
    const int proc = ep.second;

    all.send_buffer( proc ).pack(entity_key).pack(proc);

    if (owner != parallel_rank) {
      all.send_buffer(owner).pack(entity_key).pack(proc);

      //Erase it from my processor's ghosting responsibility:
      entityProcMapping.eraseEntityProc(entity, proc);
    }
  }

  all.communicate();

  // Loop thru all the buffers, and insert ghosting request for entity e to other proc
  // if the proc sending me the data is me, then insert into new_recv.
  // Communication unpacking:
  for ( int p = 0 ; p < parallel_size ; ++p ) {
    CommBuffer & buf = all.recv_buffer(p);
    while ( buf.remaining() ) {

      EntityKey entity_key;
      int proc = 0;

      buf.unpack(entity_key).unpack(proc);

      Entity const e = mesh.get_entity( entity_key );

      if (parallel_rank != proc) {
        //Receiving a ghosting need for an entity I own, add it.
        entityProcMapping.addEntityProc(e, proc);
>>>>>>> 4103bf6c
      }
      else if ( mesh.is_valid(e) ) {
        //  I am the receiver for this ghost.
        //  If I already have it add it to the receive list,
        //  otherwise don't worry about it - I will receive
        //  it in the final new-ghosting communication.
<<<<<<< HEAD
        recvGhosts.insert( mesh.entity_key(e) );
      }
    }
  }
}

void comm_sync_send_recv(
  BulkData & mesh ,
  std::set< EntityProc , EntityLess > & sendGhosts ,
  std::vector<Entity> & recvGhosts,
  std::vector<bool>& ghostStatus )
{
  const int parallel_rank = mesh.parallel_rank();
  const int parallel_size = mesh.parallel_size();

  stk::CommSparse all( mesh.parallel() );

  // Communication sizing:

  for ( std::set< EntityProc , EntityLess >::iterator
        i = sendGhosts.begin() ; i != sendGhosts.end() ; ++i ) {
    const int owner = mesh.parallel_owner_rank(i->first);
    all.send_buffer( i->second ).skip<EntityKey>(1).skip<int>(1);
    if ( owner != parallel_rank ) {
      all.send_buffer( owner ).skip<EntityKey>(1).skip<int>(1);
    }
  }

  all.allocate_buffers();

  // Loop thru all entities in sendGhosts, send the entity key to the sharing/ghosting proc
  // Also, if the owner of the entity is NOT me, also send the entity key to the owing proc

  // Communication packing (with message content comments):
  for ( std::set< EntityProc , EntityLess >::iterator
        i = sendGhosts.begin() ; i != sendGhosts.end() ; ) {
    const int owner = mesh.parallel_owner_rank(i->first);

    // Inform receiver of ghosting, the receiver does not own
    // and does not share this entity.
    // The ghost either already exists or is a to-be-done new ghost.
    // This status will be resolved on the final communication pass
    // when new ghosts are packed and sent.

    const Entity entity = i->first;
    const EntityKey entity_key = mesh.entity_key(entity);
    const int proc = i->second;

    all.send_buffer( proc ).pack(entity_key).pack(proc);

    if ( owner != parallel_rank ) {
      // I am not the owner of this entity.
      // Inform the owner of this ghosting need.
      all.send_buffer( owner ).pack(entity_key).pack(proc);

      // Erase it from my processor's ghosting responsibility:
      // The iterator passed to the erase method will be invalidated.
      std::set< EntityProc , EntityLess >::iterator jrem = i ; ++i ;
      sendGhosts.erase( jrem );
    }
    else {
      ++i ;
    }
  }

  all.communicate();

  // Loop thru all the buffers, and insert ghosting request for entity e to other proc
  // if the proc sending me the data is me, then insert into new_recv.
  // Communication unpacking:
  for ( int p = 0 ; p < parallel_size ; ++p ) {
    CommBuffer & buf = all.recv_buffer(p);
    while ( buf.remaining() ) {

      EntityKey entity_key;
      int proc = 0;

      buf.unpack(entity_key).unpack(proc);

      Entity const e = mesh.get_entity( entity_key );

      if ( parallel_rank != proc ) {
        //  Receiving a ghosting need for an entity I own.
        //  Add it to my send list.
        ThrowRequireMsg(mesh.is_valid(e),
            "Unknown entity key: " <<
            mesh.mesh_meta_data().entity_rank_name(entity_key.rank()) <<
            "[" << entity_key.id() << "]");
        EntityProc tmp( e , proc );
        sendGhosts.insert( tmp );
      }
      else if ( mesh.is_valid(e) ) {
        //  I am the receiver for this ghost.
        //  If I already have it add it to the receive list,
        //  otherwise don't worry about it - I will receive
        //  it in the final new-ghosting communication.
        recvGhosts.push_back( e );
        ghostStatus[e.local_offset()] = true;
      }
    }
  }
}

void comm_sync_aura_send_recv(
  BulkData & mesh ,
  std::vector<EntityProc>& sendGhosts,
  EntityProcMapping& entityProcMapping,
  std::vector<bool>& ghostStatus )
{
  const int parallel_rank = mesh.parallel_rank();
  const int parallel_size = mesh.parallel_size();

  stk::CommSparse all( mesh.parallel() );

  // Communication sizing:

  for (const EntityProc& ep : sendGhosts) {
    const int owner = mesh.parallel_owner_rank(ep.first);
    all.send_buffer( ep.second ).skip<EntityKey>(1).skip<int>(1);
    if ( owner != parallel_rank ) {
      all.send_buffer( owner ).skip<EntityKey>(1).skip<int>(1);
    }
  }

  all.allocate_buffers();

  // Loop thru all entities in sendGhosts, send the entity key to the sharing/ghosting proc
  // Also, if the owner of the entity is NOT me, also send the entity key to the owing proc

  // Communication packing (with message content comments):
  for (const EntityProc& ep : sendGhosts) {
    const Entity entity = ep.first;
    const int owner = mesh.parallel_owner_rank(entity);

    // Inform receiver of ghosting, the receiver does not own
    // and does not share this entity.
    // The ghost either already exists or is a to-be-done new ghost.
    // This status will be resolved on the final communication pass
    // when new ghosts are packed and sent.

    const EntityKey entity_key = mesh.entity_key(entity);
    const int proc = ep.second;

    all.send_buffer( proc ).pack(entity_key).pack(proc);

    if (owner != parallel_rank) {
      all.send_buffer(owner).pack(entity_key).pack(proc);

      //Erase it from my processor's ghosting responsibility:
      entityProcMapping.eraseEntityProc(entity, proc);
    }
  }

  all.communicate();

  // Loop thru all the buffers, and insert ghosting request for entity e to other proc
  // if the proc sending me the data is me, then insert into new_recv.
  // Communication unpacking:
  for ( int p = 0 ; p < parallel_size ; ++p ) {
    CommBuffer & buf = all.recv_buffer(p);
    while ( buf.remaining() ) {

      EntityKey entity_key;
      int proc = 0;

      buf.unpack(entity_key).unpack(proc);

      Entity const e = mesh.get_entity( entity_key );

      if (parallel_rank != proc) {
        //Receiving a ghosting need for an entity I own, add it.
        entityProcMapping.addEntityProc(e, proc);
      }
      else if ( mesh.is_valid(e) ) {
        //  I am the receiver for this ghost.
        //  If I already have it add it to the receive list,
        //  otherwise don't worry about it - I will receive
        //  it in the final new-ghosting communication.
=======
>>>>>>> 4103bf6c
        ghostStatus[e.local_offset()] = true;
      }
    }
  }
}

void insert_upward_relations(const BulkData& bulk_data, Entity rel_entity,
                             const EntityRank rank_of_orig_entity,
                             const int share_proc,
                             std::vector<EntityProc>& send)
{
  EntityRank rel_entity_rank = bulk_data.entity_rank(rel_entity);
  ThrowAssert(rel_entity_rank > rank_of_orig_entity);

  // If related entity is higher rank, I own it, and it is not
  // already shared by proc, ghost it to the sharing processor.
  if ( bulk_data.bucket(rel_entity).owned() && ! bulk_data.in_shared(rel_entity, share_proc) ) {

    send.emplace_back(rel_entity,share_proc);

    // There may be even higher-ranking entities that need to be ghosted, so we must recurse
    const EntityRank end_rank = static_cast<EntityRank>(bulk_data.mesh_meta_data().entity_rank_count());
    for (EntityRank irank = static_cast<EntityRank>(rel_entity_rank + 1); irank < end_rank; ++irank)
    {
      const int num_rels = bulk_data.num_connectivity(rel_entity, irank);
      Entity const* rels     = bulk_data.begin(rel_entity, irank);

      for (int r = 0; r < num_rels; ++r)
      {
        Entity const rel_of_rel_entity = rels[r];
        if (bulk_data.is_valid(rel_of_rel_entity)) {
          insert_upward_relations(bulk_data, rel_of_rel_entity, rel_entity_rank, share_proc, send);
        }
      }
    }
  }
}

<<<<<<< HEAD
void insert_upward_relations(const BulkData& bulk_data, Entity rel_entity,
=======
void insert_upward_relations(const BulkData& bulk_data,
                             const EntityProcMapping& entitySharing,
                             Entity rel_entity,
>>>>>>> 4103bf6c
                             const EntityRank rank_of_orig_entity,
                             const int share_proc,
                             EntityProcMapping& send)
{
<<<<<<< HEAD
  EntityRank rel_entity_rank = bulk_data.entity_rank(rel_entity);
  ThrowAssert(rel_entity_rank > rank_of_orig_entity);

  // If related entity is higher rank, I own it, and it is not
  // already shared by proc, ghost it to the sharing processor.
  if ( bulk_data.bucket(rel_entity).owned() && ! bulk_data.in_shared(rel_entity, share_proc) ) {
=======
  // If related entity is higher rank, I own it, and it is not
  // already shared by proc, ghost it to the sharing processor.
  const MeshIndex& idx = bulk_data.mesh_index(rel_entity);
  const Bucket& bucket = *idx.bucket;
  if ( bucket.owned() && !entitySharing.find(rel_entity, share_proc) ) {
>>>>>>> 4103bf6c

    send.addEntityProc(rel_entity,share_proc);

    // There may be even higher-ranking entities that need to be ghosted, so we must recurse
<<<<<<< HEAD
    const EntityRank end_rank = static_cast<EntityRank>(bulk_data.mesh_meta_data().entity_rank_count());
    for (EntityRank irank = static_cast<EntityRank>(rel_entity_rank + 1); irank < end_rank; ++irank)
    {
      const int num_rels = bulk_data.num_connectivity(rel_entity, irank);
      Entity const* rels     = bulk_data.begin(rel_entity, irank);
=======
    EntityRank rel_entity_rank = bucket.entity_rank();
    ThrowAssert(rel_entity_rank > rank_of_orig_entity);

    const unsigned bucketOrd = idx.bucket_ordinal;
    const EntityRank end_rank = static_cast<EntityRank>(bulk_data.mesh_meta_data().entity_rank_count());
    for (EntityRank irank = static_cast<EntityRank>(rel_entity_rank + 1); irank < end_rank; ++irank)
    {
      const int num_rels = bucket.num_connectivity(bucketOrd, irank);
      Entity const* rels     = bucket.begin(bucketOrd, irank);
>>>>>>> 4103bf6c

      for (int r = 0; r < num_rels; ++r)
      {
        Entity const rel_of_rel_entity = rels[r];
        if (bulk_data.is_valid(rel_of_rel_entity)) {
<<<<<<< HEAD
          insert_upward_relations(bulk_data, rel_of_rel_entity, rel_entity_rank, share_proc, send);
=======
          insert_upward_relations(bulk_data, entitySharing, rel_of_rel_entity, rel_entity_rank, share_proc, send);
>>>>>>> 4103bf6c
        }
      }
    }
  }
}

void move_unowned_entities_for_owner_to_ghost(
  stk::mesh::BulkData & mesh ,
  std::set< stk::mesh::EntityProc , stk::mesh::EntityLess > & entitiesToGhostOntoOtherProcessors)
{
    const int myProcId = mesh.parallel_rank();
    const int parallel_size = mesh.parallel_size();

    stk::CommSparse all(mesh.parallel());

    for(std::set<stk::mesh::EntityProc, stk::mesh::EntityLess>::iterator i = entitiesToGhostOntoOtherProcessors.begin();
            i != entitiesToGhostOntoOtherProcessors.end(); ++i)
    {
        const int owner = mesh.parallel_owner_rank(i->first);
        if(owner != myProcId)
        {
            all.send_buffer(owner).skip < stk::mesh::EntityKey > (1).skip<int>(1);
        }
    }

    all.allocate_buffers();

    for(std::set<stk::mesh::EntityProc, stk::mesh::EntityLess>::iterator i = entitiesToGhostOntoOtherProcessors.begin();
            i != entitiesToGhostOntoOtherProcessors.end();)
    {
        const int owner = mesh.parallel_owner_rank(i->first);

        const stk::mesh::EntityKey entity_key = mesh.entity_key(i->first);
        const int proc = i->second;

        if(owner != myProcId)
        {
            all.send_buffer(owner).pack(entity_key).pack(proc);

            std::set<stk::mesh::EntityProc, stk::mesh::EntityLess>::iterator jrem = i;
            ++i;
            entitiesToGhostOntoOtherProcessors.erase(jrem);
        }
        else
        {
            ++i;
        }
    }

    all.communicate();

    for(int p = 0; p < parallel_size; ++p)
    {
        stk::CommBuffer & buf = all.recv_buffer(p);
        while(buf.remaining())
        {
            stk::mesh::EntityKey entity_key;
            int procToGhost = 0;

            buf.unpack(entity_key).unpack(procToGhost);

            stk::mesh::Entity const e = mesh.get_entity(entity_key);

            ThrowRequireWithSierraHelpMsg(mesh.is_valid(e) && mesh.parallel_owner_rank(e) == myProcId);

            if(myProcId != procToGhost)
            {
                stk::mesh::EntityProc tmp(e, procToGhost);
                entitiesToGhostOntoOtherProcessors.insert(tmp);
            }
        }
    }
}

void convert_part_ordinals_to_parts(const stk::mesh::MetaData& meta,
                                    const OrdinalVector& input_ordinals,
                                    stk::mesh::PartVector& output_parts)
{
    output_parts.clear();
    output_parts.reserve(input_ordinals.size());
    for(unsigned ipart = 0; ipart < input_ordinals.size(); ++ipart)
    {
        output_parts.push_back(&meta.get_part(input_ordinals[ipart]));
    }
}

stk::mesh::ConnectivityOrdinal get_ordinal_from_side_entity(const std::vector<stk::mesh::Entity> &sides,
                                                            stk::mesh::ConnectivityOrdinal const * ordinals,
                                                            stk::mesh::Entity side)
{
    for(unsigned i = 0; i<sides.size(); ++i)
    {
        if(sides[i] == side)
            return ordinals[i];
    }

    return stk::mesh::INVALID_CONNECTIVITY_ORDINAL;
}

<<<<<<< HEAD
void filter_out( OrdinalVector & vec ,
                 const OrdinalVector & parts ,
                 OrdinalVector & removed )
=======
bool are_any_parts_ranked(const stk::mesh::MetaData& meta,
                          const OrdinalVector& partOrdinals)
{
  const PartVector& allParts = meta.get_parts();
  for(Ordinal ord : partOrdinals) {
    if (allParts[ord]->primary_entity_rank() != InvalidEntityRank) {
      return true;
    }
  }
  return false;
}

void filter_out( OrdinalVector & vec ,
                 const OrdinalVector & parts ,
                 OrdinalVector & removed ,
                 bool trackRemoved )
>>>>>>> 4103bf6c
{
  OrdinalVector::iterator i , j ;
  i = j = vec.begin();

  OrdinalVector::const_iterator ip = parts.begin() ;

  while ( j != vec.end() && ip != parts.end() ) {
    if      ( *ip < *j ) { ++ip ; }
    else if ( *j < *ip ) { *i = *j ; ++i ; ++j ; }
    else {
<<<<<<< HEAD
      removed.push_back( *ip );
=======
      if (trackRemoved) {
        removed.push_back( *ip );
      }
>>>>>>> 4103bf6c
      ++j ;
      ++ip ;
    }    
  }

  if ( i != j ) { vec.erase( i , j ); } 
}

void merge_in( OrdinalVector & vec , const OrdinalVector & parts )
{
  std::vector<unsigned>::iterator i = vec.begin();
  OrdinalVector::const_iterator ip = parts.begin() ;

  for ( ; i != vec.end() && ip != parts.end() ; ++i ) {

    const unsigned ord = *ip; 

    if ( ord <= *i ) {
      if ( ord < *i ) { i = vec.insert( i , ord ); } 
      ++ip ;
    }    
  }

  for ( ; ip != parts.end() ; ++ip ) {
    const unsigned ord = *ip; 
    vec.push_back( ord );
  }
}

stk::mesh::ConnectivityOrdinal get_ordinal_for_element_side_pair(const stk::mesh::BulkData &bulkData, stk::mesh::Entity element, stk::mesh::Entity side)
{
    const stk::mesh::Entity * sides = bulkData.begin(element, bulkData.mesh_meta_data().side_rank());
    stk::mesh::ConnectivityOrdinal const * ordinals = bulkData.begin_ordinals(element, bulkData.mesh_meta_data().side_rank());
    std::vector<stk::mesh::Entity> sideVector(sides, sides+bulkData.num_sides(element));
    return get_ordinal_from_side_entity(sideVector, ordinals, side);
}

<<<<<<< HEAD
void print_field_data_for_entity(const stk::mesh::BulkData& mesh, const stk::mesh::MeshIndex& meshIndex, std::ostream& out)
{
  const stk::mesh::Bucket* bucket = meshIndex.bucket;
  size_t b_ord = meshIndex.bucket_ordinal;
  const stk::mesh::FieldVector& all_fields = mesh.mesh_meta_data().get_fields();
  for(stk::mesh::FieldBase* field : all_fields) {
    if(static_cast<unsigned>(field->entity_rank()) != bucket->entity_rank()) continue;
    stk::mesh::FieldMetaData field_meta_data = field->get_meta_data_for_field()[bucket->bucket_id()];
    unsigned data_size = field_meta_data.m_bytes_per_entity;
    if(data_size > 0) { // entity has this field?
      void* data = field_meta_data.m_data + field_meta_data.m_bytes_per_entity * b_ord;
      out << "        For field: " << *field << ", has data: ";
      field->print_data(out, data, data_size);
      out << std::endl;
    }
  }
}

void print_field_data_for_entity(const stk::mesh::BulkData& mesh, const stk::mesh::Entity entity, std::ostream& out)
{
  const stk::mesh::MeshIndex meshIndex = mesh.mesh_index(entity);
  print_field_data_for_entity(mesh, meshIndex, out);
=======
void fill_inducible_parts_from_list(const MetaData& meta,
                                    const OrdinalVector & partList,
                                    EntityRank rank,
                                    OrdinalVector &induciblePartsFromList)
{
  const PartVector& allParts = meta.get_parts();
  for (size_t i = 0; i < partList.size(); i++) {
    if (allParts[partList[i]]->should_induce(rank)) {
      induciblePartsFromList.push_back(partList[i]);
    }
  }
}

void fill_part_list_differences(const BulkData &mesh,
                                Entity entity,
                                const PartVector &recv_parts,
                                std::set<std::string> &thisProcExtraParts,
                                std::set<std::string> &otherProcExtraParts)
{
  const Bucket & bucket = mesh.bucket(entity);
  std::pair<const unsigned *,const unsigned *> part_ordinals = bucket.superset_part_ordinals();
  const PartVector & mesh_parts = mesh.mesh_meta_data().get_parts();

  std::set<std::string> thisProcPartNames;
  for (const unsigned * k = part_ordinals.first; k < part_ordinals.second; ++k) {
    if (mesh_parts[*k]->entity_membership_is_parallel_consistent()) {
      if (mesh_parts[*k]->name() != "{OWNS}" && mesh_parts[*k]->name() != "{SHARES}" && mesh_parts[*k]->primary_entity_rank() != stk::mesh::InvalidEntityRank)
      {
        thisProcPartNames.insert(mesh_parts[*k]->name());
      }
    }
  }

  std::set<std::string> otherProcPartNames;
  for (const Part* part : recv_parts) {
    if (part->entity_membership_is_parallel_consistent()) {
      if (part->name() != "{OWNS}" && part->name() != "{SHARES}" && part->primary_entity_rank() != stk::mesh::InvalidEntityRank) {
        otherProcPartNames.insert(part->name());
      }
    }
  }

  std::set_difference(thisProcPartNames.begin(),
                      thisProcPartNames.end(),
                      otherProcPartNames.begin(),
                      otherProcPartNames.end(),
                      std::inserter(thisProcExtraParts, thisProcExtraParts.begin()));

  std::set_difference(otherProcPartNames.begin(),
                      otherProcPartNames.end(),
                      thisProcPartNames.begin(),
                      thisProcPartNames.end(),
                      std::inserter(otherProcExtraParts, otherProcExtraParts.begin()));
}

void check_size_of_types()
{
    const size_t sizeof_entity_in_bytes = sizeof(Entity);
#ifdef STK_32BIT_ENTITY
    ThrowRequireMsg(4 == sizeof_entity_in_bytes, "sizeof(Entity) expected to be 4, is instead "<<sizeof_entity_in_bytes);
#else
    ThrowRequireMsg(8 == sizeof_entity_in_bytes, "sizeof(Entity) expected to be 8, is instead "<<sizeof_entity_in_bytes);
#endif

    const size_t sizeof_connectivityordinal_in_bytes = sizeof(ConnectivityOrdinal);
#ifdef STK_16BIT_CONNECTIVITY_ORDINAL
    ThrowRequireMsg(2 == sizeof_connectivityordinal_in_bytes, "sizeof(ConnectivityOrdinal) expected to be 2, is instead "<<sizeof_connectivityordinal_in_bytes);
#else
    ThrowRequireMsg(4 == sizeof_connectivityordinal_in_bytes, "sizeof(ConnectivityOrdinal) expected to be 4, is instead "<<sizeof_connectivityordinal_in_bytes);
#endif
}

void require_valid_relation(const char action[],
                            const BulkData& mesh,
                            const Entity e_from,
                            const Entity e_to)
{
  const bool error_rank      = !(mesh.entity_rank(e_from) > mesh.entity_rank(e_to));
  const bool error_nil_from  = !mesh.is_valid(e_from);
  const bool error_nil_to    = !mesh.is_valid(e_to);

  if ( error_rank || error_nil_from || error_nil_to ) {
    std::ostringstream msg ;

    msg << "Could not " << action << " relation from entity "
        << mesh.entity_key(e_from) << " to entity " << mesh.entity_key(e_to) << "\n";

    ThrowErrorMsgIf( error_nil_from  || error_nil_to,
                     msg.str() << ", entity was destroyed");
    ThrowErrorMsgIf( error_rank, msg.str() <<
                     "A relation must be from higher to lower ranking entity");
  }
}

bool is_good_rank_and_id(const MetaData& meta,
                         EntityRank rank,
                         EntityId id)
{
  const size_t rank_count = meta.entity_rank_count();
  const bool ok_id   = EntityKey::is_valid_id(id);
  const bool ok_rank = rank < rank_count &&
                 !(rank == stk::topology::FACE_RANK && meta.spatial_dimension() == 2);

  return ok_id && ok_rank;
}

EntityId get_global_max_id_in_use(const BulkData& mesh,
                                  EntityRank rank,
                                  const std::list<Entity::entity_value_type>& deletedEntitiesCurModCycle)
{
  EntityId localMax = stk::mesh::get_max_id_on_local_proc(mesh, rank);

  for (Entity::entity_value_type local_offset : deletedEntitiesCurModCycle) {    
    stk::mesh::Entity entity(local_offset);
    if ( mesh.is_valid(entity) && mesh.entity_rank(entity) == rank ) {
      localMax = std::max(localMax, mesh.entity_key(entity).id());
    }        
  }

  return stk::get_global_max(mesh.parallel(), localMax);
}

void check_declare_element_side_inputs(const BulkData & mesh,
                                       const Entity elem,
                                       const unsigned localSideId)
{
  stk::topology elem_top = mesh.bucket(elem).topology();

  ThrowErrorMsgIf( elem_top == stk::topology::INVALID_TOPOLOGY,
          "Element[" << mesh.identifier(elem) << "] has no defined topology");

  stk::topology invalid = stk::topology::INVALID_TOPOLOGY;
  stk::topology side_top =
          ((elem_top != stk::topology::INVALID_TOPOLOGY) && (localSideId < elem_top.num_sides()) )
          ? elem_top.side_topology(localSideId) : invalid;

  ThrowErrorMsgIf( elem_top!=stk::topology::INVALID_TOPOLOGY && localSideId >= elem_top.num_sides(),
          "For elem " << mesh.identifier(elem) << ", localSideId " << localSideId
          << ", localSideId exceeds " << elem_top.name()
          << ".num_sides() = " << elem_top.num_sides());

  ThrowErrorMsgIf( side_top == stk::topology::INVALID_TOPOLOGY,
          "For elem " << mesh.identifier(elem) << ", localSideId "
          << localSideId << ", No element topology found");
}

bool connect_edge_or_face_to_elements_impl(stk::mesh::BulkData& bulk, stk::mesh::Entity entity)
{
  stk::mesh::EntityRank entityRank = bulk.entity_rank(entity);
  if (entityRank != stk::topology::EDGE_RANK && entityRank != stk::topology::FACE_RANK) {
    return false;
  }
  const stk::mesh::Entity* nodes = bulk.begin_nodes(entity);
  unsigned numNodes = bulk.num_nodes(entity);
  stk::mesh::EntityVector elems;
  stk::mesh::impl::find_entities_these_nodes_have_in_common(bulk, stk::topology::ELEM_RANK, numNodes, nodes, elems);

  stk::mesh::EntityVector entityNodes(bulk.begin_nodes(entity), bulk.end_nodes(entity));
  stk::topology entityTopo = bulk.bucket(entity).topology();
  for(stk::mesh::Entity elem : elems) {
    stk::mesh::OrdinalAndPermutation ordinalAndPerm = stk::mesh::get_ordinal_and_permutation(bulk, elem,
                                                                                            entityRank, entityNodes);

    if(ordinalAndPerm.first == stk::mesh::INVALID_CONNECTIVITY_ORDINAL) { return false; }
    
    stk::mesh::impl::connect_element_to_entity(bulk, elem, entity, ordinalAndPerm.first, stk::mesh::PartVector{}, entityTopo);
  }
  return true;
}

void connect_edge_to_elements(stk::mesh::BulkData& bulk, stk::mesh::Entity edge)
{
  ThrowRequireMsg(connect_edge_or_face_to_elements_impl(bulk, edge),
                  "Edge with id: " << bulk.identifier(edge) << " has no valid connectivity to elements");
}

void connect_face_to_elements(stk::mesh::BulkData& bulk, stk::mesh::Entity face)
{
  ThrowRequireMsg(connect_edge_or_face_to_elements_impl(bulk, face),
                  "Face with id: " << bulk.identifier(face) << " has no valid connectivity to elements");
>>>>>>> 4103bf6c
}

} // namespace impl
} // namespace mesh
} // namespace stk

//----------------------------------------------------------------------
//----------------------------------------------------------------------
<|MERGE_RESOLUTION|>--- conflicted
+++ resolved
@@ -61,7 +61,6 @@
 }
 
 void remove_index_from_list(size_t index, std::vector<Entity>& elementsInCommon)
-<<<<<<< HEAD
 {
     std::swap(elementsInCommon[index], elementsInCommon.back());
     elementsInCommon.resize(elementsInCommon.size() - 1);
@@ -69,15 +68,6 @@
 
 void remove_entities_not_in_list(const Entity* begin, const Entity* end, std::vector<Entity>& elementsInCommon)
 {
-=======
-{
-    std::swap(elementsInCommon[index], elementsInCommon.back());
-    elementsInCommon.resize(elementsInCommon.size() - 1);
-}
-
-void remove_entities_not_in_list(const Entity* begin, const Entity* end, std::vector<Entity>& elementsInCommon)
-{
->>>>>>> 4103bf6c
     int numElemsFound=0;
     for(int j=0, endElemsInCommon=elementsInCommon.size(); j<endElemsInCommon; ++j) {
         if (is_in_list(elementsInCommon[j], begin, end)) {
@@ -97,7 +87,6 @@
         const Bucket& bucket = *meshIndex.bucket;
         const unsigned ord = meshIndex.bucket_ordinal;
         remove_entities_not_in_list(bucket.begin(ord, rank), bucket.end(ord, rank), elementsInCommon);
-<<<<<<< HEAD
     }
 }
 
@@ -140,50 +129,6 @@
     }
 }
 
-=======
-    }
-}
-
-void find_entities_these_nodes_have_in_common(const BulkData& mesh, stk::mesh::EntityRank rank, unsigned numNodes, const Entity* nodes, std::vector<Entity>& elementsInCommon)
-{
-    elementsInCommon.clear();
-    if(numNodes > 0)
-    {
-        const MeshIndex& meshIndex = mesh.mesh_index(nodes[0]);
-        const Bucket& bucket = *meshIndex.bucket;
-        const unsigned ord = meshIndex.bucket_ordinal;
-        elementsInCommon.assign(bucket.begin(ord, rank), bucket.end(ord, rank));
-        remove_entities_not_connected_to_other_nodes(mesh, rank, numNodes, nodes, elementsInCommon);
-    }
-}
-
-
-void fill_owned_entities_with_larger_ids_connected_to_node(const BulkData& mesh,
-                                   Entity node,
-                                   stk::mesh::EntityRank rank,
-                                   stk::mesh::EntityId id,
-                                   std::vector<Entity>& elemsWithLargerIds)
-{
-    unsigned numElems = mesh.num_connectivity(node, rank);
-    elemsWithLargerIds.reserve(numElems);
-
-    const Entity* elems = mesh.begin(node, rank);
-    for(unsigned j = 0; j < numElems; ++j)
-        if(mesh.identifier(elems[j]) > id && mesh.bucket(elems[j]).owned())
-            elemsWithLargerIds.push_back(elems[j]);
-}
-
-void find_entities_with_larger_ids_these_nodes_have_in_common_and_locally_owned(stk::mesh::EntityId id, const BulkData& mesh, stk::mesh::EntityRank rank, unsigned numNodes, const Entity* nodes, std::vector<Entity>& elementsInCommon)
-{
-    elementsInCommon.clear();
-    if(numNodes > 0)
-    {
-        fill_owned_entities_with_larger_ids_connected_to_node(mesh, nodes[0], rank, id, elementsInCommon);
-        remove_entities_not_connected_to_other_nodes(mesh, rank, numNodes, nodes, elementsInCommon);
-    }
-}
-
->>>>>>> 4103bf6c
 
 bool do_these_nodes_have_any_shell_elements_in_common(BulkData& mesh, unsigned numNodes, const Entity* nodes)
 {
@@ -339,14 +284,9 @@
     {
         if(entity_rank == stk::topology::EDGE_RANK)
         {
-<<<<<<< HEAD
-          upward_entity_topology.edge_nodes(upward_entity_nodes, k, nodes_of_this_side.data());
-          entity_top = upward_entity_topology.edge_topology();
-=======
           entity_top = upward_entity_topology.edge_topology(k);
           nodes_of_this_side.resize(entity_top.num_nodes());
           upward_entity_topology.edge_nodes(upward_entity_nodes, k, nodes_of_this_side.data());
->>>>>>> 4103bf6c
         }
         else
         {
@@ -706,7 +646,6 @@
     const Bucket   & bucket_from    = mesh.bucket(entity_from);
     const EntityRank entity_rank_from = bucket_from.entity_rank();
     ThrowAssert(entity_rank_from > entity_rank_to);
-<<<<<<< HEAD
 
     const stk::mesh::PartVector &superset_parts = bucket_from.supersets();
 
@@ -733,41 +672,6 @@
   if ( dont_check_owner || bucket_from.owned() ) {
     const EntityRank entity_rank_from = bucket_from.entity_rank();
     ThrowAssert(entity_rank_from > entity_rank_to);
-=======
->>>>>>> 4103bf6c
-
-    const stk::mesh::PartVector &superset_parts = bucket_from.supersets();
-
-    // Contributions of the 'from' entity:
-    for ( const Part* part : superset_parts ) {
-<<<<<<< HEAD
-      if ( part->should_induce(entity_rank_from)) {
-          unsigned partOrd = part->mesh_meta_data_ordinal();
-=======
-      unsigned partOrd = part->mesh_meta_data_ordinal();
-      if ( part->should_induce(entity_rank_from) && ! contains_ordinal( omit.begin(), omit.end() , partOrd )) {
->>>>>>> 4103bf6c
-          stk::util::insert_keep_sorted_and_unique(partOrd, induced_parts);
-      }
-    }
-  }
-}
-
-<<<<<<< HEAD
-=======
-void get_part_ordinals_to_induce_on_lower_ranks(const BulkData       & mesh,
-                             const Entity           entity_from,
-                                   EntityRank       entity_rank_to,
-                                   OrdinalVector  & induced_parts)
-{
-  const bool dont_check_owner     = mesh.parallel_size() == 1; // critical for fmwk
-
-  // Only induce parts for normal (not back) relations. Can only trust
-  // 'entity_from' to be accurate if it is owned by the local process.
-  const Bucket& bucket_from = mesh.bucket(entity_from);
-  if ( dont_check_owner || bucket_from.owned() ) {
-    const EntityRank entity_rank_from = bucket_from.entity_rank();
-    ThrowAssert(entity_rank_from > entity_rank_to);
 
     const stk::mesh::PartVector &superset_parts = bucket_from.supersets();
 
@@ -781,7 +685,6 @@
   }
 }
 
->>>>>>> 4103bf6c
 template<typename PARTVECTOR>
 Entity connect_element_to_entity(BulkData & mesh, Entity elem, Entity entity,
         const unsigned relationOrdinal, const PARTVECTOR& parts, stk::topology entity_top)
@@ -1021,60 +924,6 @@
 
 void send_entity_keys_to_owners(
   BulkData & mesh ,
-<<<<<<< HEAD
-  const std::set< EntityKey > & recvGhosts,
-        std::set< EntityProc , EntityLess > & sendGhosts )
-=======
-  const std::vector<Entity> & recvGhosts,
-        std::set< EntityProc , EntityLess > & sendGhosts)
->>>>>>> 4103bf6c
-{
-  const int parallel_size = mesh.parallel_size();
-
-  stk::CommSparse sparse( mesh.parallel() );
-
-  // For all entity keys in recvGhosts, send the entity key to the owning proc
-  for ( int phase = 0; phase < 2; ++phase) {
-<<<<<<< HEAD
-    for ( std::set<EntityKey>::const_iterator
-            i = recvGhosts.begin() ; i != recvGhosts.end() ; ++i ) {
-      Entity e = mesh.get_entity(*i); // Performance issue? Not if you're just doing full regens
-      const int owner = mesh.parallel_owner_rank(e);
-      const EntityKey key = mesh.entity_key(e);
-=======
-    for (Entity recvGhost : recvGhosts) {
-      const int owner = mesh.parallel_owner_rank(recvGhost);
-      const EntityKey key = mesh.entity_key(recvGhost);
->>>>>>> 4103bf6c
-      sparse.send_buffer( owner ).pack<EntityKey>( key );
-    }
-    if (phase == 0) { //allocation phase
-      sparse.allocate_buffers();
-    }
-    else { //communication phase
-      sparse.communicate();
-    }
-  }
-
-<<<<<<< HEAD
-  // Insert into sendGhosts that there is an entity on another proc
-=======
-  // Insert into sendGhosts that entities need to be recvd on another proc
->>>>>>> 4103bf6c
-  for ( int proc_rank = 0 ; proc_rank < parallel_size ; ++proc_rank ) {
-    stk::CommBuffer & buf = sparse.recv_buffer(proc_rank);
-    while ( buf.remaining() ) {
-      EntityKey key ;
-      buf.unpack<EntityKey>( key );
-<<<<<<< HEAD
-      EntityProc tmp( mesh.get_entity( key ) , proc_rank );
-      sendGhosts.insert( tmp );
-    }
-  }
-}
-
-void send_entity_keys_to_owners(
-  BulkData & mesh ,
   const std::vector<Entity> & recvGhosts,
         std::set< EntityProc , EntityLess > & sendGhosts)
 {
@@ -1103,8 +952,6 @@
     while ( buf.remaining() ) {
       EntityKey key ;
       buf.unpack<EntityKey>( key );
-=======
->>>>>>> 4103bf6c
       Entity entity = mesh.get_entity(key);
       EntityProc tmp( entity, proc_rank );
       sendGhosts.insert( tmp );
@@ -1175,107 +1022,6 @@
 
   // Loop thru all the buffers, and insert ghosting request for entity e to other proc
   // if the proc sending me the data is me, then insert into new_recv.
-  // Communication unpacking:
-  for ( int p = 0 ; p < parallel_size ; ++p ) {
-    CommBuffer & buf = all.recv_buffer(p);
-    while ( buf.remaining() ) {
-
-      EntityKey entity_key;
-      int proc = 0;
-
-      buf.unpack(entity_key).unpack(proc);
-
-      Entity const e = mesh.get_entity( entity_key );
-
-      if ( parallel_rank != proc ) {
-        //  Receiving a ghosting need for an entity I own.
-        //  Add it to my send list.
-        ThrowRequireMsg(mesh.is_valid(e),
-            "Unknown entity key: " <<
-            mesh.mesh_meta_data().entity_rank_name(entity_key.rank()) <<
-<<<<<<< HEAD
-            "[" << entity_key.id() << "]");
-        EntityProc tmp( e , proc );
-        sendGhosts.insert( tmp );
-=======
-            "[" << entity_key.id() << "]");
-        EntityProc tmp( e , proc );
-        sendGhosts.insert( tmp );
-      }
-      else if ( mesh.is_valid(e) ) {
-        //  I am the receiver for this ghost.
-        //  If I already have it add it to the receive list,
-        //  otherwise don't worry about it - I will receive
-        //  it in the final new-ghosting communication.
-        recvGhosts.insert( mesh.entity_key(e) );
-      }
-    }
-  }
-}
-
-void comm_sync_send_recv(
-  BulkData & mesh ,
-  std::set< EntityProc , EntityLess > & sendGhosts ,
-  std::vector<Entity> & recvGhosts,
-  std::vector<bool>& ghostStatus )
-{
-  const int parallel_rank = mesh.parallel_rank();
-  const int parallel_size = mesh.parallel_size();
-
-  stk::CommSparse all( mesh.parallel() );
-
-  // Communication sizing:
-
-  for ( std::set< EntityProc , EntityLess >::iterator
-        i = sendGhosts.begin() ; i != sendGhosts.end() ; ++i ) {
-    const int owner = mesh.parallel_owner_rank(i->first);
-    all.send_buffer( i->second ).skip<EntityKey>(1).skip<int>(1);
-    if ( owner != parallel_rank ) {
-      all.send_buffer( owner ).skip<EntityKey>(1).skip<int>(1);
-    }
-  }
-
-  all.allocate_buffers();
-
-  // Loop thru all entities in sendGhosts, send the entity key to the sharing/ghosting proc
-  // Also, if the owner of the entity is NOT me, also send the entity key to the owing proc
-
-  // Communication packing (with message content comments):
-  for ( std::set< EntityProc , EntityLess >::iterator
-        i = sendGhosts.begin() ; i != sendGhosts.end() ; ) {
-    const int owner = mesh.parallel_owner_rank(i->first);
-
-    // Inform receiver of ghosting, the receiver does not own
-    // and does not share this entity.
-    // The ghost either already exists or is a to-be-done new ghost.
-    // This status will be resolved on the final communication pass
-    // when new ghosts are packed and sent.
-
-    const Entity entity = i->first;
-    const EntityKey entity_key = mesh.entity_key(entity);
-    const int proc = i->second;
-
-    all.send_buffer( proc ).pack(entity_key).pack(proc);
-
-    if ( owner != parallel_rank ) {
-      // I am not the owner of this entity.
-      // Inform the owner of this ghosting need.
-      all.send_buffer( owner ).pack(entity_key).pack(proc);
-
-      // Erase it from my processor's ghosting responsibility:
-      // The iterator passed to the erase method will be invalidated.
-      std::set< EntityProc , EntityLess >::iterator jrem = i ; ++i ;
-      sendGhosts.erase( jrem );
-    }
-    else {
-      ++i ;
-    }
-  }
-
-  all.communicate();
-
-  // Loop thru all the buffers, and insert ghosting request for entity e to other proc
-  // if the proc sending me the data is me, then insert into recvGhosts.
   // Communication unpacking:
   for ( int p = 0 ; p < parallel_size ; ++p ) {
     CommBuffer & buf = all.recv_buffer(p);
@@ -1303,90 +1049,6 @@
         //  If I already have it add it to the receive list,
         //  otherwise don't worry about it - I will receive
         //  it in the final new-ghosting communication.
-        recvGhosts.push_back( e );
-        ghostStatus[e.local_offset()] = true;
-      }
-    }
-  }
-}
-
-void comm_sync_aura_send_recv(
-  BulkData & mesh ,
-  std::vector<EntityProc>& sendGhosts,
-  EntityProcMapping& entityProcMapping,
-  std::vector<bool>& ghostStatus )
-{
-  const int parallel_rank = mesh.parallel_rank();
-  const int parallel_size = mesh.parallel_size();
-
-  stk::CommSparse all( mesh.parallel() );
-
-  // Communication sizing:
-
-  for (const EntityProc& ep : sendGhosts) {
-    const int owner = mesh.parallel_owner_rank(ep.first);
-    all.send_buffer( ep.second ).skip<EntityKey>(1).skip<int>(1);
-    if ( owner != parallel_rank ) {
-      all.send_buffer( owner ).skip<EntityKey>(1).skip<int>(1);
-    }
-  }
-
-  all.allocate_buffers();
-
-  // Loop thru all entities in sendGhosts, send the entity key to the sharing/ghosting proc
-  // Also, if the owner of the entity is NOT me, also send the entity key to the owing proc
-
-  // Communication packing (with message content comments):
-  for (const EntityProc& ep : sendGhosts) {
-    const Entity entity = ep.first;
-    const int owner = mesh.parallel_owner_rank(entity);
-
-    // Inform receiver of ghosting, the receiver does not own
-    // and does not share this entity.
-    // The ghost either already exists or is a to-be-done new ghost.
-    // This status will be resolved on the final communication pass
-    // when new ghosts are packed and sent.
-
-    const EntityKey entity_key = mesh.entity_key(entity);
-    const int proc = ep.second;
-
-    all.send_buffer( proc ).pack(entity_key).pack(proc);
-
-    if (owner != parallel_rank) {
-      all.send_buffer(owner).pack(entity_key).pack(proc);
-
-      //Erase it from my processor's ghosting responsibility:
-      entityProcMapping.eraseEntityProc(entity, proc);
-    }
-  }
-
-  all.communicate();
-
-  // Loop thru all the buffers, and insert ghosting request for entity e to other proc
-  // if the proc sending me the data is me, then insert into new_recv.
-  // Communication unpacking:
-  for ( int p = 0 ; p < parallel_size ; ++p ) {
-    CommBuffer & buf = all.recv_buffer(p);
-    while ( buf.remaining() ) {
-
-      EntityKey entity_key;
-      int proc = 0;
-
-      buf.unpack(entity_key).unpack(proc);
-
-      Entity const e = mesh.get_entity( entity_key );
-
-      if (parallel_rank != proc) {
-        //Receiving a ghosting need for an entity I own, add it.
-        entityProcMapping.addEntityProc(e, proc);
->>>>>>> 4103bf6c
-      }
-      else if ( mesh.is_valid(e) ) {
-        //  I am the receiver for this ghost.
-        //  If I already have it add it to the receive list,
-        //  otherwise don't worry about it - I will receive
-        //  it in the final new-ghosting communication.
-<<<<<<< HEAD
         recvGhosts.insert( mesh.entity_key(e) );
       }
     }
@@ -1455,7 +1117,7 @@
   all.communicate();
 
   // Loop thru all the buffers, and insert ghosting request for entity e to other proc
-  // if the proc sending me the data is me, then insert into new_recv.
+  // if the proc sending me the data is me, then insert into recvGhosts.
   // Communication unpacking:
   for ( int p = 0 ; p < parallel_size ; ++p ) {
     CommBuffer & buf = all.recv_buffer(p);
@@ -1565,8 +1227,6 @@
         //  If I already have it add it to the receive list,
         //  otherwise don't worry about it - I will receive
         //  it in the final new-ghosting communication.
-=======
->>>>>>> 4103bf6c
         ghostStatus[e.local_offset()] = true;
       }
     }
@@ -1605,42 +1265,22 @@
   }
 }
 
-<<<<<<< HEAD
-void insert_upward_relations(const BulkData& bulk_data, Entity rel_entity,
-=======
 void insert_upward_relations(const BulkData& bulk_data,
                              const EntityProcMapping& entitySharing,
                              Entity rel_entity,
->>>>>>> 4103bf6c
                              const EntityRank rank_of_orig_entity,
                              const int share_proc,
                              EntityProcMapping& send)
 {
-<<<<<<< HEAD
-  EntityRank rel_entity_rank = bulk_data.entity_rank(rel_entity);
-  ThrowAssert(rel_entity_rank > rank_of_orig_entity);
-
-  // If related entity is higher rank, I own it, and it is not
-  // already shared by proc, ghost it to the sharing processor.
-  if ( bulk_data.bucket(rel_entity).owned() && ! bulk_data.in_shared(rel_entity, share_proc) ) {
-=======
   // If related entity is higher rank, I own it, and it is not
   // already shared by proc, ghost it to the sharing processor.
   const MeshIndex& idx = bulk_data.mesh_index(rel_entity);
   const Bucket& bucket = *idx.bucket;
   if ( bucket.owned() && !entitySharing.find(rel_entity, share_proc) ) {
->>>>>>> 4103bf6c
 
     send.addEntityProc(rel_entity,share_proc);
 
     // There may be even higher-ranking entities that need to be ghosted, so we must recurse
-<<<<<<< HEAD
-    const EntityRank end_rank = static_cast<EntityRank>(bulk_data.mesh_meta_data().entity_rank_count());
-    for (EntityRank irank = static_cast<EntityRank>(rel_entity_rank + 1); irank < end_rank; ++irank)
-    {
-      const int num_rels = bulk_data.num_connectivity(rel_entity, irank);
-      Entity const* rels     = bulk_data.begin(rel_entity, irank);
-=======
     EntityRank rel_entity_rank = bucket.entity_rank();
     ThrowAssert(rel_entity_rank > rank_of_orig_entity);
 
@@ -1650,17 +1290,12 @@
     {
       const int num_rels = bucket.num_connectivity(bucketOrd, irank);
       Entity const* rels     = bucket.begin(bucketOrd, irank);
->>>>>>> 4103bf6c
 
       for (int r = 0; r < num_rels; ++r)
       {
         Entity const rel_of_rel_entity = rels[r];
         if (bulk_data.is_valid(rel_of_rel_entity)) {
-<<<<<<< HEAD
-          insert_upward_relations(bulk_data, rel_of_rel_entity, rel_entity_rank, share_proc, send);
-=======
           insert_upward_relations(bulk_data, entitySharing, rel_of_rel_entity, rel_entity_rank, share_proc, send);
->>>>>>> 4103bf6c
         }
       }
     }
@@ -1760,11 +1395,6 @@
     return stk::mesh::INVALID_CONNECTIVITY_ORDINAL;
 }
 
-<<<<<<< HEAD
-void filter_out( OrdinalVector & vec ,
-                 const OrdinalVector & parts ,
-                 OrdinalVector & removed )
-=======
 bool are_any_parts_ranked(const stk::mesh::MetaData& meta,
                           const OrdinalVector& partOrdinals)
 {
@@ -1781,7 +1411,6 @@
                  const OrdinalVector & parts ,
                  OrdinalVector & removed ,
                  bool trackRemoved )
->>>>>>> 4103bf6c
 {
   OrdinalVector::iterator i , j ;
   i = j = vec.begin();
@@ -1792,13 +1421,9 @@
     if      ( *ip < *j ) { ++ip ; }
     else if ( *j < *ip ) { *i = *j ; ++i ; ++j ; }
     else {
-<<<<<<< HEAD
-      removed.push_back( *ip );
-=======
       if (trackRemoved) {
         removed.push_back( *ip );
       }
->>>>>>> 4103bf6c
       ++j ;
       ++ip ;
     }    
@@ -1836,30 +1461,6 @@
     return get_ordinal_from_side_entity(sideVector, ordinals, side);
 }
 
-<<<<<<< HEAD
-void print_field_data_for_entity(const stk::mesh::BulkData& mesh, const stk::mesh::MeshIndex& meshIndex, std::ostream& out)
-{
-  const stk::mesh::Bucket* bucket = meshIndex.bucket;
-  size_t b_ord = meshIndex.bucket_ordinal;
-  const stk::mesh::FieldVector& all_fields = mesh.mesh_meta_data().get_fields();
-  for(stk::mesh::FieldBase* field : all_fields) {
-    if(static_cast<unsigned>(field->entity_rank()) != bucket->entity_rank()) continue;
-    stk::mesh::FieldMetaData field_meta_data = field->get_meta_data_for_field()[bucket->bucket_id()];
-    unsigned data_size = field_meta_data.m_bytes_per_entity;
-    if(data_size > 0) { // entity has this field?
-      void* data = field_meta_data.m_data + field_meta_data.m_bytes_per_entity * b_ord;
-      out << "        For field: " << *field << ", has data: ";
-      field->print_data(out, data, data_size);
-      out << std::endl;
-    }
-  }
-}
-
-void print_field_data_for_entity(const stk::mesh::BulkData& mesh, const stk::mesh::Entity entity, std::ostream& out)
-{
-  const stk::mesh::MeshIndex meshIndex = mesh.mesh_index(entity);
-  print_field_data_for_entity(mesh, meshIndex, out);
-=======
 void fill_inducible_parts_from_list(const MetaData& meta,
                                     const OrdinalVector & partList,
                                     EntityRank rank,
@@ -2040,7 +1641,6 @@
 {
   ThrowRequireMsg(connect_edge_or_face_to_elements_impl(bulk, face),
                   "Face with id: " << bulk.identifier(face) << " has no valid connectivity to elements");
->>>>>>> 4103bf6c
 }
 
 } // namespace impl

--- conflicted
+++ resolved
@@ -38,15 +38,8 @@
 namespace stk { namespace search {
 
 enum SearchMethod {
-<<<<<<< HEAD
-    BOOST_RTREE,
     KDTREE,
     MORTON_LINEARIZED_BVH,  // Coming soon!
-    USE_DEPRECATED_BOOST_RTREE
-=======
-    KDTREE,
-    MORTON_LINEARIZED_BVH,  // Coming soon!
->>>>>>> 4103bf6c
 };
 
 }}

/*------------------------------------------------------------------------*/
/*                 Copyright 2010 Sandia Corporation.                     */
/*  Under terms of Contract DE-AC04-94AL85000, there is a non-exclusive   */
/*  license for use of this work by or on behalf of the U.S. Government.  */
/*  Export of this program may require a license from the                 */
/*  United States Government.                                             */
/*------------------------------------------------------------------------*/

#ifdef __CYGWIN__
#include <strings.h>
#endif
#include <string.h>
#include <iostream>

#include <init/Ionit_Initializer.h>
#include <Ioss_SubSystem.h>
#include <Ioss_NullEntity.h>

#include <stk_util/util/tokenize.hpp>
#include <stk_io/IossBridge.hpp>

#include <stk_util/parallel/Parallel.hpp>

#include <stk_mesh/base/Types.hpp>
#include <stk_mesh/base/Field.hpp>
#include <stk_mesh/base/GetEntities.hpp>
#include <stk_mesh/base/FieldData.hpp>
#include <stk_mesh/base/MetaData.hpp>
#include <stk_mesh/base/BulkData.hpp>
#include <stk_mesh/fem/FEMInterface.hpp>
#include <stk_mesh/fem/TopologyHelpers.hpp>

#include <Shards_BasicTopologies.hpp>

namespace {

  const CellTopologyData *map_ioss_to_topology( const std::string &element_type ,
							const int node_count)
  {
    /// \todo REFACTOR Is there a good type to return for an "unknown"
    /// topology type other than NULL?

    const CellTopologyData* celltopo = NULL ;

    const char *etype = element_type.c_str();
    if ( 0 == strncasecmp( "circle" , etype , 6 ) ) {
      celltopo = shards::getCellTopologyData< shards::Particle >();
    }
    else if ( 0 == strncasecmp( "sphere" , etype , 6) ) {
      celltopo = shards::getCellTopologyData< shards::Particle >();
    }
    // bar, beam, truss, rod...
    else if ( 0 == strncasecmp( "bar" , etype , 3 ) ) {
      if ( node_count == 2 ) {
	celltopo = shards::getCellTopologyData< shards::Beam<2> >();
      }
      else if ( node_count == 3 ) {
	celltopo = shards::getCellTopologyData< shards::Beam<3> >();
      }
    }
    else if ( 0 == strncasecmp( "shellline2d" , etype , 11 ) ) {
      if ( node_count == 2) {
	celltopo = shards::getCellTopologyData< shards::ShellLine<2> >();
      }
      else if ( node_count == 3) {
	celltopo = shards::getCellTopologyData< shards::ShellLine<3> >();
      }
    } else if ( 0 == strncasecmp( "shell" , etype , 5 ) ) {
      // shell4, shell8, shell9
      if ( node_count == 4 ) {
	celltopo = shards::getCellTopologyData< shards::ShellQuadrilateral<4> >();
      }
      else if ( node_count == 8 ) {
	celltopo = shards::getCellTopologyData< shards::ShellQuadrilateral<8> >();
      }
      else if ( node_count == 9 ) {
	celltopo = shards::getCellTopologyData< shards::ShellQuadrilateral<9> >();
      }
    }
    else if ( 0 == strncasecmp( "quad" , etype , 3 ) ) {
      // The 2D types would be quad4, quad8, and quad9.
      // The 3D types would be quad faces of a hex... quadface4,
      // quadface8, quadface9.
      if ( node_count == 4 ) {
	celltopo = shards::getCellTopologyData< shards::Quadrilateral<4> >();
      }
      else if ( node_count == 8 ) {
	celltopo = shards::getCellTopologyData< shards::Quadrilateral<8> >();
      }
      else if ( node_count == 9 ) {
	celltopo = shards::getCellTopologyData< shards::Quadrilateral<9> >();
      }
    }
    else if ( 0 == strncasecmp( "trishell" , etype , 8 ) ) {
      if ( node_count == 3 ) {
	celltopo = shards::getCellTopologyData< shards::ShellTriangle<3> >();
      }
      else if ( node_count == 6 ) {
	celltopo = shards::getCellTopologyData< shards::ShellTriangle<6> >();
      }
    }

    else if (0 == strncasecmp("triface", etype, 7) ||
	     0 == strncasecmp("tri",     etype, 3)) {
      if ( node_count == 3 ) {
	celltopo = shards::getCellTopologyData< shards::Triangle<3> >();
      }
      else if ( node_count == 4 ) {
	celltopo = shards::getCellTopologyData< shards::Triangle<4> >();
      }
      else if ( node_count == 6 ) {
	celltopo = shards::getCellTopologyData< shards::Triangle<6> >();
      }
    }

    else if ( 0 == strncasecmp( "pyramid" , etype , 7 ) ) {
      if ( node_count == 5 ) {
	celltopo = shards::getCellTopologyData< shards::Pyramid<5> >();
      }
      else if ( node_count == 13 ) {
	celltopo = shards::getCellTopologyData< shards::Pyramid<13> >();
      }
      else if ( node_count == 14 ) {
	celltopo = shards::getCellTopologyData< shards::Pyramid<14> >();
      }
    }

    /// \todo REFACTOR Need to handle 8-node tet...
    else if ( 0 == strncasecmp( "tetra" , etype , 5 ) ) {
      if ( node_count == 4 ) {
	celltopo = shards::getCellTopologyData< shards::Tetrahedron<4> >();
      }
      else if ( node_count ==  8 ) {
	celltopo = shards::getCellTopologyData< shards::Tetrahedron<8> >();
      }
      else if ( node_count == 10 ) {
	celltopo = shards::getCellTopologyData< shards::Tetrahedron<10> >();
      }
    }
    else if ( 0 == strncasecmp( "wedge" , etype , 5 ) ) {
      if ( node_count == 6 ) {
	celltopo = shards::getCellTopologyData< shards::Wedge<6> >();
      }
      else if ( node_count == 15 ) {
	celltopo = shards::getCellTopologyData< shards::Wedge<15> >();
      }
      else if ( node_count == 18 ) {
	celltopo = shards::getCellTopologyData< shards::Wedge<18> >();
      }
    }
    else if ( 0 == strncasecmp( "hex" , etype , 3 ) ) {
      if ( node_count == 8 ) {
	celltopo = shards::getCellTopologyData< shards::Hexahedron<8> >();
      }
      else if ( node_count == 20 ) {
	celltopo = shards::getCellTopologyData< shards::Hexahedron<20> >();
      }
      else if ( node_count == 27 ) {
	celltopo = shards::getCellTopologyData< shards::Hexahedron<27> >();
      }
    }

    else if (0 == strncasecmp("edge", etype, 4)) {
      if ( node_count == 2) {
	// edge2, edge2d2, edge3d2
	celltopo = shards::getCellTopologyData< shards::Line<2> >();
      }
      else if ( node_count == 3) {
	// edge3, edge2d3, edge3d3
	celltopo = shards::getCellTopologyData< shards::Line<3> >();
      }
    }

    else if (0 == strncasecmp("node", etype, 4)) {
      celltopo = shards::getCellTopologyData< shards::Node >();
    }

    if ( NULL == celltopo ) {
      std::ostringstream oss;
      oss << "ERROR, unsupported topology name = '" << element_type
	  << "' , node_count = " << node_count;
      throw std::runtime_error(oss.str());
    }

    return celltopo;
  }

  const stk::mesh::FieldBase *declare_ioss_field(stk::mesh::MetaData &meta,
						 stk::mesh::EntityRank type,
						 stk::mesh::Part &part,
						 const Ioss::Field &io_field,
						 bool use_cartesian_for_scalar)
    {
      stk::mesh::FieldBase *field_ptr = NULL;
      std::string field_type = io_field.transformed_storage()->name();
      std::string name = io_field.get_name();
      int num_components = io_field.transformed_storage()->component_count();

      if (field_type == "scalar" || num_components == 1) {
	if (!use_cartesian_for_scalar) {
	  stk::mesh::Field<double> & field = meta.declare_field<stk::mesh::Field<double> >(name);
	  stk::mesh::put_field(field, type, part);
	  field_ptr = &field;
	} else {
	  stk::mesh::Field<double, stk::mesh::Cartesian> & field =
	    meta.declare_field<stk::mesh::Field<double, stk::mesh::Cartesian> >(name);
	  stk::mesh::put_field(field, type, part, 1);
	  field_ptr = &field;
	}
      }
      else if (field_type == "vector_2d") {
	stk::mesh::Field<double, stk::mesh::Cartesian> & field =
	  meta.declare_field<stk::mesh::Field<double, stk::mesh::Cartesian> >(name);
	stk::mesh::put_field(field, type, part, 2);
	field_ptr = &field;
      }
      else if (field_type == "vector_3d") {
	stk::mesh::Field<double, stk::mesh::Cartesian> & field =
	  meta.declare_field<stk::mesh::Field<double,
	  stk::mesh::Cartesian> >(name);
	stk::mesh::put_field(field, type, part, 3);
	field_ptr = &field;
      }
      else if (field_type == "sym_tensor_33") {
	stk::mesh::Field<double, stk::mesh::SymmetricTensor> & field =
	  meta.declare_field<stk::mesh::Field<double,
	  stk::mesh::SymmetricTensor> >(name);
	stk::mesh::put_field(field, type, part, 6);
	field_ptr = &field;
      }
      else if (field_type == "full_tensor_36") {
	stk::mesh::Field<double, stk::mesh::FullTensor> & field =
	  meta.declare_field<stk::mesh::Field<double,
	  stk::mesh::FullTensor> >(name);
	stk::mesh::put_field(field, type, part, 9);
	field_ptr = &field;
      }
      else {
	// Just create a field with the correct number of components...
	stk::mesh::Field<double,shards::ArrayDimension> & field =
	  meta.declare_field<stk::mesh::Field<double,shards::ArrayDimension> >(name);
	stk::mesh::put_field(field, type, part, num_components);
	field_ptr = &field;
      }

      if (field_ptr != NULL) {
	stk::io::set_field_attribute(*field_ptr, io_field);
      }
      return field_ptr;
    }

    template <typename T>
    void internal_field_data_from_ioss(const Ioss::Field &io_field,
				       const stk::mesh::FieldBase *field,
				       std::vector<stk::mesh::Entity*> &entities,
				       Ioss::GroupingEntity *io_entity,
				       T /*dummy */)
    {
      int field_component_count = io_field.transformed_storage()->component_count();

      std::vector<T> io_field_data;
      size_t io_entity_count = io_entity->get_field_data(io_field.get_name(), io_field_data);
      assert(io_field_data.size() == entities.size() * field_component_count);

      size_t entity_count = entities.size();

      if (io_entity_count != entity_count) {
	std::ostringstream errmsg;
	errmsg << "ERROR: Field count mismatch for IO field '"
	       << io_field.get_name() << "'. The IO system has " << io_entity_count
	       << " entries, but the stk:mesh system has " << entity_count
	       << " entries. The two counts must match.";
	throw std::runtime_error(errmsg.str());
      }

      for (size_t i=0; i < entity_count; ++i) {
	/// \todo REFACTOR Is there a way to get the data from a
	/// "FieldBase*" field as a T* without the cast?
	if (entities[i] != NULL) {
	  T *fld_data = (T*)stk::mesh::field_data(*field, *entities[i]);
	  assert(fld_data != NULL);
	  for(int j=0; j<field_component_count; ++j) {
	    fld_data[j] = io_field_data[i*field_component_count+j];
	  }
	}
      }
    }

    template <typename T>
    void internal_field_data_to_ioss(const Ioss::Field &io_field,
				     const stk::mesh::FieldBase *field,
				     std::vector<stk::mesh::Entity*> &entities,
				     Ioss::GroupingEntity *io_entity,
				     T /*dummy */)
    {
      int field_component_count = io_field.transformed_storage()->component_count();
      size_t entity_count = entities.size();

      std::vector<T> io_field_data(entity_count*field_component_count);

      for (size_t i=0; i < entity_count; ++i) {
	/// \todo REFACTOR Is there a way to get the data from a
	/// "FieldBase*" field as a T* without the cast?
	if (entities[i] != NULL) {
	  T *fld_data = (T*)stk::mesh::field_data(*field, *entities[i]);
	  assert(fld_data != NULL);
	  for(int j=0; j<field_component_count; ++j) {
	    io_field_data[i*field_component_count+j] = fld_data[j];
	  }
	} else {
	  for(int j=0; j<field_component_count; ++j) {
	    io_field_data[i*field_component_count+j] = 0;
	  }
	}
      }

      size_t io_entity_count = io_entity->put_field_data(io_field.get_name(), io_field_data);
      assert(io_field_data.size() == entities.size() * field_component_count);

      if (io_entity_count != entity_count) {
	std::ostringstream errmsg;
	errmsg << "ERROR: Field count mismatch for IO field '"
	       << io_field.get_name() << "'. The IO system has " << io_entity_count
	       << " entries, but the stk:mesh system has " << entity_count
	       << " entries. The two counts must match.";
	throw std::runtime_error(errmsg.str());
      }
    }

}//namespace <empty>

namespace stk {
  namespace io {

    bool invalid_rank(stk::mesh::EntityRank rank)
    {
#ifndef SKIP_DEPRECATED_STK_MESH_TOPOLOGY_HELPERS
      return rank == (unsigned)mesh::EntityRankUndefined;
#else /* SKIP_DEPRECATED_STK_MESH_TOPOLOGY_HELPERS */
      return rank == mesh::InvalidEntityRank;
#endif /* SKIP_DEPRECATED_STK_MESH_TOPOLOGY_HELPERS */
    }

    stk::mesh::EntityRank part_primary_entity_rank(const stk::mesh::Part &part)
    {
      if (mesh::MetaData::get(part).universal_part() == part) {
#ifndef SKIP_DEPRECATED_STK_MESH_TOPOLOGY_HELPERS
	return stk::mesh::Node;
#else /* SKIP_DEPRECATED_STK_MESH_TOPOLOGY_HELPERS */
	return stk::mesh::fem::NODE_RANK;
#endif /* SKIP_DEPRECATED_STK_MESH_TOPOLOGY_HELPERS */
      }
#ifndef SKIP_DEPRECATED_STK_MESH_TOPOLOGY_HELPERS
      return mesh::fem_entity_rank( part.primary_entity_rank() );
#else /* SKIP_DEPRECATED_STK_MESH_TOPOLOGY_HELPERS */
      return part.primary_entity_rank();
#endif /* SKIP_DEPRECATED_STK_MESH_TOPOLOGY_HELPERS */
    }

    stk::mesh::EntityRank element_rank(const stk::mesh::MetaData &meta)
    {
#ifndef SKIP_DEPRECATED_STK_MESH_TOPOLOGY_HELPERS
      return stk::mesh::Element;
#else /* SKIP_DEPRECATED_STK_MESH_TOPOLOGY_HELPERS */
      stk::mesh::fem::FEMInterface &fem = stk::mesh::fem::get_fem_interface(meta);
      return stk::mesh::fem::element_rank(fem);
#endif /* SKIP_DEPRECATED_STK_MESH_TOPOLOGY_HELPERS */
    }

    stk::mesh::EntityRank side_rank(const stk::mesh::MetaData &meta)
    {
#ifndef SKIP_DEPRECATED_STK_MESH_TOPOLOGY_HELPERS
      return stk::mesh::Face;
#else /* SKIP_DEPRECATED_STK_MESH_TOPOLOGY_HELPERS */
      stk::mesh::fem::FEMInterface &fem = stk::mesh::fem::get_fem_interface(meta);
      return stk::mesh::fem::side_rank(fem);
#endif /* SKIP_DEPRECATED_STK_MESH_TOPOLOGY_HELPERS */
    }

    stk::mesh::EntityRank face_rank(const stk::mesh::MetaData &meta)
    {
#ifndef SKIP_DEPRECATED_STK_MESH_TOPOLOGY_HELPERS
      return stk::mesh::Face;
#else /* SKIP_DEPRECATED_STK_MESH_TOPOLOGY_HELPERS */
      stk::mesh::fem::FEMInterface &fem = stk::mesh::fem::get_fem_interface(meta);
      return stk::mesh::fem::face_rank(fem);
#endif /* SKIP_DEPRECATED_STK_MESH_TOPOLOGY_HELPERS */
    }

    stk::mesh::EntityRank edge_rank(const stk::mesh::MetaData &meta)
    {
#ifndef SKIP_DEPRECATED_STK_MESH_TOPOLOGY_HELPERS
      return stk::mesh::Edge;
#else /* SKIP_DEPRECATED_STK_MESH_TOPOLOGY_HELPERS */
      stk::mesh::fem::FEMInterface &fem = stk::mesh::fem::get_fem_interface(meta);
      return stk::mesh::fem::edge_rank(fem);
#endif /* SKIP_DEPRECATED_STK_MESH_TOPOLOGY_HELPERS */
    }

    stk::mesh::EntityRank node_rank(const stk::mesh::MetaData&)
    {
#ifndef SKIP_DEPRECATED_STK_MESH_TOPOLOGY_HELPERS
      return stk::mesh::Node;
#else /* SKIP_DEPRECATED_STK_MESH_TOPOLOGY_HELPERS */
      return stk::mesh::fem::NODE_RANK;
#endif /* SKIP_DEPRECATED_STK_MESH_TOPOLOGY_HELPERS */
    }

    void set_cell_topology(stk::mesh::Part &part, const CellTopologyData * const cell_topology)
    {
#ifndef SKIP_DEPRECATED_STK_MESH_TOPOLOGY_HELPERS
      stk::mesh::set_cell_topology(part, cell_topology);
#else /* SKIP_DEPRECATED_STK_MESH_TOPOLOGY_HELPERS */
      stk::mesh::fem::set_cell_topology(part, cell_topology);
#endif /* SKIP_DEPRECATED_STK_MESH_TOPOLOGY_HELPERS */
    }

    const CellTopologyData *get_cell_topology(const stk::mesh::Part &part)
    {
#ifndef SKIP_DEPRECATED_STK_MESH_TOPOLOGY_HELPERS
      return stk::mesh::get_cell_topology(part);
#else /* SKIP_DEPRECATED_STK_MESH_TOPOLOGY_HELPERS */
      return stk::mesh::fem::get_cell_topology(part).getCellTopologyData();
#endif /* SKIP_DEPRECATED_STK_MESH_TOPOLOGY_HELPERS */
    }

    void initialize_spatial_dimension(stk::mesh::MetaData &meta, size_t spatial_dimension, const std::vector<std::string> &entity_rank_names)
    {
#ifdef SKIP_DEPRECATED_STK_MESH_TOPOLOGY_HELPERS
      stk::mesh::fem::FEMInterface &fem = stk::mesh::fem::get_fem_interface(meta);

      meta.set_entity_rank_names(entity_rank_names);
      fem.set_spatial_dimension(spatial_dimension);
#endif /* SKIP_DEPRECATED_STK_MESH_TOPOLOGY_HELPERS */
    }

    void get_io_field_type(const stk::mesh::FieldBase *field, int num_comp, std::pair<std::string, Ioss::Field::BasicType> *result)
    {
      const std::string invalid("invalid");
      const std::string scalar("scalar");
      const std::string vector_2d("vector_2d");
      const std::string vector_3d("vector_3d");
      const std::string quaternion_2d("quaternion_2d");
      const std::string quaternion_3d("quaternion_3d");
      const std::string full_tensor_36("full_tensor_36");
      const std::string full_tensor_32("full_tensor_32");
      const std::string full_tensor_22("full_tensor_22");
      const std::string full_tensor_16("full_tensor_16");
      const std::string full_tensor_12("full_tensor_12");
      const std::string sym_tensor_33("sym_tensor_33");
      const std::string sym_tensor_31("sym_tensor_31");
      const std::string sym_tensor_21("sym_tensor_21");
      const std::string sym_tensor_13("sym_tensor_13");
      const std::string sym_tensor_11("sym_tensor_11");
      const std::string sym_tensor_10("sym_tensor_10");
      const std::string asym_tensor_03("asym_tensor_03");
      const std::string asym_tensor_02("asym_tensor_02");
      const std::string asym_tensor_01("asym_tensor_01");
      const std::string matrix_22("matrix_22");
      const std::string matrix_33("matrix_33");

      const unsigned rank = field->rank();
      const shards::ArrayDimTag * const * const tags = field->dimension_tags();

      result->second = Ioss::Field::INVALID;

      if ( field->type_is<double>() ) {
	result->second = Ioss::Field::REAL;
      }
      else if ( field->type_is<int>() ) {
	result->second = Ioss::Field::INTEGER;
      }

      if ( 0 == rank ) {
	result->first = scalar ;
      }
      else if ( 1 == rank ) {
	if ( tags[0] == & stk::mesh::Cartesian::tag() && 1 == num_comp ) {
	  result->first = scalar ;
	}
	else if ( tags[0] == & stk::mesh::Cartesian::tag() && 2 == num_comp ) {
	  result->first = vector_2d ;
	}
	else if ( tags[0] == & stk::mesh::Cartesian::tag() && 3 == num_comp ) {
	  result->first = vector_3d ;
	}
	else if ( tags[0] == & stk::mesh::FullTensor::tag() && 9 == num_comp ) {
	  result->first = full_tensor_36 ;
	}
	else if ( tags[0] == & stk::mesh::FullTensor::tag() && 5 == num_comp ) {
	  result->first = full_tensor_32 ;
	}
	else if ( tags[0] == & stk::mesh::FullTensor::tag() && 4 == num_comp ) {
	  result->first = full_tensor_22 ;
	}
	else if ( tags[0] == & stk::mesh::FullTensor::tag() && 3 == num_comp ) {
	  result->first = full_tensor_12 ;
	}
	else if ( tags[0] == & stk::mesh::SymmetricTensor::tag() && 6 == num_comp ) {
	  result->first = sym_tensor_33 ;
	}
	else if ( tags[0] == & stk::mesh::SymmetricTensor::tag() && 4 == num_comp ) {
	  result->first = sym_tensor_31 ;
	}
	else if ( tags[0] == & stk::mesh::SymmetricTensor::tag() && 3 == num_comp ) {
	  result->first = sym_tensor_21 ;
	}
      }

      if ( result->first.empty() ) {
	std::ostringstream tmp ;
	tmp << "Real[" << num_comp << "]" ;
	result->first = tmp.str();
      }
    }

    //----------------------------------------------------------------------
    const Ioss::GroupingEntity *get_associated_ioss_entity(const mesh::Part &part)
    {
      const Ioss::GroupingEntity *entity = part.attribute<Ioss::GroupingEntity>();
      if (!entity || entity->type() == Ioss::INVALID_TYPE) {
	return NULL;
      } else {
	return entity;
      }
    }

    void put_io_part_attribute(mesh::Part & part, Ioss::GroupingEntity *entity)
    {
      if (part.attribute<Ioss::GroupingEntity>() != NULL) {
	std::string msg = "stk::io::put_io_part_attribute( ";
	msg += part.name();
	msg += " ) FAILED:";
	msg += " io_part_attribute is already defined";
	throw std::runtime_error( msg );
      }

      mesh::MetaData & meta = mesh::MetaData::get(part);
      if (entity) {
	meta.declare_attribute_no_delete(part, entity);
      } else {
	Ioss::GroupingEntity *attr = new Ioss::NullEntity();
	meta.declare_attribute_with_delete(part, attr);
      }
    }

    /** Determine whether the field is defined on the specified part
     * and should also be associated with a Ioss GroupingEntity for
     * input or output
     */
    bool is_valid_part_field(const stk::mesh::FieldBase *field,
			     stk::mesh::EntityRank part_type,
			     stk::mesh::Part &part,
			     stk::mesh::Part &universal,
			     Ioss::Field::RoleType filter_role,
			     bool add_all)
    {
      const Ioss::Field *iofield = stk::io::get_field_attribute(*field);
      if (!add_all && (iofield == NULL || iofield->get_role() != filter_role)) {
	return false;
      }

      const stk::mesh::FieldBase::Restriction &res = field->restriction(part_type, part);
      if (res.stride[0] > 0) {
	// The field exists on the current 'part'.  Now check (for
	// node types only) whether the 'part' is *either* the
	// universal_part() *or* the field *doesn't* exist on the
	// universal part...
	// Note that for "node" type parts, the IO database has a part
	// (nodeblock) that corresponds to the universal_part(), so
	// fields defined on all nodes are output on the nodeblock and
	// fields defined on only a subset of the parts should be
	// output on that subset which maps to a nodeset.  For other
	// part types, there is no IO entity that corresponds to a
	// universal part, so fields must be output on the part they
	// exist on.  There may be a problem if we start using element
	// sets ..., but wait until we get to that point; current code
	// works with current entity set.
	if (part_type != node_rank(mesh::MetaData::get(part)) || part == universal) {
	  return true;
	}

	const stk::mesh::FieldBase::Restriction &res_universe = field->restriction(part_type, universal);
	if (res_universe.stride[0] <= 0) {
	  // Field exists on current part, but not on the universal
	  // set (and this part is not the universal part)
	  return true;
	}
      }
      return false;
    }

    /// \todo QUESTION Should this function be at the application level,
    /// or provided by stk_io? In either case, applications should have
    /// capabilty to register new mappings.
    // ========================================================================
    const CellTopologyData *map_topology_ioss_to_cell(const Ioss::ElementTopology *topology)
    {
      /// \todo REFACTOR Consider either using or integrating the
      /// Trilinos CellTopology package into or with the
      /// Ioss::ElementTopology classes. That would then totally
      /// eliminate the need for these fragile mapping functions.
      /// However, it would still need to be extensible via application
      /// registration of new type mappings.

      std::string name         = topology->name();
      int io_nodes_per_element = topology->number_nodes();

      const CellTopologyData *cell_topology = map_ioss_to_topology(name, io_nodes_per_element);

      return cell_topology;
    }

    std::string map_topology_cell_to_ioss( const CellTopologyData *cell_top,
					   int spatial_dimension)
    {
      std::string extype = "unknown";

      if (cell_top == NULL)
	return extype;

<<<<<<< HEAD
      if(strcmp(cell_top->name, "super") == 0)
      {
=======
      if(strcmp(cell_top->name, "super") == 0) {
>>>>>>> da584e69
          std::stringstream oss;
          oss << "super" << cell_top->node_count;
          return oss.str();
      }

      switch( cell_top->key ) {
      case shards::Node::key : extype.assign( "node" ); break ;
      case shards::Particle::key :
	if (spatial_dimension == 2) extype = "circle1";
	else                        extype = "sphere1";
	break ;

      case shards::Beam<2>::key :
	extype = "bar2";
	break ;

      case shards::Beam<3>::key :
	extype = "bar3";
	break ;

      case shards::Line<2>::key :
	if (spatial_dimension == 2) extype = "edge2d2";
	else                        extype = "edge2";
	break ;
      case shards::Line<3>::key :
	if (spatial_dimension == 2) extype = "edge2d3";
	else                        extype = "edge3";
	break ;

      case shards::ShellLine<2>::key : extype.assign( "shellline2d2" ); break ;
      case shards::ShellLine<3>::key : extype.assign( "shellline2d3" ); break ;

      case shards::Triangle<3>::key :
	extype = "tri3";
	break ;
      case shards::Triangle<4>::key :
        extype = "tri4";
	break ;
      case shards::Triangle<6>::key :
        extype = "tri6";
	break ;

      case shards::ShellTriangle<3>::key : extype.assign( "trishell3" ); break ;
      case shards::ShellTriangle<6>::key : extype.assign( "trishell6" ); break ;

      case shards::Quadrilateral<4>::key :
        extype = "quad4";
	break ;
      case shards::Quadrilateral<8>::key :
        extype = "quad8";
	break ;
      case shards::Quadrilateral<9>::key :
        extype = "quad9";
	break ;

      case shards::ShellQuadrilateral<4>::key : extype.assign( "shell4" ); break ;
      case shards::ShellQuadrilateral<8>::key : extype.assign( "shell8" ); break ;
      case shards::ShellQuadrilateral<9>::key : extype.assign( "shell9" ); break ;

      case shards::Tetrahedron< 4>::key : extype.assign( "tetra4" ); break ;
      case shards::Tetrahedron<8>::key : extype.assign( "tetra8" ); break ;
      case shards::Tetrahedron<10>::key : extype.assign( "tetra10" ); break ;

      case shards::Pyramid< 5>::key : extype.assign( "pyramid5" ); break ;
      case shards::Pyramid<13>::key : extype.assign( "pyramid13" ); break ;
      case shards::Pyramid<14>::key : extype.assign( "pyramid14" ); break ;

      case shards::Wedge< 6>::key : extype.assign( "wedge6" ); break ;
      case shards::Wedge<15>::key : extype.assign( "wedge15" ); break ;
      case shards::Wedge<18>::key : extype.assign( "wedge18" ); break ;

      case shards::Hexahedron< 8>::key : extype.assign( "hex8" ); break ;
      case shards::Hexahedron<20>::key : extype.assign( "hex20" ); break ;
      case shards::Hexahedron<27>::key : extype.assign( "hex27" ); break ;

      default:
	std::ostringstream oss;
	oss << "stk::io::map_topology_to_ioss( '" << cell_top->name
	    << "' ) ERROR unmapped topology" << std::endl ;
	throw std::runtime_error(oss.str());
      }

      return extype ;
    }

    void internal_part_processing(Ioss::GroupingEntity *entity, stk::mesh::MetaData &meta,
				  stk::mesh::EntityRank type)
    {
      if (include_entity(entity)) {
	stk::mesh::Part & part = stk::mesh::declare_part(meta, entity->name(), type);
	stk::io::put_io_part_attribute(part, entity);
      }
    }

    void internal_part_processing(Ioss::EntityBlock *entity, stk::mesh::MetaData &meta,
				  stk::mesh::EntityRank type)
    {
      if (include_entity(entity)) {
	stk::mesh::Part & part = stk::mesh::declare_part(meta, entity->name(), type);
	stk::io::put_io_part_attribute(part, entity);

	const Ioss::ElementTopology *topology = entity->topology();
	const CellTopologyData * const cell_topology = map_topology_ioss_to_cell(topology);
	/// \todo IMPLEMENT Determine whether application can work
	/// with this topology type... Perhaps map_topology_ioss_to_cell only
	/// returns a valid topology if the application has registered
        /// that it can handle that specific topology.

	if (cell_topology != NULL) {
	  stk::io::set_cell_topology(part, cell_topology);
	} else {
	  /// \todo IMPLEMENT handle cell_topolgy mapping error...
	}
	stk::io::define_io_fields(entity, Ioss::Field::ATTRIBUTE, part, type);
      }
    }

    //----------------------------------------------------------------------
    /** Add all stk::Fields on the entities of the specified part_type
     *  on the specified part of the specified role * to the specified
     *  Ioss::GroupingEntity
     */
    void ioss_add_fields(stk::mesh::Part &part,
			 stk::mesh::EntityRank part_type,
			 Ioss::GroupingEntity *entity,
			 const Ioss::Field::RoleType filter_role,
			 bool add_all)
    {
      stk::mesh::MetaData & meta = mesh::MetaData::get(part);
      stk::mesh::Part &universal = meta.universal_part();

      const std::vector<mesh::FieldBase*> &fields = meta.get_fields();

      std::vector<mesh::FieldBase *>::const_iterator I = fields.begin();
      while (I != fields.end()) {
	const stk::mesh::FieldBase *f = *I; ++I;
	if (stk::io::is_valid_part_field(f, part_type, part, universal, filter_role, add_all)) {
	  const stk::mesh::FieldBase::Restriction &res = f->restriction(part_type, part);

	  // If this field was originally put on the part via the input mesh,
	  // then the iofield attribute will contain all the data we need;
	  // however, we can't always count on that.  For now, just using
	  // this to get the element attribute index order (if any...)
	  int index = 0;
	  if (filter_role == Ioss::Field::ATTRIBUTE) {
	    const Ioss::Field *iofield = stk::io::get_field_attribute(*f);
	    if (iofield)
	      index = iofield->get_index();
	  }
	  
	  std::pair<std::string, Ioss::Field::BasicType> field_type;
	  get_io_field_type(f, res.stride[0], &field_type);
	  if (field_type.second != Ioss::Field::INVALID) {
	    int entity_size = entity->get_property("entity_count").get_int();
	    const std::string& name = f->name();
	    entity->field_add(Ioss::Field(name, field_type.second, field_type.first,
					  filter_role, entity_size, index));
	  }
	}
      }
    }

    /**
     * For the given Ioss::GroupingEntity "entity", find all fields that
     * exist on the input database of type "role" and declare them on
     * the give stk::mesh::Part "part". The "part_type" argument
     * specifies the entity type (node, element, ...) that the field
     * should be declared on for this "part"
     *
     * The "role" will typically be either "ATTRIBUTE" or "TRANSIENT"
     */
    void define_io_fields(Ioss::GroupingEntity *entity,
			  Ioss::Field::RoleType role,
			  stk::mesh::Part &part,
			  stk::mesh::EntityRank part_type)
    {
      stk::mesh::MetaData &meta = mesh::MetaData::get(part);

      bool use_cartesian_for_scalar = false;
      if (role == Ioss::Field::ATTRIBUTE)
	use_cartesian_for_scalar = true;
      
      Ioss::NameList names;
      entity->field_describe(role, &names);

      for (Ioss::NameList::const_iterator I = names.begin(); I != names.end(); ++I) {
	/// \todo IMPLEMENT Need a field selection mechanism and a field naming
	/// (ioss_name -> stk::name)  For now, select all and give the
	/// stk field the same name as the ioss field.

	/// Skip the attribute field that is named "attribute"
	if (*I == "attribute" && names.size() > 1)
	  continue;
	
	/// \todo IMPLEMENT Need to determine whether these are
	/// multi-state fields or constant, or interpolated, or ...
	Ioss::Field io_field = entity->get_field(*I);
	declare_ioss_field(meta, part_type, part, io_field, use_cartesian_for_scalar);
      }
    }

    void get_entity_list(Ioss::GroupingEntity *io_entity,
			 stk::mesh::EntityRank part_type,
			 const stk::mesh::BulkData &bulk,
			 std::vector<stk::mesh::Entity*> &entities)
    {
      std::vector<int> ids ;
      io_entity->get_field_data("ids", ids);

      size_t count = ids.size();
      entities.resize(count);

      for(size_t i=0; i<count; ++i) {
	entities[i] = bulk.get_entity( part_type, ids[i] );
      }
    }

    void field_data_from_ioss(const stk::mesh::FieldBase *field,
			      std::vector<stk::mesh::Entity*> &entities,
			      Ioss::GroupingEntity *io_entity,
			      const std::string &io_fld_name)
    {
      /// \todo REFACTOR Need some additional compatability checks between
      /// Ioss field and stk::mesh::Field; better error messages...

      if (field != NULL && io_entity->field_exists(io_fld_name)) {
	Ioss::Field io_field = io_entity->get_field(io_fld_name);
	if (field->type_is<double>()) {
	  internal_field_data_from_ioss(io_field, field, entities, io_entity,
					static_cast<double>(1.0));
	} else if (field->type_is<int>()) {
	  internal_field_data_from_ioss(io_field, field, entities, io_entity,
					static_cast<int>(1));
	}
      }
    }

    void field_data_to_ioss(const stk::mesh::FieldBase *field,
			    std::vector<stk::mesh::Entity*> &entities,
			    Ioss::GroupingEntity *io_entity,
			    const std::string &io_fld_name)
    {
      /// \todo REFACTOR Need some additional compatability checks between
      /// Ioss field and stk::mesh::Field; better error messages...

      if (field != NULL && io_entity->field_exists(io_fld_name)) {
	Ioss::Field io_field = io_entity->get_field(io_fld_name);
	if (field->type_is<double>()) {
	  internal_field_data_to_ioss(io_field, field, entities, io_entity,
				      static_cast<double>(1.0));
	} else if (field->type_is<int>()) {
	  internal_field_data_to_ioss(io_field, field, entities, io_entity,
				      static_cast<int>(1));
	}
      }
    }

    //----------------------------------------------------------------------

    // ----------------------------------------------------------------------
    // Returns true if 'entity' should be a 'part' in the analysis mesh.
    // Returns false if the application is only using a subset of the
    // database entities and this entity is not to be used. The
    // "omitted" property is set by the application during parsing or
    // pre-mesh reading time.
    bool include_entity(Ioss::GroupingEntity *entity)
    {
      assert(entity);

      // Check whether entity has "omitted" property...
      bool omitted = (entity->property_exists("omitted")) &&
	(entity->get_property("omitted").get_int() == 1);

      return !omitted;
    }

    namespace {

      void define_face_edge_block(stk::mesh::Part &part,
				  Ioss::GroupingEntity *ef_set,
				  stk::mesh::EntityRank type,
				  size_t ef_count, int spatial_dimension)
      {
        const stk::mesh::EntityRank siderank = side_rank(mesh::MetaData::get(part));
        const stk::mesh::EntityRank edgerank = edge_rank(mesh::MetaData::get(part));
	ThrowRequire(type == siderank || type == edgerank);

	const CellTopologyData *const ef_topology = stk::io::get_cell_topology(part);
	if (ef_topology == NULL) {
          std::ostringstream msg ;
	  msg << " INTERNAL_ERROR: Part " << part.name() << " returned NULL from get_cell_topology()";
	  throw std::runtime_error( msg.str() );
	}

	std::string io_topo = map_topology_cell_to_ioss(ef_topology, spatial_dimension);
	std::string element_topo_name = "unknown";

	// Get faceblock parent element topology quantities...
	// Try to decode from part name...
	std::vector<std::string> tokens;
        stk::util::tokenize(part.name(), "_", tokens);
	if (tokens.size() >= 4) {
	  // Name of form: "name_eltopo_facetopo_id" or
	  //               "name_block_id_facetopo_id"
	  // "name" is typically "surface".
	  const Ioss::ElementTopology *element_topo = Ioss::ElementTopology::factory(tokens[tokens.size()-3], true);
	  if (element_topo != NULL) {
	    element_topo_name = element_topo->name();
	  }
	}

	Ioss::EntityBlock *efb = NULL;
	if (type == siderank) {
	  Ioss::FaceBlock *fb = new Ioss::FaceBlock( ef_set->get_database() ,
						     part.name() ,
						     io_topo, element_topo_name, ef_count);
	  assert(((Ioss::FaceSet*)ef_set)->get_face_block(part.name()) == NULL);
	  ((Ioss::FaceSet*)ef_set)->add(fb);
	  efb = fb;
	} else {
	  Ioss::EdgeBlock *eb = new Ioss::EdgeBlock( ef_set->get_database() , part.name() ,
						     io_topo, element_topo_name, ef_count);
	  assert(((Ioss::EdgeSet*)ef_set)->get_edge_block(part.name()) == NULL);
	  ((Ioss::EdgeSet*)ef_set)->add(eb);
	  efb = eb;
	}

	const mesh::Field<double, mesh::ElementNode> *df = get_distribution_factor_field(part);
	if (df != NULL) {
	  int nodes_per_ef = ef_topology->node_count;
	  std::string storage_type = "Real[";
	  storage_type += Ioss::Utils::to_string(nodes_per_ef);
	  storage_type += "]";
	  efb->field_add(Ioss::Field("distribution_factors", Ioss::Field::REAL, storage_type,
				     Ioss::Field::MESH, ef_count));
	}
      }

      void define_face_edge_blocks(stk::mesh::Part &part,
				   const stk::mesh::BulkData &bulk_data,
				   Ioss::GroupingEntity *ef_set,
				   stk::mesh::EntityRank type,
				   int spatial_dimension)
      {
	mesh::MetaData & meta = mesh::MetaData::get(part);
	assert(type == face_rank(meta) || type == edge_rank(meta));

	const stk::mesh::PartVector &blocks = part.subsets();
	if (blocks.size() > 0) {
	  for (size_t j = 0; j < blocks.size(); j++) {
	    mesh::Part & efb_part = *blocks[j];
            mesh::Selector selector = ( meta.locally_owned_part() | meta.globally_shared_part() ) & efb_part;
	    size_t num_ef = count_selected_entities(selector, bulk_data.buckets(type));

	    define_face_edge_block(efb_part, ef_set, type, num_ef, spatial_dimension);
	  }
	} else {
          mesh::Selector selector = ( meta.locally_owned_part() | meta.globally_shared_part() ) & part;
	  size_t num_ef = count_selected_entities(selector, bulk_data.buckets(type));
	  define_face_edge_block(part, ef_set, type, num_ef, spatial_dimension);
	}
      }

      //----------------------------------------------------------------------
      //----------------------------------------------------------------------
      //----------------------------------------------------------------------

      void define_node_block(stk::mesh::Part &part,
			     const stk::mesh::BulkData &bulk,
			     Ioss::Region &io_region)
      {
	//--------------------------------
	// Set the spatial dimension:
	mesh::MetaData & meta = mesh::MetaData::get(part);

	/// \todo REFACTOR The coordinate field would typically be
	/// stored by the app and wouldn't need to be accessed via
	/// string lookup.  App infrastructure is not shown here, so
	/// lookup by string for the example.
	mesh::Field<double, mesh::Cartesian> *coord_field =
	  meta.get_field<stk::mesh::Field<double, mesh::Cartesian> >(std::string("coordinates"));
	assert(coord_field != NULL);
	const mesh::FieldBase::Restriction &res = coord_field->restriction(node_rank(meta), part);
	
	/** \todo REFACTOR  Need a clear way to query dimensions
	 *                  from the field restriction.
	 */
	const int spatial_dim = res.stride[0] ;
	io_region.property_add( Ioss::Property("spatial_dimension", spatial_dim));

	//--------------------------------
	// Create the special universal node block:

	mesh::Selector selector = meta.locally_owned_part() | meta.globally_shared_part();

	size_t num_nodes = count_selected_entities(selector, bulk.buckets(node_rank(meta)));

	const std::string name("nodeblock_1");

	Ioss::NodeBlock * const nb = new Ioss::NodeBlock(io_region.get_database(),
							   name, num_nodes, spatial_dim);
	io_region.add( nb );
      }


      void define_element_block(stk::mesh::Part &part,
				const stk::mesh::BulkData &bulk,
				Ioss::Region &io_region)
      {

	mesh::MetaData & meta = mesh::MetaData::get(part);
        const stk::mesh::EntityRank elem_rank = element_rank(meta);

	const CellTopologyData * const cell_top = stk::io::get_cell_topology( part );
	if (cell_top == NULL) {
          std::ostringstream msg ;
	  msg << " INTERNAL_ERROR: Part " << part.name() << " returned NULL from get_cell_topology()";
	  throw std::runtime_error( msg.str() );
	}

        mesh::Selector selector = ( meta.locally_owned_part() | meta.globally_shared_part() ) & part;
	const size_t num_elems = count_selected_entities( selector, bulk.buckets(elem_rank));

	int spatial_dim = io_region.get_property("spatial_dimension").get_int();

	// Defer the counting of attributes until after we define the
	// element block so we can count them as we add them as fields to
	// the element block
	int attribute_count = 0;
	Ioss::ElementBlock *eb = new Ioss::ElementBlock(io_region.get_database() ,
							part.name() ,
							map_topology_cell_to_ioss(cell_top, spatial_dim) ,
							num_elems , attribute_count);
	io_region.add(eb);

	// Add the attribute fields.
	ioss_add_fields(part, part_primary_entity_rank(part), eb, Ioss::Field::ATTRIBUTE);
      }

      void define_face_set(stk::mesh::Part &part,
			   const stk::mesh::BulkData &bulk,
			   Ioss::Region &io_region)
      {
        const stk::mesh::EntityRank fa_rank = face_rank(mesh::MetaData::get(part));

	bool create_faceset = true;
	if (part.subsets().empty()) {
	  // Only define a faceset for this part if its superset part is
	  // not a face-containing part..  (i.e., this part is not a subset part
	  // in a surface...)
	  const stk::mesh::PartVector &supersets = part.supersets();
	  for (size_t i=0; i < supersets.size(); i++) {
	    if (is_part_io_part(*supersets[i]) && supersets[i]->primary_entity_rank() == fa_rank) {
	      create_faceset = false;
	      break;
	    }
	  }
	}
	if (create_faceset) {
	  Ioss::FaceSet * const fs = new Ioss::FaceSet(io_region.get_database(), part.name());

	  io_region.add(fs);
	  int spatial_dim = io_region.get_property("spatial_dimension").get_int();
          define_face_edge_blocks(part, bulk, fs, fa_rank, spatial_dim);
	}
      }

      void define_edge_set(stk::mesh::Part &part,
			   const stk::mesh::BulkData &bulk,
			   Ioss::Region &io_region)
      {
        const stk::mesh::EntityRank edge_rank = stk::io::edge_rank(mesh::MetaData::get(part));

	bool create_edgeset = true;
	if (part.subsets().empty()) {
	  // Only define a edgeset for this part if its superset part is
	  // not a edge-containing part..  (i.e., this part is not a subset part
	  // in a surface...)
	  const stk::mesh::PartVector &supersets = part.supersets();
	  for (size_t i=0; i < supersets.size(); i++) {
	    if (is_part_io_part(*supersets[i]) && supersets[i]->primary_entity_rank() == edge_rank) {
	      create_edgeset = false;
	      break;
	    }
	  }
	}
	if (create_edgeset) {
	  Ioss::EdgeSet * const fs = new Ioss::EdgeSet(io_region.get_database(), part.name());

	  io_region.add(fs);
	  int spatial_dim = io_region.get_property("spatial_dimension").get_int();
	  define_face_edge_blocks(part, bulk, fs, edge_rank, spatial_dim);
	}
      }

      void define_node_set(stk::mesh::Part &part,
			   const stk::mesh::BulkData &bulk,
			   Ioss::Region &io_region)
      {
	mesh::MetaData & meta = mesh::MetaData::get(part);

        mesh::Selector selector = ( meta.locally_owned_part() | meta.globally_shared_part() ) & part;

	const size_t num_nodes =
	  count_selected_entities(selector, bulk.buckets(node_rank(meta)));

	Ioss::NodeSet * const ns =
	  new Ioss::NodeSet( io_region.get_database(), part.name(), num_nodes);
	io_region.add(ns);
      }
    } // namespace <blank>

    void define_output_db(Ioss::Region & io_region ,
			  const mesh::BulkData &bulk_data,
			  const Ioss::Region *input_region)
    {
      const mesh::MetaData & meta_data = mesh::MetaData::get(bulk_data);

      const stk::mesh::EntityRank no_rank = node_rank(meta_data);
      const stk::mesh::EntityRank el_rank = element_rank(meta_data);
      const stk::mesh::EntityRank fa_rank = face_rank(meta_data);
      const stk::mesh::EntityRank ed_rank = edge_rank(meta_data);

      io_region.begin_mode( Ioss::STATE_DEFINE_MODEL );

      define_node_block(meta_data.universal_part(), bulk_data, io_region);

      // All parts of the meta data:
      const mesh::PartVector & all_parts = meta_data.get_parts();
      for (mesh::PartVector::const_iterator i = all_parts.begin();
	   i != all_parts.end(); ++i) {

	mesh::Part * const part = *i ;

	if (is_part_io_part(*part)) {
	  if (invalid_rank(part->primary_entity_rank()))
	    continue;
          else if (part->primary_entity_rank() == no_rank)
	    define_node_set(*part, bulk_data, io_region);
          else if (part->primary_entity_rank() == el_rank)
	    define_element_block(*part, bulk_data, io_region);
          else if (part->primary_entity_rank() == fa_rank)
	    define_face_set(*part, bulk_data, io_region);
          else if (part->primary_entity_rank() == ed_rank)
	    define_edge_set(*part, bulk_data, io_region);
	}
      }

      if (input_region != NULL)
	io_region.synchronize_id_and_name(input_region, true);

      io_region.end_mode( Ioss::STATE_DEFINE_MODEL );
    }

    //----------------------------------------------------------------------

    namespace {

      size_t get_entities(stk::mesh::Part &part,
			  const stk::mesh::BulkData &bulk,
			  std::vector<mesh::Entity*> &entities)
      {
	mesh::MetaData & meta = mesh::MetaData::get(part);
	mesh::EntityRank type = part_primary_entity_rank(part);
	if (invalid_rank(type))
	  type = node_rank(meta);

        mesh::Selector selector = part & ( meta.locally_owned_part() | meta.globally_shared_part() );
	get_selected_entities(selector, bulk.buckets(type), entities);
	return entities.size();
      }

      void write_side_data_to_ioss( Ioss::GroupingEntity & io ,
				    mesh::Part * const part ,
				    const mesh::BulkData & bulk_data )
      {
	const mesh::MetaData & meta_data = mesh::MetaData::get(*part);

	std::vector<mesh::Entity *> sides ;
	size_t num_sides = get_entities(*part, bulk_data, sides);

	std::vector<int> side_ids(num_sides);
	std::vector<int> elem_side_ids(num_sides*2);

	stk::mesh::EntityRank elem_rank = element_rank(meta_data);
	for(size_t i=0; i<num_sides; ++i) {

	  const mesh::Entity &side = *sides[i] ;
	  const mesh::PairIterRelation side_elem = side.relations( elem_rank );

	  // Which element to use?
	  // Any locally owned element that has the "correct" orientation

	  const size_t num_side_elem = side_elem.size();

	  const mesh::Relation *rel = NULL ;

	  for ( size_t j = 0 ; j < num_side_elem && ! rel ; ++j ) {
	    const mesh::Entity & elem = *side_elem[j].entity();

	    if ( elem.bucket().member( meta_data.locally_owned_part() ) &&
		 (num_side_elem == 1 || element_side_polarity(elem, side, side_elem[j].identifier())) ) {
	      rel = &side_elem[j];
	    }
	  }

	  if (rel == NULL) { // no suitable element found
	    std::ostringstream oss;
	    oss << "ERROR, no suitable element found";
	    throw std::runtime_error(oss.str());
	  }

	  side_ids[i] = side.identifier();

	  elem_side_ids[i*2]   = rel->entity()->identifier();
	  elem_side_ids[i*2+1] = rel->identifier() + 1; // Ioss is 1-based, mesh is 0-based.
	}

	const size_t num_ids_written = io.put_field_data("ids", side_ids);
	const size_t num_side_written = io.put_field_data("element_side",elem_side_ids);

	if ( num_sides != num_ids_written || num_sides != num_side_written ) {
	  std::ostringstream msg ;

	  msg << "stk::io::write_side_data_to_ioss FAILED for " ;
	  msg << io.name();
	  msg << " in Ioss::GroupingEntity::put_field_data:" ;
	  msg << " num_sides = " << num_sides ;
	  msg << " , num_ids_written = " << num_ids_written ;
	  msg << " , num_side_written = " << num_side_written ;
	  throw std::runtime_error( msg.str() );
	}

	const mesh::Field<double, mesh::ElementNode> *df = get_distribution_factor_field(*part);
	if (df != NULL) {
	  field_data_to_ioss(df, sides, &io, "distribution_factors");
	}
      }


      //----------------------------------------------------------------------
      void output_node_block(Ioss::NodeBlock &nb,
			     stk::mesh::Part &part,
			     const stk::mesh::BulkData &bulk)
      {
	//----------------------------------
	// Exactly one node block to obtain the nodal coordinates and ids:
	// Note that the "ids" field of the nodes needs to be written
	// before any other bulk data that uses node ids since it sets up
	// the global->local mapping of nodes for the output database.
	// Similarly for the element "ids" field related to bulk data
	// using element ids.
	std::vector<mesh::Entity *> nodes ;
	size_t num_nodes = get_entities(part, bulk, nodes);

	std::vector<int> node_ids(num_nodes);
	for(size_t i=0; i<num_nodes; ++i) {
	  const mesh::Entity & node = * nodes[i] ;
	  node_ids[i] = node.identifier();
	}

	size_t num_ids_written = nb.put_field_data("ids", node_ids);
	if ( num_nodes != num_ids_written) {
	  std::ostringstream msg ;
	  msg << " FAILED in Ioss::NodeBlock::put_field_data:" ;
	  msg << " num_nodes = " << num_nodes ;
	  msg << " , num_ids_written = " << num_ids_written ;
	  throw std::runtime_error( msg.str() );
	}

	/// \todo REFACTOR The coordinate field would typically be
	  /// stored by the app and wouldn't need to be accessed via
	  /// string lookup.  App infrastructure is not shown here, so
	  /// lookup by string for the example.
	  const stk::mesh::MetaData & meta_data = mesh::MetaData::get(bulk);
	  mesh::Field<double, mesh::Cartesian> *coord_field =
	    meta_data.get_field<stk::mesh::Field<double, mesh::Cartesian> >(std::string("coordinates"));
	  assert(coord_field != NULL);
	  field_data_to_ioss(coord_field, nodes, &nb, "mesh_model_coordinates");
      }

      void output_element_block(Ioss::ElementBlock *block,
				const stk::mesh::BulkData &bulk)
      {
	const stk::mesh::MetaData & meta_data = mesh::MetaData::get(bulk);
	const std::string& name = block->name();
	mesh::Part* part = meta_data.get_part(name);

	assert(part != NULL);
	std::vector<mesh::Entity *> elements;
	size_t num_elems = get_entities(*part, bulk, elements);

	const CellTopologyData * cell_topo = stk::io::get_cell_topology(*part);
	if (cell_topo == NULL) {
          std::ostringstream msg ;
	  msg << " INTERNAL_ERROR: Part " << part->name() << " returned NULL from get_cell_topology()";
	  throw std::runtime_error( msg.str() );
	}
	int nodes_per_elem = cell_topo->node_count;

	std::vector<int> elem_ids(num_elems);
	std::vector<int> connectivity(num_elems*nodes_per_elem);

	stk::mesh::EntityRank no_rank = node_rank(meta_data);
	for (size_t i = 0; i < num_elems; ++i) {

	  elem_ids[i] = elements[i]->identifier();

	  const mesh::PairIterRelation elem_nodes = elements[i]->relations(no_rank);

	  for (int j = 0; j < nodes_per_elem; ++j) {
	    connectivity[i * nodes_per_elem+j] = elem_nodes[j].entity()->identifier();
	  }
	}

	const size_t num_ids_written = block->put_field_data("ids", elem_ids);
	const size_t num_con_written = block->put_field_data("connectivity", connectivity);

	if ( num_elems != num_ids_written || num_elems != num_con_written ) {
	  std::ostringstream msg ;
	  msg << " FAILED in Ioss::ElementBlock::put_field_data:" << std::endl ;
	  msg << "  num_elems = " << num_elems << std::endl ;
	  msg << "  num_ids_written = " << num_ids_written << std::endl ;
	  msg << "  num_connectivity_written = " << num_con_written << std::endl ;
	  throw std::runtime_error( msg.str() );
	}

	stk::mesh::EntityRank elem_rank = element_rank(meta_data);
	const std::vector<mesh::FieldBase *> &fields = meta_data.get_fields();
	std::vector<mesh::FieldBase *>::const_iterator I = fields.begin();
	while (I != fields.end()) {
	  const mesh::FieldBase *f = *I ; ++I ;
	  const Ioss::Field *field = stk::io::get_field_attribute(*f);
	  if (field != NULL && field->get_role() == Ioss::Field::ATTRIBUTE) {
	    const mesh::FieldBase::Restriction &res = f->restriction(elem_rank, *part);
	    if (res.stride[0] > 0) {
	      stk::io::field_data_to_ioss(f, elements, block, f->name());
	    }
	  }
	}
      }

      void output_node_set(Ioss::NodeSet *ns, const stk::mesh::BulkData &bulk)
      {
	const stk::mesh::MetaData & meta_data = mesh::MetaData::get(bulk);
	const std::string& name = ns->name();
	stk::mesh::Part* part = meta_data.get_part(name);
	assert(part != NULL);

	std::vector<stk::mesh::Entity *> nodes ;
	size_t num_nodes = get_entities(*part, bulk, nodes);

	std::vector<int> node_ids(num_nodes);

	for(size_t i=0; i<num_nodes; ++i) {
	  const stk::mesh::Entity & node = * nodes[i] ;
	  node_ids[i] = node.identifier();
	}
	size_t num_ids_written = ns->put_field_data("ids", node_ids);
	if ( num_nodes != num_ids_written ) {
	  std::ostringstream msg ;
	  msg << " FAILED in Ioss::NodeSet::put_field_data:"
	      << " num_nodes = " << num_nodes
	      << ", num_ids_written = " << num_ids_written;
	  throw std::runtime_error( msg.str() );
	}

	stk::mesh::Field<double> *df_field =
	  meta_data.get_field<stk::mesh::Field<double> >("distribution_factors");
	if (df_field != NULL) {
	  stk::io::field_data_to_ioss(df_field, nodes, ns, "distribution_factors");
	}
      }

      void output_face_set(Ioss::FaceSet *fs,
			   const stk::mesh::BulkData &bulk)
      {
	const stk::mesh::MetaData & meta_data = mesh::MetaData::get(bulk);
	size_t block_count = fs->block_count();
	for (size_t i=0; i < block_count; i++) {
	  Ioss::EntityBlock *block = fs->get_block(i);
	  if (stk::io::include_entity(block)) {
	    stk::mesh::Part * const part = meta_data.get_part(block->name());
	    stk::io::write_side_data_to_ioss(*block, part, bulk);
	  }
	}
      }

      void output_edge_set(Ioss::EdgeSet *es,
			   const stk::mesh::BulkData &bulk)
      {
	const stk::mesh::MetaData & meta_data = mesh::MetaData::get(bulk);
	size_t block_count = es->block_count();
	for (size_t i=0; i < block_count; i++) {
	  Ioss::EntityBlock *block = es->get_block(i);
	  if (stk::io::include_entity(block)) {
	    stk::mesh::Part * const part = meta_data.get_part(block->name());
	    stk::io::write_side_data_to_ioss(*block, part, bulk);
	  }
	}
      }
    } // namespace <blank>

    void write_output_db(Ioss::Region& io_region,
			 const stk::mesh::BulkData& bulk)
    {
      const stk::mesh::MetaData & meta = mesh::MetaData::get(bulk);

      io_region.begin_mode( Ioss::STATE_MODEL );

      Ioss::NodeBlock & nb = *io_region.get_node_blocks()[0];
      output_node_block(nb, meta.universal_part(), bulk);

      //----------------------------------
      const Ioss::ElementBlockContainer& elem_blocks = io_region.get_element_blocks();
      for(Ioss::ElementBlockContainer::const_iterator it = elem_blocks.begin();
	  it != elem_blocks.end(); ++it) {
	output_element_block(*it, bulk);
      }

      //----------------------------------
      const Ioss::NodeSetContainer& node_sets = io_region.get_nodesets();
      for(Ioss::NodeSetContainer::const_iterator it = node_sets.begin();
	  it != node_sets.end(); ++it) {
	output_node_set(*it, bulk);
      }

      //----------------------------------
      const Ioss::FaceSetContainer& face_sets = io_region.get_facesets();
      for(Ioss::FaceSetContainer::const_iterator it = face_sets.begin();
	  it != face_sets.end(); ++it) {
	output_face_set(*it, bulk);
      }

      //----------------------------------
      const Ioss::EdgeSetContainer& edge_sets = io_region.get_edgesets();
      for(Ioss::EdgeSetContainer::const_iterator it = edge_sets.begin();
	  it != edge_sets.end(); ++it) {
	output_edge_set(*it, bulk);
      }

      io_region.end_mode( Ioss::STATE_MODEL );
    }

    //----------------------------------------------------------------------
    bool is_part_io_part(stk::mesh::Part &part)
    {
      return NULL != part.attribute<Ioss::GroupingEntity>();
    }

    const stk::mesh::Field<double, stk::mesh::ElementNode> *get_distribution_factor_field(const stk::mesh::Part &p)
    {
      return p.attribute<stk::mesh::Field<double, stk::mesh::ElementNode> >();
    }

    void set_distribution_factor_field(stk::mesh::Part &p,
				       const stk::mesh::Field<double, stk::mesh::ElementNode> &df_field)
    {
      stk::mesh::MetaData &m = mesh::MetaData::get(p);
      m.declare_attribute_no_delete(p,&df_field);
    }

    //! \deprecated Use set_field_attribute instead
    void set_field_role(stk::mesh::FieldBase &f, const Ioss::Field::RoleType &role)
    {
      // Deprecated function, but call through to set_field_attribute with a dummy field to set the role.
      set_field_attribute(f, Ioss::Field(f.name(), Ioss::Field::REAL, "scalar", role, 1));
    }

    const Ioss::Field* get_field_attribute(const stk::mesh::FieldBase &f)
    {
      return f.attribute<Ioss::Field>();
    }

    void set_field_attribute(stk::mesh::FieldBase &f, const Ioss::Field &io_field)
    {
      Ioss::Field *field_copy = new Ioss::Field(io_field);
      stk::mesh::MetaData &m = mesh::MetaData::get(f);
      const Ioss::Field *check = m.declare_attribute_with_delete(f, field_copy);
      if ( check != field_copy ) {
	// Check that name, role, type, index are the same...
	if (check->get_name() != field_copy->get_name() ||
	    check->get_role() != field_copy->get_role() ||
	    check->get_type() != field_copy->get_type() ||
	    check->get_index() != field_copy->get_index()) {
	  std::ostringstream msg ;
	  msg << " FAILED in IossBridge -- set_field_attribute:"
	      << " The field attribute had already been set, so it is not possible to change it.";
	  throw std::runtime_error( msg.str() );
	  delete field_copy;
	}
      }
    }

  }//namespace io
}//namespace stk
<|MERGE_RESOLUTION|>--- conflicted
+++ resolved
@@ -6,9 +6,6 @@
 /*  United States Government.                                             */
 /*------------------------------------------------------------------------*/
 
-#ifdef __CYGWIN__
-#include <strings.h>
-#endif
 #include <string.h>
 #include <iostream>
 
@@ -244,7 +241,7 @@
       }
 
       if (field_ptr != NULL) {
-	stk::io::set_field_attribute(*field_ptr, io_field);
+	stk::io::set_field_role(*field_ptr, io_field.get_role());
       }
       return field_ptr;
     }
@@ -555,8 +552,8 @@
 			     Ioss::Field::RoleType filter_role,
 			     bool add_all)
     {
-      const Ioss::Field *iofield = stk::io::get_field_attribute(*field);
-      if (!add_all && (iofield == NULL || iofield->get_role() != filter_role)) {
+      const Ioss::Field::RoleType *role = stk::io::get_field_role(*field);
+      if (!add_all && (role == NULL || *role != filter_role)) {
 	return false;
       }
 
@@ -619,12 +616,7 @@
       if (cell_top == NULL)
 	return extype;
 
-<<<<<<< HEAD
-      if(strcmp(cell_top->name, "super") == 0)
-      {
-=======
       if(strcmp(cell_top->name, "super") == 0) {
->>>>>>> da584e69
           std::stringstream oss;
           oss << "super" << cell_top->node_count;
           return oss.str();
@@ -763,25 +755,13 @@
 	const stk::mesh::FieldBase *f = *I; ++I;
 	if (stk::io::is_valid_part_field(f, part_type, part, universal, filter_role, add_all)) {
 	  const stk::mesh::FieldBase::Restriction &res = f->restriction(part_type, part);
-
-	  // If this field was originally put on the part via the input mesh,
-	  // then the iofield attribute will contain all the data we need;
-	  // however, we can't always count on that.  For now, just using
-	  // this to get the element attribute index order (if any...)
-	  int index = 0;
-	  if (filter_role == Ioss::Field::ATTRIBUTE) {
-	    const Ioss::Field *iofield = stk::io::get_field_attribute(*f);
-	    if (iofield)
-	      index = iofield->get_index();
-	  }
-	  
 	  std::pair<std::string, Ioss::Field::BasicType> field_type;
 	  get_io_field_type(f, res.stride[0], &field_type);
 	  if (field_type.second != Ioss::Field::INVALID) {
 	    int entity_size = entity->get_property("entity_count").get_int();
 	    const std::string& name = f->name();
 	    entity->field_add(Ioss::Field(name, field_type.second, field_type.first,
-					  filter_role, entity_size, index));
+					  filter_role, entity_size));
 	  }
 	}
       }
@@ -1357,8 +1337,8 @@
 	std::vector<mesh::FieldBase *>::const_iterator I = fields.begin();
 	while (I != fields.end()) {
 	  const mesh::FieldBase *f = *I ; ++I ;
-	  const Ioss::Field *field = stk::io::get_field_attribute(*f);
-	  if (field != NULL && field->get_role() == Ioss::Field::ATTRIBUTE) {
+	  const Ioss::Field::RoleType *role = stk::io::get_field_role(*f);
+	  if (role != NULL && *role == Ioss::Field::ATTRIBUTE) {
 	    const mesh::FieldBase::Restriction &res = f->restriction(elem_rank, *part);
 	    if (res.stride[0] > 0) {
 	      stk::io::field_data_to_ioss(f, elements, block, f->name());
@@ -1431,7 +1411,7 @@
     void write_output_db(Ioss::Region& io_region,
 			 const stk::mesh::BulkData& bulk)
     {
-      const stk::mesh::MetaData & meta = mesh::MetaData::get(bulk);
+	    const stk::mesh::MetaData & meta = mesh::MetaData::get(bulk);
 
       io_region.begin_mode( Ioss::STATE_MODEL );
 
@@ -1487,35 +1467,25 @@
       m.declare_attribute_no_delete(p,&df_field);
     }
 
-    //! \deprecated Use set_field_attribute instead
+    const Ioss::Field::RoleType* get_field_role(const stk::mesh::FieldBase &f)
+    {
+      return f.attribute<Ioss::Field::RoleType>();
+    }
+
     void set_field_role(stk::mesh::FieldBase &f, const Ioss::Field::RoleType &role)
     {
-      // Deprecated function, but call through to set_field_attribute with a dummy field to set the role.
-      set_field_attribute(f, Ioss::Field(f.name(), Ioss::Field::REAL, "scalar", role, 1));
-    }
-
-    const Ioss::Field* get_field_attribute(const stk::mesh::FieldBase &f)
-    {
-      return f.attribute<Ioss::Field>();
-    }
-
-    void set_field_attribute(stk::mesh::FieldBase &f, const Ioss::Field &io_field)
-    {
-      Ioss::Field *field_copy = new Ioss::Field(io_field);
+      Ioss::Field::RoleType *my_role = new Ioss::Field::RoleType(role);
       stk::mesh::MetaData &m = mesh::MetaData::get(f);
-      const Ioss::Field *check = m.declare_attribute_with_delete(f, field_copy);
-      if ( check != field_copy ) {
-	// Check that name, role, type, index are the same...
-	if (check->get_name() != field_copy->get_name() ||
-	    check->get_role() != field_copy->get_role() ||
-	    check->get_type() != field_copy->get_type() ||
-	    check->get_index() != field_copy->get_index()) {
-	  std::ostringstream msg ;
-	  msg << " FAILED in IossBridge -- set_field_attribute:"
-	      << " The field attribute had already been set, so it is not possible to change it.";
+      const Ioss::Field::RoleType *check = m.declare_attribute_with_delete(f, my_role);
+      if ( check != my_role ) {
+        if (*check != *my_role) {
+          std::ostringstream msg ;
+	  msg << " FAILED in IossBridge -- set_field_role:"
+	      << " The role type had already been set to " << *check
+	      << ", so it is not possible to change it to " << *my_role;
 	  throw std::runtime_error( msg.str() );
-	  delete field_copy;
-	}
+        }
+        delete my_role;
       }
     }
 

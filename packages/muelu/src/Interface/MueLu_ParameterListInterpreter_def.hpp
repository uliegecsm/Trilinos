//
// ***********************************************************************
//
//        MueLu: A package for multigrid based preconditioning
//                  Copyright 2012 Sandia Corporation
//
// Under the terms of Contract DE-AC04-94AL85000 with Sandia Corporation,
// the U.S. Government retains certain rights in this software.
//
// Redistribution and use in source and binary forms, with or without
// modification, are permitted provided that the following conditions are
// met:
//
// 1. Redistributions of source code must retain the above copyright
// notice, this list of conditions and the following disclaimer.
//
// 2. Redistributions in binary form must reproduce the above copyright
// notice, this list of conditions and the following disclaimer in the
// documentation and/or other materials provided with the distribution.
//
// 3. Neither the name of the Corporation nor the names of the
// contributors may be used to endorse or promote products derived from
// this software without specific prior written permission.
//
// THIS SOFTWARE IS PROVIDED BY SANDIA CORPORATION "AS IS" AND ANY
// EXPRESS OR IMPLIED WARRANTIES, INCLUDING, BUT NOT LIMITED TO, THE
// IMPLIED WARRANTIES OF MERCHANTABILITY AND FITNESS FOR A PARTICULAR
// PURPOSE ARE DISCLAIMED. IN NO EVENT SHALL SANDIA CORPORATION OR THE
// CONTRIBUTORS BE LIABLE FOR ANY DIRECT, INDIRECT, INCIDENTAL, SPECIAL,
// EXEMPLARY, OR CONSEQUENTIAL DAMAGES (INCLUDING, BUT NOT LIMITED TO,
// PROCUREMENT OF SUBSTITUTE GOODS OR SERVICES; LOSS OF USE, DATA, OR
// PROFITS; OR BUSINESS INTERRUPTION) HOWEVER CAUSED AND ON ANY THEORY OF
// LIABILITY, WHETHER IN CONTRACT, STRICT LIABILITY, OR TORT (INCLUDING
// NEGLIGENCE OR OTHERWISE) ARISING IN ANY WAY OUT OF THE USE OF THIS
// SOFTWARE, EVEN IF ADVISED OF THE POSSIBILITY OF SUCH DAMAGE.
//
// Questions? Contact
//                    Jonathan Hu       (jhu@sandia.gov)
//                    Andrey Prokopenko (aprokop@sandia.gov)
//                    Ray Tuminaro      (rstumin@sandia.gov)
//
// ***********************************************************************
//
// @HEADER
#ifndef MUELU_PARAMETERLISTINTERPRETER_DEF_HPP
#define MUELU_PARAMETERLISTINTERPRETER_DEF_HPP

#include <Teuchos_XMLParameterListHelpers.hpp>

#include <Xpetra_Matrix.hpp>
#include <Xpetra_MatrixUtils.hpp>

#include "MueLu_ConfigDefs.hpp"

#include "MueLu_ParameterListInterpreter_decl.hpp"

#include "MueLu_MasterList.hpp"
#include "MueLu_Level.hpp"
#include "MueLu_Hierarchy.hpp"
#include "MueLu_FactoryManager.hpp"

#include "MueLu_AggregationExportFactory.hpp"
#include "MueLu_AggregateQualityEstimateFactory.hpp"
#include "MueLu_BrickAggregationFactory.hpp"
#include "MueLu_CoalesceDropFactory.hpp"
#include "MueLu_CoarseMapFactory.hpp"
#include "MueLu_ConstraintFactory.hpp"
#include "MueLu_CoordinatesTransferFactory.hpp"
#include "MueLu_CoupledAggregationFactory.hpp"
#include "MueLu_DirectSolver.hpp"
#include "MueLu_EminPFactory.hpp"
#include "MueLu_Exceptions.hpp"
#include "MueLu_FacadeClassFactory.hpp"
#include "MueLu_FactoryFactory.hpp"
#include "MueLu_FilteredAFactory.hpp"
#include "MueLu_GenericRFactory.hpp"
#include "MueLu_LineDetectionFactory.hpp"
#include "MueLu_MasterList.hpp"
<<<<<<< HEAD
#include "MueLu_NotayAggregationFactory.hpp"
=======
#ifdef HAVE_MUELU_KOKKOS_REFACTOR
#include "MueLu_NotayAggregationFactory.hpp"
#endif
>>>>>>> 4103bf6c
#include "MueLu_NullspaceFactory.hpp"
#include "MueLu_PatternFactory.hpp"
#include "MueLu_PgPFactory.hpp"
#include "MueLu_RAPFactory.hpp"
#include "MueLu_RAPShiftFactory.hpp"
#include "MueLu_RebalanceAcFactory.hpp"
#include "MueLu_RebalanceTransferFactory.hpp"
#include "MueLu_RepartitionFactory.hpp"
#include "MueLu_SaPFactory.hpp"
#include "MueLu_ScaledNullspaceFactory.hpp"
#include "MueLu_SemiCoarsenPFactory.hpp"
#include "MueLu_SmootherFactory.hpp"
#include "MueLu_SmooVecCoalesceDropFactory.hpp"
#include "MueLu_TentativePFactory.hpp"
#include "MueLu_TogglePFactory.hpp"
#include "MueLu_ToggleCoordinatesTransferFactory.hpp"
#include "MueLu_TransPFactory.hpp"
#include "MueLu_UncoupledAggregationFactory.hpp"
#include "MueLu_HybridAggregationFactory.hpp"
#include "MueLu_ZoltanInterface.hpp"
#include "MueLu_Zoltan2Interface.hpp"
#include "MueLu_NodePartitionInterface.hpp"

#ifdef HAVE_MUELU_KOKKOS_REFACTOR
#include "MueLu_CoalesceDropFactory_kokkos.hpp"
#include "MueLu_CoarseMapFactory_kokkos.hpp"
#include "MueLu_CoordinatesTransferFactory_kokkos.hpp"
#include "MueLu_NullspaceFactory_kokkos.hpp"
#include "MueLu_SaPFactory_kokkos.hpp"
#include "MueLu_TentativePFactory_kokkos.hpp"
#include "MueLu_UncoupledAggregationFactory_kokkos.hpp"
#endif

#ifdef HAVE_MUELU_MATLAB
#include "../matlab/src/MueLu_MatlabSmoother_decl.hpp"
#include "../matlab/src/MueLu_MatlabSmoother_def.hpp"
#include "../matlab/src/MueLu_TwoLevelMatlabFactory_decl.hpp"
#include "../matlab/src/MueLu_TwoLevelMatlabFactory_def.hpp"
#include "../matlab/src/MueLu_SingleLevelMatlabFactory_decl.hpp"
#include "../matlab/src/MueLu_SingleLevelMatlabFactory_def.hpp"
#endif

#ifdef HAVE_MUELU_INTREPID2
#include "MueLu_IntrepidPCoarsenFactory.hpp"
#endif

#include <unordered_set>

namespace MueLu {

  template <class Scalar, class LocalOrdinal, class GlobalOrdinal, class Node>
  ParameterListInterpreter<Scalar, LocalOrdinal, GlobalOrdinal, Node>::ParameterListInterpreter(ParameterList& paramList, Teuchos::RCP<const Teuchos::Comm<int> > comm, Teuchos::RCP<FactoryFactory> factFact, Teuchos::RCP<FacadeClassFactory> facadeFact) : factFact_(factFact) {
    RCP<Teuchos::TimeMonitor> tM = rcp(new Teuchos::TimeMonitor(*Teuchos::TimeMonitor::getNewTimer(std::string("MueLu: ParameterListInterpreter (ParameterList)"))));
    if(facadeFact == Teuchos::null)
      facadeFact_ = Teuchos::rcp(new FacadeClassFactory());
    else
      facadeFact_ = facadeFact;

    if (paramList.isParameter("xml parameter file")) {
      std::string filename = paramList.get("xml parameter file", "");
      if (filename.length() != 0) {
        TEUCHOS_TEST_FOR_EXCEPTION(comm.is_null(), Exceptions::RuntimeError, "xml parameter file requires a valid comm");

        ParameterList paramList2 = paramList;
        Teuchos::updateParametersFromXmlFileAndBroadcast(filename, Teuchos::Ptr<Teuchos::ParameterList>(&paramList2), *comm);
        SetParameterList(paramList2);

      } else {
        SetParameterList(paramList);
      }

    } else {
      SetParameterList(paramList);
    }
  }

  template <class Scalar, class LocalOrdinal, class GlobalOrdinal, class Node>
  ParameterListInterpreter<Scalar, LocalOrdinal, GlobalOrdinal, Node>::ParameterListInterpreter(const std::string& xmlFileName, const Teuchos::Comm<int>& comm, Teuchos::RCP<FactoryFactory> factFact, Teuchos::RCP<FacadeClassFactory> facadeFact) : factFact_(factFact) {
    RCP<Teuchos::TimeMonitor> tM = rcp(new Teuchos::TimeMonitor(*Teuchos::TimeMonitor::getNewTimer(std::string("MueLu: ParameterListInterpreter (XML)"))));
    if(facadeFact == Teuchos::null)
      facadeFact_ = Teuchos::rcp(new FacadeClassFactory());
    else
      facadeFact_ = facadeFact;

    ParameterList paramList;
    Teuchos::updateParametersFromXmlFileAndBroadcast(xmlFileName, Teuchos::Ptr<ParameterList>(&paramList), comm);
    SetParameterList(paramList);
  }

  template <class Scalar, class LocalOrdinal, class GlobalOrdinal, class Node>
  void ParameterListInterpreter<Scalar, LocalOrdinal, GlobalOrdinal, Node>::SetParameterList(const ParameterList& paramList) {
    Cycle_     = Hierarchy::GetDefaultCycle();
    WCycleStartLevel_ = Hierarchy::GetDefaultCycleStartLevel();
    scalingFactor_= Teuchos::ScalarTraits<double>::one();
    blockSize_ = 1;
    dofOffset_ = 0;

    if (paramList.isSublist("Hierarchy")) {
      SetFactoryParameterList(paramList);

    } else if (paramList.isParameter("MueLu preconditioner") == true) {
      this->GetOStream(Runtime0) << "Use facade class: " << paramList.get<std::string>("MueLu preconditioner")  << std::endl;
      Teuchos::RCP<ParameterList> pp = facadeFact_->SetParameterList(paramList);
      SetFactoryParameterList(*pp);

    }  else {
      // The validator doesn't work correctly for non-serializable data (Hint: template parameters), so strip it out
      ParameterList serialList, nonSerialList;

      ExtractNonSerializableData(paramList, serialList, nonSerialList);
      Validate(serialList);
      SetEasyParameterList(paramList);
    }
  }

  // =====================================================================================================
  // ====================================== EASY interpreter =============================================
  // =====================================================================================================
  //! Helper functions to compare two paramter lists
  static inline bool areSame(const ParameterList& list1, const ParameterList& list2);

  // Get value from one of the lists, or set it to default
  // Use case: check for a parameter value in a level-specific sublist, then in a root level list;
  // if it is absent from both, set it to default
#define MUELU_SET_VAR_2LIST(paramList, defaultList, paramName, paramType, varName) \
  paramType varName; \
  if      (paramList.isParameter(paramName))   varName = paramList.get<paramType>(paramName); \
  else if (defaultList.isParameter(paramName)) varName = defaultList.get<paramType>(paramName); \
  else                                         varName = MasterList::getDefault<paramType>(paramName);

#define MUELU_TEST_AND_SET_VAR(paramList, paramName, paramType, varName) \
  (paramList.isParameter(paramName) ? varName = paramList.get<paramType>(paramName), true : false)

  // Set parameter in a list if it is present in any of two lists
  // User case: set factory specific parameter, first checking for a level-specific value, then cheking root level value
#define MUELU_TEST_AND_SET_PARAM_2LIST(paramList, defaultList, paramName, paramType, listWrite) \
  try { \
    if      (paramList  .isParameter(paramName)) listWrite.set(paramName, paramList  .get<paramType>(paramName)); \
    else if (defaultList.isParameter(paramName)) listWrite.set(paramName, defaultList.get<paramType>(paramName)); \
  } \
  catch(Teuchos::Exceptions::InvalidParameterType&) { \
    TEUCHOS_TEST_FOR_EXCEPTION_PURE_MSG(true, Teuchos::Exceptions::InvalidParameterType, \
                                        "Error: parameter \"" << paramName << "\" must be of type " << Teuchos::TypeNameTraits<paramType>::name()); \
  } \

#define MUELU_TEST_PARAM_2LIST(paramList, defaultList, paramName, paramType, cmpValue) \
  (cmpValue == ( \
    paramList.isParameter(paramName)   ? paramList  .get<paramType>(paramName) : ( \
      defaultList.isParameter(paramName) ? defaultList.get<paramType>(paramName) : \
      MasterList::getDefault<paramType>(paramName) ) ) )

#ifndef HAVE_MUELU_KOKKOS_REFACTOR
#define MUELU_KOKKOS_FACTORY(varName, oldFactory, newFactory) \
  RCP<Factory> varName = rcp(new oldFactory());
#define MUELU_KOKKOS_FACTORY_NO_DECL(varName, oldFactory, newFactory) \
  varName = rcp(new oldFactory());
#else
#define MUELU_KOKKOS_FACTORY(varName, oldFactory, newFactory) \
  RCP<Factory> varName; \
  if (!useKokkos_) varName = rcp(new oldFactory()); \
  else             varName = rcp(new newFactory());
#define MUELU_KOKKOS_FACTORY_NO_DECL(varName, oldFactory, newFactory) \
  if (!useKokkos_) varName = rcp(new oldFactory()); \
  else             varName = rcp(new newFactory());
#endif

  template <class Scalar, class LocalOrdinal, class GlobalOrdinal, class Node>
  void ParameterListInterpreter<Scalar, LocalOrdinal, GlobalOrdinal, Node>::
  SetEasyParameterList(const ParameterList& constParamList) {
    ParameterList paramList;

    MUELU_SET_VAR_2LIST(constParamList, constParamList, "problem: type", std::string, problemType);
    if (problemType != "unknown") {
      paramList = *MasterList::GetProblemSpecificList(problemType);
      paramList.setParameters(constParamList);
    } else {
      // Create a non const copy of the parameter list
      // Working with a modifiable list is much much easier than with original one
      paramList = constParamList;
    }

    // Check for Kokkos
#if !defined(HAVE_MUELU_KOKKOS_REFACTOR)
    useKokkos_ = false;
#else
# ifdef HAVE_MUELU_SERIAL
    if (typeid(Node).name() == typeid(Kokkos::Compat::KokkosSerialWrapperNode).name())
      useKokkos_ = false;
# endif
# ifdef HAVE_MUELU_OPENMP
    if (typeid(Node).name() == typeid(Kokkos::Compat::KokkosOpenMPWrapperNode).name())
      useKokkos_ = true;
# endif
# ifdef HAVE_MUELU_CUDA
    if (typeid(Node).name() == typeid(Kokkos::Compat::KokkosCudaWrapperNode).name())
      useKokkos_ = true;
# endif
    (void)MUELU_TEST_AND_SET_VAR(paramList, "use kokkos refactor", bool, useKokkos_);
#endif

    // Check for timer synchronization
    MUELU_SET_VAR_2LIST(paramList, paramList, "synchronize factory timers", bool, syncTimers);
    if (syncTimers)
        Factory::EnableTimerSync();

    // Translate cycle type parameter
    if (paramList.isParameter("cycle type")) {
      std::map<std::string, CycleType> cycleMap;
      cycleMap["V"] = VCYCLE;
      cycleMap["W"] = WCYCLE;

      auto cycleType = paramList.get<std::string>("cycle type");
      TEUCHOS_TEST_FOR_EXCEPTION(cycleMap.count(cycleType) == 0, Exceptions::RuntimeError,
                                 "Invalid cycle type: \"" << cycleType << "\"");
      Cycle_ = cycleMap[cycleType];
    }

    if (paramList.isParameter("W cycle start level")) {
      WCycleStartLevel_ = paramList.get<int>("W cycle start level");
    }

    if (paramList.isParameter("coarse grid correction scaling factor"))
      scalingFactor_ = paramList.get<double>("coarse grid correction scaling factor");

    this->maxCoarseSize_    = paramList.get<int> ("coarse: max size",    MasterList::getDefault<int>("coarse: max size"));
    this->numDesiredLevel_  = paramList.get<int> ("max levels",          MasterList::getDefault<int>("max levels"));
    blockSize_              = paramList.get<int> ("number of equations", MasterList::getDefault<int>("number of equations"));

    (void)MUELU_TEST_AND_SET_VAR(paramList, "debug: graph level", int, this->graphOutputLevel_);

    // Save level data
    if (paramList.isSublist("export data")) {
      ParameterList printList = paramList.sublist("export data");

      if (printList.isParameter("A"))
        this->matricesToPrint_     = Teuchos::getArrayFromStringParameter<int>(printList, "A");
      if (printList.isParameter("P"))
        this->prolongatorsToPrint_ = Teuchos::getArrayFromStringParameter<int>(printList, "P");
      if (printList.isParameter("R"))
        this->restrictorsToPrint_  = Teuchos::getArrayFromStringParameter<int>(printList, "R");
      if (printList.isParameter("Nullspace"))
        this->nullspaceToPrint_  = Teuchos::getArrayFromStringParameter<int>(printList, "Nullspace");
      if (printList.isParameter("Coordinates"))
        this->coordinatesToPrint_  = Teuchos::getArrayFromStringParameter<int>(printList, "Coordinates");
      if (printList.isParameter("pcoarsen: element to node map"))
        this->elementToNodeMapsToPrint_  = Teuchos::getArrayFromStringParameter<int>(printList, "pcoarsen: element to node map");
    }

    // Set verbosity parameter
    VerbLevel oldVerbLevel = VerboseObject::GetDefaultVerbLevel();
    {
      MUELU_SET_VAR_2LIST(paramList, paramList, "verbosity", std::string, verbosityLevel);
      this->verbosity_ = toVerbLevel(verbosityLevel);
      VerboseObject::SetDefaultVerbLevel(this->verbosity_);
    }

    MUELU_SET_VAR_2LIST(paramList, paramList, "output filename", std::string, outputFilename);
    if (outputFilename != "")
      VerboseObject::SetMueLuOFileStream(outputFilename);

    // Detect if we need to transfer coordinates to coarse levels. We do that iff
    //  - we use "distance laplacian" dropping on some level, or
    //  - we use a repartitioner on some level that needs coordinates
    //  - we use brick aggregation
    //  - we use Ifpack2 line partitioner
    // This is not ideal, as we may have "repartition: enable" turned on by default
    // and not present in the list, but it is better than nothing.
    useCoordinates_ = false;
    if (MUELU_TEST_PARAM_2LIST(paramList, paramList, "aggregation: drop scheme", std::string, "distance laplacian") ||
        MUELU_TEST_PARAM_2LIST(paramList, paramList, "aggregation: type",        std::string, "brick") ||
        MUELU_TEST_PARAM_2LIST(paramList, paramList, "aggregation: export visualization data", bool, true)) {
      useCoordinates_ = true;
    } else if(paramList.isSublist("smoother: params")) {
      const auto smooParamList = paramList.sublist("smoother: params");
      if(smooParamList.isParameter("partitioner: type") &&
         (smooParamList.get<std::string>("partitioner: type") == "line")) {
        useCoordinates_ = true;
      }
    } else {
      for (int levelID = 0; levelID < this->numDesiredLevel_; levelID++) {
        std::string levelStr = "level " + toString(levelID);

        if (paramList.isSublist(levelStr)) {
          const ParameterList& levelList = paramList.sublist(levelStr);

          if (MUELU_TEST_PARAM_2LIST(levelList, paramList, "aggregation: drop scheme", std::string, "distance laplacian") ||
              MUELU_TEST_PARAM_2LIST(levelList, paramList, "aggregation: type",        std::string, "brick") ||
              MUELU_TEST_PARAM_2LIST(levelList, paramList, "aggregation: export visualization data", bool, true)) {
            useCoordinates_ = true;
            break;
          }
        }
      }
    }

    if(MUELU_TEST_PARAM_2LIST(paramList, paramList, "repartition: enable",      bool,        true)) {
      if (!paramList.isSublist("repartition: params")) {
        useCoordinates_ = true;
      } else {
        const ParameterList& repParams = paramList.sublist("repartition: params");
        if (repParams.isType<std::string>("algorithm")) {
          const std::string algo = repParams.get<std::string>("algorithm");
          if (algo == "multijagged" || algo == "rcb") {
            useCoordinates_ = true;
          }
        } else {
          useCoordinates_ = true;
        }
      }
    }
    for (int levelID = 0; levelID < this->numDesiredLevel_; levelID++) {
      std::string levelStr = "level " + toString(levelID);

      if (paramList.isSublist(levelStr)) {
        const ParameterList& levelList = paramList.sublist(levelStr);

        if (MUELU_TEST_PARAM_2LIST(levelList, paramList, "repartition: enable",      bool,        true)) {
          if (!levelList.isSublist("repartition: params")) {
            useCoordinates_ = true;
            break;
          } else {
            const ParameterList& repParams = levelList.sublist("repartition: params");
            if (repParams.isType<std::string>("algorithm")) {
              const std::string algo = repParams.get<std::string>("algorithm");
              if (algo == "multijagged" || algo == "rcb"){
                useCoordinates_ = true;
                break;
              }
            } else {
              useCoordinates_ = true;
              break;
            }
          }
        }
      }
    }

    // Detect if we do implicit P and R rebalance
    changedPRrebalance_ = false;
    if (MUELU_TEST_PARAM_2LIST(paramList, paramList, "repartition: enable", bool, true))
      changedPRrebalance_ = MUELU_TEST_AND_SET_VAR(paramList, "repartition: rebalance P and R", bool, this->doPRrebalance_);

    // Detect if we use implicit transpose
    changedImplicitTranspose_ = MUELU_TEST_AND_SET_VAR(paramList, "transpose: use implicit", bool, this->implicitTranspose_);

    // Detect if we use fuse prolongation and update
    MUELU_TEST_AND_SET_VAR(paramList, "fuse prolongation and update", bool, this->fuseProlongationAndUpdate_);

    if (paramList.isSublist("matvec params"))
      this->matvecParams_ = Teuchos::parameterList(paramList.sublist("matvec params"));

    // Create default manager
    // FIXME: should it be here, or higher up
    RCP<FactoryManager> defaultManager = rcp(new FactoryManager());
    defaultManager->SetVerbLevel(this->verbosity_);
    defaultManager->SetKokkosRefactor(useKokkos_);

    // We will ignore keeps0
    std::vector<keep_pair> keeps0;
    UpdateFactoryManager(paramList, ParameterList(), *defaultManager, 0/*levelID*/, keeps0);

    // Create level specific factory managers
    for (int levelID = 0; levelID < this->numDesiredLevel_; levelID++) {
      // Note, that originally if there were no level specific parameters, we
      // simply copied the defaultManager However, with the introduction of
      // levelID to UpdateFactoryManager (required for reuse), we can no longer
      // guarantee that the kept variables are the same for each level even if
      // dependency structure does not change.
      RCP<FactoryManager> levelManager = rcp(new FactoryManager(*defaultManager));
      levelManager->SetVerbLevel(defaultManager->GetVerbLevel());

      std::vector<keep_pair> keeps;
      if (paramList.isSublist("level " + toString(levelID))) {
        // We do this so the parameters on the level get flagged correctly as "used"
        ParameterList& levelList = paramList.sublist("level " + toString(levelID), true/*mustAlreadyExist*/);
        UpdateFactoryManager(levelList, paramList, *levelManager, levelID, keeps);

      } else {
        ParameterList levelList;
        UpdateFactoryManager(levelList, paramList, *levelManager, levelID, keeps);
      }

      this->keep_[levelID] = keeps;
      this->AddFactoryManager(levelID, 1, levelManager);
    }

    // FIXME: parameters passed to packages, like Ifpack2, are not touched by us, resulting in "[unused]" flag
    // being displayed. On the other hand, we don't want to simply iterate through them touching. I don't know
    // what a good solution looks like
    if (MUELU_TEST_PARAM_2LIST(paramList, paramList, "print initial parameters", bool, true))
      this->GetOStream(static_cast<MsgType>(Runtime1), 0) << paramList << std::endl;

    if (MUELU_TEST_PARAM_2LIST(paramList, paramList, "print unused parameters", bool, true)) {
      // Check unused parameters
      ParameterList unusedParamList;

      // Check for unused parameters that aren't lists
      for (ParameterList::ConstIterator it = paramList.begin(); it != paramList.end(); it++) {
        const ParameterEntry& entry = paramList.entry(it);

        if (!entry.isList() && !entry.isUsed())
          unusedParamList.setEntry(paramList.name(it), entry);
      }

      // Check for unused parameters in level-specific sublists
      for (int levelID = 0; levelID < this->numDesiredLevel_; levelID++) {
        std::string levelStr = "level " + toString(levelID);

        if (paramList.isSublist(levelStr)) {
          const ParameterList& levelList = paramList.sublist(levelStr);

          for (ParameterList::ConstIterator itr = levelList.begin(); itr != levelList.end(); ++itr) {
            const ParameterEntry& entry = levelList.entry(itr);

            if (!entry.isList() && !entry.isUsed())
              unusedParamList.sublist(levelStr).setEntry(levelList.name(itr), entry);
          }
        }
      }

      if (unusedParamList.numParams() > 0) {
        std::ostringstream unusedParamsStream;
        int indent = 4;
        unusedParamList.print(unusedParamsStream, indent);

        this->GetOStream(Warnings1) << "The following parameters were not used:\n" << unusedParamsStream.str() << std::endl;
      }
    }

    VerboseObject::SetDefaultVerbLevel(oldVerbLevel);

  }


  // =====================================================================================================
  // ==================================== UpdateFactoryManager ===========================================
  // =====================================================================================================
  template <class Scalar, class LocalOrdinal, class GlobalOrdinal, class Node>
  void ParameterListInterpreter<Scalar, LocalOrdinal, GlobalOrdinal, Node>::
  UpdateFactoryManager(ParameterList& paramList, const ParameterList& defaultList, FactoryManager& manager,
                       int levelID, std::vector<keep_pair>& keeps) const
  {
    // NOTE: Factory::SetParameterList must be called prior to Factory::SetFactory, as
    // SetParameterList sets default values for non mentioned parameters, including factories

    using strings = std::unordered_set<std::string>;

    // shortcut
    if (paramList.numParams() == 0 && defaultList.numParams() > 0)
      paramList = ParameterList(defaultList);

    MUELU_SET_VAR_2LIST(paramList, defaultList, "reuse: type", std::string, reuseType);
    TEUCHOS_TEST_FOR_EXCEPTION(strings({"none", "tP", "RP", "emin", "RAP", "full", "S"}).count(reuseType) == 0,
        Exceptions::RuntimeError, "Unknown \"reuse: type\" value: \"" << reuseType << "\". Please consult User's Guide.");

    MUELU_SET_VAR_2LIST(paramList, defaultList, "multigrid algorithm", std::string, multigridAlgo);
    TEUCHOS_TEST_FOR_EXCEPTION(strings({"unsmoothed", "sa", "pg", "emin", "matlab", "pcoarsen"}).count(multigridAlgo) == 0,
        Exceptions::RuntimeError, "Unknown \"multigrid algorithm\" value: \"" << multigridAlgo << "\". Please consult User's Guide.");
#ifndef HAVE_MUELU_MATLAB
    TEUCHOS_TEST_FOR_EXCEPTION(multigridAlgo == "matlab", Exceptions::RuntimeError,
        "Cannot use matlab for multigrid algorithm - MueLu was not configured with MATLAB support.");
#endif
#ifndef HAVE_MUELU_INTREPID2
    TEUCHOS_TEST_FOR_EXCEPTION(multigridAlgo == "pcoarsen", Exceptions::RuntimeError,
        "Cannot use IntrepidPCoarsen prolongator factory - MueLu was not configured with Intrepid support.");
#endif

    // Only some combinations of reuse and multigrid algorithms are tested, all
    // other are considered invalid at the moment
    if (reuseType == "none" || reuseType == "S" || reuseType == "RP" || reuseType == "RAP") {
      // This works for all kinds of multigrid algorithms

    } else if (reuseType == "tP" && (multigridAlgo != "sa" && multigridAlgo != "unsmoothed")) {
      reuseType = "none";
      this->GetOStream(Warnings0) << "Ignoring \"tP\" reuse option as it is only compatible with \"sa\", "
          "or \"unsmoothed\" multigrid algorithms" << std::endl;

    } else if (reuseType == "emin" && multigridAlgo != "emin") {
      reuseType = "none";
      this->GetOStream(Warnings0) << "Ignoring \"emin\" reuse option it is only compatible with "
          "\"emin\" multigrid algorithm" << std::endl;
    }

    // == Non-serializable data ===
    // Check both the parameter and the type
    bool have_userP = false;
    if (paramList.isParameter("P") && !paramList.get<RCP<Matrix> >("P").is_null())
      have_userP  = true;

    // == Smoothers ==
    UpdateFactoryManager_Smoothers(paramList, defaultList, manager, levelID, keeps);

    // === Coarse solver ===
    UpdateFactoryManager_CoarseSolvers(paramList, defaultList, manager, levelID, keeps);

    // === Aggregation ===
    UpdateFactoryManager_Aggregation_TentativeP(paramList, defaultList, manager, levelID, keeps);

    // === Nullspace ===
    RCP<Factory> nullSpaceFactory; // Cache this guy for the combination of semi-coarsening & repartitioning
    UpdateFactoryManager_Nullspace(paramList, defaultList, manager, levelID, keeps, nullSpaceFactory);

    // === Prolongation ===
    // NOTE: None of the UpdateFactoryManager routines called here check the
    // multigridAlgo. This is intentional, to allow for reuse of components
    // underneath. Thus, the multigridAlgo was checked in the beginning of the
    // function.
    if (have_userP) {
      // User prolongator
      manager.SetFactory("P", NoFactory::getRCP());

    } else if (multigridAlgo == "unsmoothed") {
      // Unsmoothed aggregation
      manager.SetFactory("P", manager.GetFactory("Ptent"));

    } else if (multigridAlgo == "sa") {
      // Smoothed aggregation
      UpdateFactoryManager_SA(paramList, defaultList, manager, levelID, keeps);

    } else if (multigridAlgo == "emin") {
      // Energy minimization
      UpdateFactoryManager_Emin(paramList, defaultList, manager, levelID, keeps);

    } else if (multigridAlgo == "pg") {
      // Petrov-Galerkin
      UpdateFactoryManager_PG(paramList, defaultList, manager, levelID, keeps);

    } else if (multigridAlgo == "matlab") {
      // Matlab Coarsneing
      UpdateFactoryManager_Matlab(paramList, defaultList, manager, levelID, keeps);

    } else if (multigridAlgo == "pcoarsen") {
      // P-Coarsening
      UpdateFactoryManager_PCoarsen(paramList, defaultList, manager, levelID, keeps);
    }

    // === Semi-coarsening ===
    UpdateFactoryManager_SemiCoarsen(paramList, defaultList, manager, levelID, keeps);

    // === Restriction ===
    UpdateFactoryManager_Restriction(paramList, defaultList, manager, levelID, keeps);

    // === RAP ===
    UpdateFactoryManager_RAP(paramList, defaultList, manager, levelID, keeps);

    // === Coordinates ===
    UpdateFactoryManager_Coordinates(paramList, defaultList, manager, levelID, keeps);

    // === Pre-Repartition Keeps for Reuse ===
    if ((reuseType == "RP" || reuseType == "RAP" || reuseType == "full") && levelID)
      keeps.push_back(keep_pair("Nullspace", manager.GetFactory("Nullspace").get()));

    if (reuseType == "RP" && levelID) {
      keeps.push_back(keep_pair("P", manager.GetFactory("P").get()));
      if (!this->implicitTranspose_)
        keeps.push_back(keep_pair("R", manager.GetFactory("R").get()));
    }
    if ((reuseType == "tP" || reuseType == "RP" || reuseType == "emin") && useCoordinates_ && levelID)
      keeps.push_back(keep_pair("Coordinates", manager.GetFactory("Coordinates").get()));

    // === Repartitioning ===
    UpdateFactoryManager_Repartition(paramList, defaultList, manager, levelID, keeps, nullSpaceFactory);

    // === Final Keeps for Reuse ===
    if ((reuseType == "RAP" || reuseType == "full") && levelID) {
      keeps.push_back(keep_pair("P", manager.GetFactory("P").get()));
      if (!this->implicitTranspose_)
        keeps.push_back(keep_pair("R", manager.GetFactory("R").get()));
      keeps.push_back(keep_pair("A", manager.GetFactory("A").get()));
    }
  }

  // =====================================================================================================
  // ========================================= Smoothers =================================================
  // =====================================================================================================
  template <class Scalar, class LocalOrdinal, class GlobalOrdinal, class Node>
  void ParameterListInterpreter<Scalar, LocalOrdinal, GlobalOrdinal, Node>::
  UpdateFactoryManager_Smoothers(ParameterList& paramList, const ParameterList& defaultList,
                                 FactoryManager& manager, int levelID, std::vector<keep_pair>& keeps) const
  {
    MUELU_SET_VAR_2LIST(paramList, defaultList, "multigrid algorithm", std::string, multigridAlgo);
    MUELU_SET_VAR_2LIST(paramList, defaultList, "reuse: type", std::string, reuseType);
<<<<<<< HEAD
=======
    bool useMaxAbsDiagonalScaling = false;
    if (defaultList.isParameter("sa: use rowsumabs diagonal scaling"))
      useMaxAbsDiagonalScaling = defaultList.get<bool>("sa: use rowsumabs diagonal scaling");
>>>>>>> 4103bf6c

    // === Smoothing ===
    // FIXME: should custom smoother check default list too?
    bool isCustomSmoother =
        paramList.isParameter("smoother: pre or post") ||
        paramList.isParameter("smoother: type")    || paramList.isParameter("smoother: pre type")    || paramList.isParameter("smoother: post type")   ||
        paramList.isSublist  ("smoother: params")  || paramList.isSublist  ("smoother: pre params")  || paramList.isSublist  ("smoother: post params") ||
        paramList.isParameter("smoother: sweeps")  || paramList.isParameter("smoother: pre sweeps")  || paramList.isParameter("smoother: post sweeps") ||
        paramList.isParameter("smoother: overlap") || paramList.isParameter("smoother: pre overlap") || paramList.isParameter("smoother: post overlap");

    MUELU_SET_VAR_2LIST(paramList, defaultList, "smoother: pre or post", std::string, PreOrPost);
    if (PreOrPost == "none") {
      manager.SetFactory("Smoother", Teuchos::null);

    } else if (isCustomSmoother) {
      // FIXME: get default values from the factory
      // NOTE: none of the smoothers at the moment use parameter validation framework, so we
      // cannot get the default values from it.
#define TEST_MUTUALLY_EXCLUSIVE(arg1,arg2) \
      TEUCHOS_TEST_FOR_EXCEPTION(paramList.isParameter(#arg1) && paramList.isParameter(#arg2), \
                                 Exceptions::InvalidArgument, "You cannot specify both \""#arg1"\" and \""#arg2"\"");
#define TEST_MUTUALLY_EXCLUSIVE_S(arg1,arg2) \
      TEUCHOS_TEST_FOR_EXCEPTION(paramList.isSublist(#arg1) && paramList.isSublist(#arg2), \
                                 Exceptions::InvalidArgument, "You cannot specify both \""#arg1"\" and \""#arg2"\"");

      TEST_MUTUALLY_EXCLUSIVE  ("smoother: type",    "smoother: pre type");
      TEST_MUTUALLY_EXCLUSIVE  ("smoother: type",    "smoother: post type");
      TEST_MUTUALLY_EXCLUSIVE  ("smoother: sweeps",  "smoother: pre sweeps");
      TEST_MUTUALLY_EXCLUSIVE  ("smoother: sweeps",  "smoother: post sweeps");
      TEST_MUTUALLY_EXCLUSIVE  ("smoother: overlap", "smoother: pre overlap");
      TEST_MUTUALLY_EXCLUSIVE  ("smoother: overlap", "smoother: post overlap");
      TEST_MUTUALLY_EXCLUSIVE_S("smoother: params",  "smoother: pre params");
      TEST_MUTUALLY_EXCLUSIVE_S("smoother: params",  "smoother: post params");
      TEUCHOS_TEST_FOR_EXCEPTION(PreOrPost == "both" && (paramList.isParameter("smoother: pre type") != paramList.isParameter("smoother: post type")),
                                 Exceptions::InvalidArgument, "You must specify both \"smoother: pre type\" and \"smoother: post type\"");

      // Default values
      int overlap = 0;
      ParameterList defaultSmootherParams;
      defaultSmootherParams.set("relaxation: type",           "Symmetric Gauss-Seidel");
      defaultSmootherParams.set("relaxation: sweeps",         Teuchos::OrdinalTraits<LO>::one());
      defaultSmootherParams.set("relaxation: damping factor", Teuchos::ScalarTraits<Scalar>::one());

      RCP<SmootherFactory> preSmoother = Teuchos::null, postSmoother = Teuchos::null;
      std::string          preSmootherType,             postSmootherType;
      ParameterList        preSmootherParams,           postSmootherParams;

      if (paramList.isParameter("smoother: overlap"))
        overlap = paramList.get<int>("smoother: overlap");

      if (PreOrPost == "pre" || PreOrPost == "both") {
        if (paramList.isParameter("smoother: pre type")) {
          preSmootherType = paramList.get<std::string>("smoother: pre type");
        } else {
          MUELU_SET_VAR_2LIST(paramList, defaultList, "smoother: type", std::string, preSmootherTypeTmp);
          preSmootherType = preSmootherTypeTmp;
        }
        if (paramList.isParameter("smoother: pre overlap"))
          overlap = paramList.get<int>("smoother: pre overlap");

        if (paramList.isSublist("smoother: pre params"))
          preSmootherParams = paramList.sublist("smoother: pre params");
        else if (paramList.isSublist("smoother: params"))
          preSmootherParams = paramList.sublist("smoother: params");
        else if (defaultList.isSublist("smoother: params"))
          preSmootherParams = defaultList.sublist("smoother: params");
        else if (preSmootherType == "RELAXATION")
          preSmootherParams = defaultSmootherParams;

<<<<<<< HEAD
=======
        if (preSmootherType == "CHEBYSHEV" && useMaxAbsDiagonalScaling)
          preSmootherParams.set("chebyshev: use rowsumabs diagonal scaling",true);

>>>>>>> 4103bf6c
#ifdef HAVE_MUELU_INTREPID2
      // Propagate P-coarsening for Topo smoothing
      if (multigridAlgo == "pcoarsen" && preSmootherType == "TOPOLOGICAL" &&
          defaultList.isParameter("pcoarsen: schedule") && defaultList.isParameter("pcoarsen: element")) {
        // P-Coarsening by schedule (new interface)
        // NOTE: levelID represents the *coarse* level in this case
        auto pcoarsen_schedule = Teuchos::getArrayFromStringParameter<int>(defaultList, "pcoarsen: schedule");
        auto pcoarsen_element  = defaultList.get<std::string>("pcoarsen: element");

        if (levelID < (int)pcoarsen_schedule.size()) {
          // Topo info for P-Coarsening
          auto lo = pcoarsen_element + std::to_string(pcoarsen_schedule[levelID]);
          preSmootherParams.set("pcoarsen: hi basis", lo);
        }
      }
#endif

#ifdef HAVE_MUELU_MATLAB
        if (preSmootherType == "matlab")
          preSmoother = rcp(new SmootherFactory(rcp(new MatlabSmoother(preSmootherParams))));
        else
#endif
        preSmoother = rcp(new SmootherFactory(rcp(new TrilinosSmoother(preSmootherType, preSmootherParams, overlap))));
      }

      if (PreOrPost == "post" || PreOrPost == "both") {
        if (paramList.isParameter("smoother: post type"))
          postSmootherType = paramList.get<std::string>("smoother: post type");
        else {
          MUELU_SET_VAR_2LIST(paramList, defaultList, "smoother: type", std::string, postSmootherTypeTmp);
          postSmootherType = postSmootherTypeTmp;
        }

        if (paramList.isSublist("smoother: post params"))
          postSmootherParams = paramList.sublist("smoother: post params");
        else if (paramList.isSublist("smoother: params"))
          postSmootherParams = paramList.sublist("smoother: params");
        else if (defaultList.isSublist("smoother: params"))
          postSmootherParams = defaultList.sublist("smoother: params");
        else if (postSmootherType == "RELAXATION")
          postSmootherParams = defaultSmootherParams;
        if (paramList.isParameter("smoother: post overlap"))
          overlap = paramList.get<int>("smoother: post overlap");

        if (postSmootherType == "CHEBYSHEV" && useMaxAbsDiagonalScaling)
          postSmootherParams.set("chebyshev: use rowsumabs diagonal scaling",true);

        if (postSmootherType == preSmootherType && areSame(preSmootherParams, postSmootherParams))
          postSmoother = preSmoother;
        else {
#ifdef HAVE_MUELU_INTREPID2
          // Propagate P-coarsening for Topo smoothing
          if (multigridAlgo == "pcoarsen" && preSmootherType == "TOPOLOGICAL" &&
              defaultList.isParameter("pcoarsen: schedule") && defaultList.isParameter("pcoarsen: element")) {
            // P-Coarsening by schedule (new interface)
            // NOTE: levelID represents the *coarse* level in this case
            auto pcoarsen_schedule = Teuchos::getArrayFromStringParameter<int>(defaultList,"pcoarsen: schedule");
            auto pcoarsen_element = defaultList.get<std::string>("pcoarsen: element");

            if (levelID < (int)pcoarsen_schedule.size()) {
              // Topo info for P-Coarsening
              auto lo = pcoarsen_element + std::to_string(pcoarsen_schedule[levelID]);
              postSmootherParams.set("pcoarsen: hi basis", lo);
            }
          }
#endif

#ifdef HAVE_MUELU_MATLAB
          if (postSmootherType == "matlab")
            postSmoother = rcp(new SmootherFactory(rcp(new MatlabSmoother(postSmootherParams))));
          else
#endif
            postSmoother = rcp(new SmootherFactory(rcp(new TrilinosSmoother(postSmootherType, postSmootherParams, overlap))));
        }
      }

      if (preSmoother == postSmoother)
        manager.SetFactory("Smoother",     preSmoother);
      else {
        manager.SetFactory("PreSmoother",  preSmoother);
        manager.SetFactory("PostSmoother", postSmoother);
      }
    }

    // The first clause is not necessary, but it is here for clarity Smoothers
    // are reused if smoother explicitly said to reuse them, or if any other
    // reuse option is enabled
    bool reuseSmoothers = (reuseType == "S" || reuseType != "none");
    if (reuseSmoothers) {
      auto preSmootherFactory = rcp_const_cast<Factory>(rcp_dynamic_cast<const Factory>(manager.GetFactory("PreSmoother")));

      if (preSmootherFactory != Teuchos::null) {
        ParameterList postSmootherFactoryParams;
        postSmootherFactoryParams.set("keep smoother data", true);
        preSmootherFactory->SetParameterList(postSmootherFactoryParams);

        keeps.push_back(keep_pair("PreSmoother data", preSmootherFactory.get()));
      }

      auto postSmootherFactory = rcp_const_cast<Factory>(rcp_dynamic_cast<const Factory>(manager.GetFactory("PostSmoother")));
      if (postSmootherFactory != Teuchos::null) {
        ParameterList postSmootherFactoryParams;
        postSmootherFactoryParams.set("keep smoother data", true);
        postSmootherFactory->SetParameterList(postSmootherFactoryParams);

        keeps.push_back(keep_pair("PostSmoother data", postSmootherFactory.get()));
      }

      auto coarseFactory = rcp_const_cast<Factory>(rcp_dynamic_cast<const Factory>(manager.GetFactory("CoarseSolver")));
      if (coarseFactory != Teuchos::null) {
        ParameterList coarseFactoryParams;
        coarseFactoryParams.set("keep smoother data", true);
        coarseFactory->SetParameterList(coarseFactoryParams);

        keeps.push_back(keep_pair("PreSmoother data", coarseFactory.get()));
      }
    }

    if ((reuseType == "RAP" && levelID) || (reuseType == "full")) {
      // The difference between "RAP" and "full" is keeping smoothers. However,
      // as in both cases we keep coarse matrices, we do not need to update
      // coarse smoothers. On the other hand, if a user changes fine level
      // matrix, "RAP" would update the fine level smoother, while "full" would
      // not
      keeps.push_back(keep_pair("PreSmoother",  manager.GetFactory("PreSmoother") .get()));
      keeps.push_back(keep_pair("PostSmoother", manager.GetFactory("PostSmoother").get()));

      // We do keep_pair("PreSmoother", manager.GetFactory("CoarseSolver").get())
      // as the coarse solver factory is in fact a smoothing factory, so the
      // only pieces of data it generates are PreSmoother and PostSmoother
      keeps.push_back(keep_pair("PreSmoother", manager.GetFactory("CoarseSolver").get()));
    }
  }

  // =====================================================================================================
  // ====================================== Coarse Solvers ===============================================
  // =====================================================================================================
  template <class Scalar, class LocalOrdinal, class GlobalOrdinal, class Node>
  void ParameterListInterpreter<Scalar, LocalOrdinal, GlobalOrdinal, Node>::
  UpdateFactoryManager_CoarseSolvers(ParameterList& paramList, const ParameterList& defaultList,
                                     FactoryManager& manager, int /* levelID */, std::vector<keep_pair>& /* keeps */) const
  {
    // FIXME: should custom coarse solver check default list too?
    bool isCustomCoarseSolver =
        paramList.isParameter("coarse: type")   ||
        paramList.isParameter("coarse: params");
    if (MUELU_TEST_PARAM_2LIST(paramList, defaultList, "coarse: type", std::string, "none")) {
      this->GetOStream(Warnings0) << "No coarse grid solver" << std::endl;
      manager.SetFactory("CoarseSolver", Teuchos::null);

    } else if (isCustomCoarseSolver) {
      // FIXME: get default values from the factory
      // NOTE: none of the smoothers at the moment use parameter validation framework, so we
      // cannot get the default values from it.
      MUELU_SET_VAR_2LIST(paramList, defaultList, "coarse: type", std::string, coarseType);

      int overlap = 0;
      if (paramList.isParameter("coarse: overlap"))
        overlap = paramList.get<int>("coarse: overlap");

      ParameterList coarseParams;
      if (paramList.isSublist("coarse: params"))
        coarseParams = paramList.sublist("coarse: params");
      else if (defaultList.isSublist("coarse: params"))
        coarseParams = defaultList.sublist("coarse: params");

      using strings = std::unordered_set<std::string>;

      RCP<SmootherPrototype> coarseSmoother;
      // TODO: this is not a proper place to check. If we consider direct solver to be a special
      // case of smoother, we would like to unify Amesos and Ifpack2 smoothers in src/Smoothers, and
      // have a single factory responsible for those. Then, this check would belong there.
      if (strings({"RELAXATION", "CHEBYSHEV", "ILUT", "ILU", "RILUK", "SCHWARZ", "Amesos",
        "BLOCK RELAXATION", "BLOCK_RELAXATION", "BLOCKRELAXATION" ,
        "SPARSE BLOCK RELAXATION", "SPARSE_BLOCK_RELAXATION", "SPARSEBLOCKRELAXATION",
        "LINESMOOTHING_BANDEDRELAXATION", "LINESMOOTHING_BANDED_RELAXATION", "LINESMOOTHING_BANDED RELAXATION",
        "LINESMOOTHING_TRIDIRELAXATION", "LINESMOOTHING_TRIDI_RELAXATION", "LINESMOOTHING_TRIDI RELAXATION",
        "LINESMOOTHING_TRIDIAGONALRELAXATION", "LINESMOOTHING_TRIDIAGONAL_RELAXATION", "LINESMOOTHING_TRIDIAGONAL RELAXATION",
        "TOPOLOGICAL", "FAST_ILU", "FAST_IC", "FAST_ILDL"}).count(coarseType)) {
        coarseSmoother = rcp(new TrilinosSmoother(coarseType, coarseParams, overlap));
      } else {
#ifdef HAVE_MUELU_MATLAB
        if (coarseType == "matlab")
          coarseSmoother = rcp(new MatlabSmoother(coarseParams));
        else
#endif
        coarseSmoother = rcp(new DirectSolver(coarseType, coarseParams));
      }

      manager.SetFactory("CoarseSolver", rcp(new SmootherFactory(coarseSmoother)));
    }
  }

  // =====================================================================================================
  // ========================================= Smoothers =================================================
  // =====================================================================================================
  template <class Scalar, class LocalOrdinal, class GlobalOrdinal, class Node>
  void ParameterListInterpreter<Scalar, LocalOrdinal, GlobalOrdinal, Node>::
  UpdateFactoryManager_Aggregation_TentativeP(ParameterList& paramList, const ParameterList& defaultList,
                                              FactoryManager& manager, int levelID, std::vector<keep_pair>& keeps) const
  {
    using strings = std::unordered_set<std::string>;

    MUELU_SET_VAR_2LIST(paramList, defaultList, "reuse: type", std::string, reuseType);

    // Aggregation graph
    RCP<Factory> dropFactory;
    
    if (MUELU_TEST_PARAM_2LIST(paramList, paramList, "aggregation: drop scheme", std::string, "matlab")) {
#ifdef HAVE_MUELU_MATLAB
      dropFactory = rcp(new SingleLevelMatlabFactory());
      ParameterList socParams  = paramList.sublist("strength-of-connection: params");
      dropFactory->SetParameterList(socParams);
#else
      throw std::runtime_error("Cannot use MATLAB evolutionary strength-of-connection - MueLu was not configured with MATLAB support.");
#endif
    } else if (MUELU_TEST_PARAM_2LIST(paramList, paramList, "aggregation: drop scheme", std::string, "unsupported vector smoothing")) {
      dropFactory =   rcp(new MueLu::SmooVecCoalesceDropFactory<SC,LO,GO,NO>());
      ParameterList dropParams;
      MUELU_TEST_AND_SET_PARAM_2LIST(paramList, defaultList, "aggregation: drop scheme",             std::string, dropParams);
      MUELU_TEST_AND_SET_PARAM_2LIST(paramList, defaultList, "aggregation: number of random vectors", int, dropParams);
      MUELU_TEST_AND_SET_PARAM_2LIST(paramList, defaultList, "aggregation: number of times to pre or post smooth", int, dropParams);
      MUELU_TEST_AND_SET_PARAM_2LIST(paramList, defaultList, "aggregation: penalty parameters", Teuchos::Array<double>, dropParams);
      dropFactory->SetParameterList(dropParams);
    }
    else {
      MUELU_KOKKOS_FACTORY_NO_DECL(dropFactory, CoalesceDropFactory, CoalesceDropFactory_kokkos);
      ParameterList dropParams;
      dropParams.set("lightweight wrap", true);
      MUELU_TEST_AND_SET_PARAM_2LIST(paramList, defaultList, "aggregation: drop scheme",             std::string, dropParams);
      MUELU_TEST_AND_SET_PARAM_2LIST(paramList, defaultList, "aggregation: drop tol",                     double, dropParams);
      MUELU_TEST_AND_SET_PARAM_2LIST(paramList, defaultList, "aggregation: Dirichlet threshold",          double, dropParams);
      MUELU_TEST_AND_SET_PARAM_2LIST(paramList, defaultList, "aggregation: distance laplacian algo", std::string, dropParams);
<<<<<<< HEAD
=======
      MUELU_TEST_AND_SET_PARAM_2LIST(paramList, defaultList, "aggregation: classical algo", std::string, dropParams);
>>>>>>> 4103bf6c
      if (useKokkos_) {
        MUELU_TEST_AND_SET_PARAM_2LIST(paramList, defaultList, "filtered matrix: use lumping",      bool, dropParams);
        MUELU_TEST_AND_SET_PARAM_2LIST(paramList, defaultList, "filtered matrix: reuse graph",      bool, dropParams);
        MUELU_TEST_AND_SET_PARAM_2LIST(paramList, defaultList, "filtered matrix: reuse eigenvalue", bool, dropParams);
      }
      dropFactory->SetParameterList(dropParams);
    }
    manager.SetFactory("Graph", dropFactory);

    // Aggregation scheme
    MUELU_SET_VAR_2LIST(paramList, defaultList, "aggregation: type", std::string, aggType);
    TEUCHOS_TEST_FOR_EXCEPTION(!strings({"uncoupled", "coupled", "brick", "matlab","notay"}).count(aggType),
        Exceptions::RuntimeError, "Unknown aggregation algorithm: \"" << aggType << "\". Please consult User's Guide.");
    #ifndef HAVE_MUELU_MATLAB
    if (aggType == "matlab")
        throw std::runtime_error("Cannot use MATLAB aggregation - MueLu was not configured with MATLAB support.");
    #endif
    RCP<Factory> aggFactory;
    if (aggType == "uncoupled") {
      MUELU_KOKKOS_FACTORY_NO_DECL(aggFactory, UncoupledAggregationFactory, UncoupledAggregationFactory_kokkos);
      ParameterList aggParams;
      MUELU_TEST_AND_SET_PARAM_2LIST(paramList, defaultList, "aggregation: mode",               std::string, aggParams);
      MUELU_TEST_AND_SET_PARAM_2LIST(paramList, defaultList, "aggregation: ordering",           std::string, aggParams);
      MUELU_TEST_AND_SET_PARAM_2LIST(paramList, defaultList, "aggregation: min agg size",               int, aggParams);
      MUELU_TEST_AND_SET_PARAM_2LIST(paramList, defaultList, "aggregation: max agg size",               int, aggParams);
      MUELU_TEST_AND_SET_PARAM_2LIST(paramList, defaultList, "aggregation: max selected neighbors",     int, aggParams);
      if(useKokkos_) {
        //if not using kokkos refactor Uncoupled, there is no algorithm option (always Serial)
        MUELU_TEST_AND_SET_PARAM_2LIST(paramList, defaultList, "aggregation: phase 1 algorithm",  std::string, aggParams);
        MUELU_TEST_AND_SET_PARAM_2LIST(paramList, defaultList, "aggregation: deterministic",             bool, aggParams);
        MUELU_TEST_AND_SET_PARAM_2LIST(paramList, defaultList, "aggregation: coloring algorithm", std::string, aggParams);
      }
      MUELU_TEST_AND_SET_PARAM_2LIST(paramList, defaultList, "aggregation: enable phase 1",            bool, aggParams);
      MUELU_TEST_AND_SET_PARAM_2LIST(paramList, defaultList, "aggregation: enable phase 2a",           bool, aggParams);
      MUELU_TEST_AND_SET_PARAM_2LIST(paramList, defaultList, "aggregation: enable phase 2b",           bool, aggParams);
      MUELU_TEST_AND_SET_PARAM_2LIST(paramList, defaultList, "aggregation: enable phase 3",            bool, aggParams);
      MUELU_TEST_AND_SET_PARAM_2LIST(paramList, defaultList, "aggregation: phase2a include root",      bool, aggParams);
      MUELU_TEST_AND_SET_PARAM_2LIST(paramList, defaultList, "aggregation: preserve Dirichlet points", bool, aggParams);
      MUELU_TEST_AND_SET_PARAM_2LIST(paramList, defaultList, "aggregation: error on nodes with no on-rank neighbors", bool, aggParams);
      MUELU_TEST_AND_SET_PARAM_2LIST(paramList, defaultList, "aggregation: phase3 avoid singletons", bool, aggParams);
      MUELU_TEST_AND_SET_PARAM_2LIST(paramList, defaultList, "aggregation: compute aggregate qualities",              bool, aggParams);
      aggFactory->SetParameterList(aggParams);
      // make sure that the aggregation factory has all necessary data
      aggFactory->SetFactory("DofsPerNode", manager.GetFactory("Graph"));
      aggFactory->SetFactory("Graph", manager.GetFactory("Graph"));

    } else if (aggType == "coupled") {
      aggFactory = rcp(new CoupledAggregationFactory());
      aggFactory->SetFactory("Graph", manager.GetFactory("Graph"));

    } else if (aggType == "brick") {
      aggFactory = rcp(new BrickAggregationFactory());
      ParameterList aggParams;
      MUELU_TEST_AND_SET_PARAM_2LIST(paramList, defaultList, "aggregation: brick x size", int, aggParams);
      MUELU_TEST_AND_SET_PARAM_2LIST(paramList, defaultList, "aggregation: brick y size", int, aggParams);
      MUELU_TEST_AND_SET_PARAM_2LIST(paramList, defaultList, "aggregation: brick z size", int, aggParams);
      MUELU_TEST_AND_SET_PARAM_2LIST(paramList, defaultList, "aggregation: brick x Dirichlet", bool, aggParams);
      MUELU_TEST_AND_SET_PARAM_2LIST(paramList, defaultList, "aggregation: brick y Dirichlet", bool, aggParams);
      MUELU_TEST_AND_SET_PARAM_2LIST(paramList, defaultList, "aggregation: brick z Dirichlet", bool, aggParams);
      aggFactory->SetParameterList(aggParams);

      if (levelID > 1) {
        // We check for levelID > 0, as in the interpreter aggFactory for
        // levelID really corresponds to level 0. Managers are clunky, as they
        // contain factories for two different levels
        aggFactory->SetFactory("Coordinates", this->GetFactoryManager(levelID-1)->GetFactory("Coordinates"));
      }
    }
<<<<<<< HEAD
=======
#ifdef HAVE_MUELU_KOKKOS_REFACTOR
>>>>>>> 4103bf6c
    else if (aggType == "notay") {
      aggFactory = rcp(new NotayAggregationFactory());
      ParameterList aggParams;
      MUELU_TEST_AND_SET_PARAM_2LIST(paramList, defaultList, "aggregation: pairwise: size",             int, aggParams);
      MUELU_TEST_AND_SET_PARAM_2LIST(paramList, defaultList, "aggregation: pairwise: tie threshold",    double, aggParams);
      MUELU_TEST_AND_SET_PARAM_2LIST(paramList, defaultList, "aggregation: Dirichlet threshold",        double, aggParams);
      MUELU_TEST_AND_SET_PARAM_2LIST(paramList, defaultList, "aggregation: ordering",                   std::string, aggParams);
      MUELU_TEST_AND_SET_PARAM_2LIST(paramList, defaultList, "aggregation: compute aggregate qualities",bool, aggParams);
      aggFactory->SetParameterList(aggParams);
      aggFactory->SetFactory("DofsPerNode", manager.GetFactory("Graph"));
      aggFactory->SetFactory("Graph", manager.GetFactory("Graph"));
    }
<<<<<<< HEAD
=======
#endif
>>>>>>> 4103bf6c
#ifdef HAVE_MUELU_MATLAB
    else if(aggType == "matlab") {
      ParameterList aggParams = paramList.sublist("aggregation: params");
      aggFactory = rcp(new SingleLevelMatlabFactory());
      aggFactory->SetParameterList(aggParams);
    }
#endif


    manager.SetFactory("Aggregates", aggFactory);

    // Coarse map
    MUELU_KOKKOS_FACTORY(coarseMap, CoarseMapFactory, CoarseMapFactory_kokkos);
    coarseMap->SetFactory("Aggregates", manager.GetFactory("Aggregates"));
    manager.SetFactory("CoarseMap", coarseMap);

    // Aggregate qualities
    if (MUELU_TEST_PARAM_2LIST(paramList, defaultList, "aggregation: compute aggregate qualities", bool, true)) {
        RCP<Factory> aggQualityFact = rcp(new AggregateQualityEstimateFactory());
        ParameterList aggQualityParams;
        MUELU_TEST_AND_SET_PARAM_2LIST(paramList, defaultList, "aggregate qualities: good aggregate threshold", double,      aggQualityParams);
        MUELU_TEST_AND_SET_PARAM_2LIST(paramList, defaultList, "aggregate qualities: file output",              bool,        aggQualityParams);
        MUELU_TEST_AND_SET_PARAM_2LIST(paramList, defaultList, "aggregate qualities: file base",                std::string, aggQualityParams);
        MUELU_TEST_AND_SET_PARAM_2LIST(paramList, defaultList, "aggregate qualities: check symmetry",           bool,        aggQualityParams);
        MUELU_TEST_AND_SET_PARAM_2LIST(paramList, defaultList, "aggregate qualities: algorithm",                std::string, aggQualityParams);
        MUELU_TEST_AND_SET_PARAM_2LIST(paramList, defaultList, "aggregate qualities: zero threshold",           double,      aggQualityParams);
        MUELU_TEST_AND_SET_PARAM_2LIST(paramList, defaultList, "aggregate qualities: percentiles", Teuchos::Array<double>,aggQualityParams);

        aggQualityFact->SetParameterList(aggQualityParams);
        manager.SetFactory("AggregateQualities", aggQualityFact);

        assert(aggType == "uncoupled");
        aggFactory->SetFactory("AggregateQualities", aggQualityFact);
    }


    // Tentative P
    MUELU_KOKKOS_FACTORY(Ptent, TentativePFactory, TentativePFactory_kokkos);
    ParameterList ptentParams;
    if (paramList.isSublist("matrixmatrix: kernel params"))
      ptentParams.sublist("matrixmatrix: kernel params", false) = paramList.sublist("matrixmatrix: kernel params");
    if (defaultList.isSublist("matrixmatrix: kernel params"))
      ptentParams.sublist("matrixmatrix: kernel params", false) = defaultList.sublist("matrixmatrix: kernel params");
    MUELU_TEST_AND_SET_PARAM_2LIST(paramList, defaultList, "tentative: calculate qr", bool, ptentParams);
    MUELU_TEST_AND_SET_PARAM_2LIST(paramList, defaultList, "tentative: build coarse coordinates", bool, ptentParams);
    Ptent->SetParameterList(ptentParams);
    Ptent->SetFactory("Aggregates", manager.GetFactory("Aggregates"));
    Ptent->SetFactory("CoarseMap",  manager.GetFactory("CoarseMap"));
    manager.SetFactory("Ptent",     Ptent);

    if (reuseType == "tP" && levelID) {
      keeps.push_back(keep_pair("Nullspace", Ptent.get()));
      keeps.push_back(keep_pair("P",         Ptent.get()));
    }
  }

  // =====================================================================================================
  // ============================================ RAP ====================================================
  // =====================================================================================================
  template <class Scalar, class LocalOrdinal, class GlobalOrdinal, class Node>
  void ParameterListInterpreter<Scalar, LocalOrdinal, GlobalOrdinal, Node>::
  UpdateFactoryManager_RAP(ParameterList& paramList, const ParameterList& defaultList, FactoryManager& manager,
                           int /* levelID */, std::vector<keep_pair>& keeps) const
  {
    if (paramList.isParameter("A") && !paramList.get<RCP<Matrix> >("A").is_null()) {
      // We have user matrix A
      manager.SetFactory("A", NoFactory::getRCP());
      return;
    }

    ParameterList RAPparams;

    RCP<RAPFactory>      RAP;
    RCP<RAPShiftFactory> RAPs;
    // Allow for Galerkin or shifted RAP
    // FIXME: Should this not be some form of MUELU_SET_VAR_2LIST?
    std::string alg = paramList.get("rap: algorithm", "galerkin");
    if (alg == "shift" || alg == "non-galerkin") {
      RAPs = rcp(new RAPShiftFactory());
      MUELU_TEST_AND_SET_PARAM_2LIST(paramList, defaultList, "rap: shift", double, RAPparams);
      MUELU_TEST_AND_SET_PARAM_2LIST(paramList, defaultList, "rap: shift diagonal M", bool, RAPparams);
      MUELU_TEST_AND_SET_PARAM_2LIST(paramList, defaultList, "rap: shift low storage", bool, RAPparams);
      MUELU_TEST_AND_SET_PARAM_2LIST(paramList, defaultList, "rap: shift array", Teuchos::Array<double>, RAPparams);
      MUELU_TEST_AND_SET_PARAM_2LIST(paramList, defaultList, "rap: cfl array", Teuchos::Array<double>, RAPparams);
<<<<<<< HEAD

    } else {
      RAP = rcp(new RAPFactory());
    }

    MUELU_TEST_AND_SET_PARAM_2LIST(paramList, defaultList, "rap: relative diagonal floor", Teuchos::Array<double>, RAPparams);

=======

    } else {
      RAP = rcp(new RAPFactory());
    }

    MUELU_TEST_AND_SET_PARAM_2LIST(paramList, defaultList, "rap: relative diagonal floor", Teuchos::Array<double>, RAPparams);

>>>>>>> 4103bf6c
    if (paramList.isSublist("matrixmatrix: kernel params"))
      RAPparams.sublist("matrixmatrix: kernel params", false) = paramList.sublist("matrixmatrix: kernel params");
    if (defaultList.isSublist("matrixmatrix: kernel params"))
      RAPparams.sublist("matrixmatrix: kernel params", false) = defaultList.sublist("matrixmatrix: kernel params");
    MUELU_TEST_AND_SET_PARAM_2LIST(paramList, defaultList, "transpose: use implicit", bool, RAPparams);
    MUELU_TEST_AND_SET_PARAM_2LIST(paramList, defaultList, "rap: fix zero diagonals", bool, RAPparams);
<<<<<<< HEAD

    // if "rap: triple product" has not been set and algorithm is "unsmoothed" switch triple product on
    if (!paramList.isParameter("rap: triple product") &&
        paramList.isType<std::string>("multigrid algorithm") &&
        paramList.get<std::string>("multigrid algorithm") == "unsmoothed")
      paramList.set("rap: triple product", true);
    else
      MUELU_TEST_AND_SET_PARAM_2LIST(paramList, defaultList, "rap: triple product", bool, RAPparams);

    try {
      if (paramList.isParameter("aggregation: allow empty prolongator columns")) {
        RAPparams.set("CheckMainDiagonal",  paramList.get<bool>("aggregation: allow empty prolongator columns"));
        RAPparams.set("RepairMainDiagonal", paramList.get<bool>("aggregation: allow empty prolongator columns"));
      }
      else if (defaultList.isParameter("aggregation: allow empty prolongator columns")) {
        RAPparams.set("CheckMainDiagonal",  defaultList.get<bool>("aggregation: allow empty prolongator columns"));
        RAPparams.set("RepairMainDiagonal", defaultList.get<bool>("aggregation: allow empty prolongator columns"));
      }

    } catch (Teuchos::Exceptions::InvalidParameterType&) {
      TEUCHOS_TEST_FOR_EXCEPTION_PURE_MSG(true, Teuchos::Exceptions::InvalidParameterType,
          "Error: parameter \"aggregation: allow empty prolongator columns\" must be of type " << Teuchos::TypeNameTraits<bool>::name());
    }

    if (!RAP.is_null()) {
      RAP->SetParameterList(RAPparams);
      RAP->SetFactory("P", manager.GetFactory("P"));
    } else {
      RAPs->SetParameterList(RAPparams);
      RAPs->SetFactory("P", manager.GetFactory("P"));
    }

=======
    MUELU_TEST_AND_SET_PARAM_2LIST(paramList, defaultList, "rap: fix zero diagonals threshold", double, RAPparams);
    MUELU_TEST_AND_SET_PARAM_2LIST(paramList, defaultList, "rap: fix zero diagonals replacement", Scalar, RAPparams);

    // if "rap: triple product" has not been set and algorithm is "unsmoothed" switch triple product on
    if (!paramList.isParameter("rap: triple product") &&
        paramList.isType<std::string>("multigrid algorithm") &&
        paramList.get<std::string>("multigrid algorithm") == "unsmoothed")
      paramList.set("rap: triple product", true);
    else
      MUELU_TEST_AND_SET_PARAM_2LIST(paramList, defaultList, "rap: triple product", bool, RAPparams);

    try {
      if (paramList.isParameter("aggregation: allow empty prolongator columns")) {
        RAPparams.set("CheckMainDiagonal",  paramList.get<bool>("aggregation: allow empty prolongator columns"));
        RAPparams.set("RepairMainDiagonal", paramList.get<bool>("aggregation: allow empty prolongator columns"));
      }
      else if (defaultList.isParameter("aggregation: allow empty prolongator columns")) {
        RAPparams.set("CheckMainDiagonal",  defaultList.get<bool>("aggregation: allow empty prolongator columns"));
        RAPparams.set("RepairMainDiagonal", defaultList.get<bool>("aggregation: allow empty prolongator columns"));
      }

    } catch (Teuchos::Exceptions::InvalidParameterType&) {
      TEUCHOS_TEST_FOR_EXCEPTION_PURE_MSG(true, Teuchos::Exceptions::InvalidParameterType,
          "Error: parameter \"aggregation: allow empty prolongator columns\" must be of type " << Teuchos::TypeNameTraits<bool>::name());
    }

    if (!RAP.is_null()) {
      RAP->SetParameterList(RAPparams);
      RAP->SetFactory("P", manager.GetFactory("P"));
    } else {
      RAPs->SetParameterList(RAPparams);
      RAPs->SetFactory("P", manager.GetFactory("P"));
    }

>>>>>>> 4103bf6c
    if (!this->implicitTranspose_) {
       if (!RAP.is_null())
         RAP->SetFactory("R", manager.GetFactory("R"));
       else
         RAPs->SetFactory("R", manager.GetFactory("R"));
    }

    if (MUELU_TEST_PARAM_2LIST(paramList, defaultList, "aggregation: export visualization data", bool, true)) {
      RCP<AggregationExportFactory> aggExport = rcp(new AggregationExportFactory());
      ParameterList aggExportParams;
      MUELU_TEST_AND_SET_PARAM_2LIST(paramList, defaultList, "aggregation: output filename",             std::string, aggExportParams);
      MUELU_TEST_AND_SET_PARAM_2LIST(paramList, defaultList, "aggregation: output file: agg style",      std::string, aggExportParams);
      MUELU_TEST_AND_SET_PARAM_2LIST(paramList, defaultList, "aggregation: output file: iter",                   int, aggExportParams);
      MUELU_TEST_AND_SET_PARAM_2LIST(paramList, defaultList, "aggregation: output file: time step",              int, aggExportParams);
      MUELU_TEST_AND_SET_PARAM_2LIST(paramList, defaultList, "aggregation: output file: fine graph edges",      bool, aggExportParams);
      MUELU_TEST_AND_SET_PARAM_2LIST(paramList, defaultList, "aggregation: output file: coarse graph edges",    bool, aggExportParams);
      MUELU_TEST_AND_SET_PARAM_2LIST(paramList, defaultList, "aggregation: output file: build colormap",        bool, aggExportParams);
      aggExport->SetParameterList(aggExportParams);
      aggExport->SetFactory("DofsPerNode", manager.GetFactory("DofsPerNode"));

      if (!RAP.is_null())
        RAP->AddTransferFactory(aggExport);
      else
        RAPs->AddTransferFactory(aggExport);
    }
    if (!RAP.is_null())
      manager.SetFactory("A", RAP);
    else
      manager.SetFactory("A", RAPs);

    MUELU_SET_VAR_2LIST(paramList, defaultList, "reuse: type",      std::string, reuseType);
    MUELU_SET_VAR_2LIST(paramList, defaultList, "sa: use filtered matrix", bool, useFiltering);
    bool filteringChangesMatrix = useFiltering && !MUELU_TEST_PARAM_2LIST(paramList, defaultList, "aggregation: drop tol", double, 0);

    if (reuseType == "RP" || (reuseType == "tP" && !filteringChangesMatrix)) {
      if (!RAP.is_null()) {
        keeps.push_back(keep_pair("AP reuse data",  RAP.get()));
        keeps.push_back(keep_pair("RAP reuse data", RAP.get()));

      } else {
        keeps.push_back(keep_pair("AP reuse data",  RAPs.get()));
        keeps.push_back(keep_pair("RAP reuse data", RAPs.get()));
      }
    }
  }

  // =====================================================================================================
  // ======================================= Coordinates =================================================
  // =====================================================================================================
  template <class Scalar, class LocalOrdinal, class GlobalOrdinal, class Node>
  void ParameterListInterpreter<Scalar, LocalOrdinal, GlobalOrdinal, Node>::
  UpdateFactoryManager_Coordinates(ParameterList& paramList, const ParameterList& /* defaultList */,
                                   FactoryManager& manager, int /* levelID */, std::vector<keep_pair>& /* keeps */) const
  {
    bool have_userCO = false;
    if (paramList.isParameter("Coordinates") && !paramList.get<RCP<MultiVector> >("Coordinates").is_null())
      have_userCO = true;

    if (useCoordinates_) {
      if (have_userCO) {
        manager.SetFactory("Coordinates", NoFactory::getRCP());

      } else {
        MUELU_KOKKOS_FACTORY(coords, CoordinatesTransferFactory, CoordinatesTransferFactory_kokkos);
        coords->SetFactory("Aggregates", manager.GetFactory("Aggregates"));
        coords->SetFactory("CoarseMap",  manager.GetFactory("CoarseMap"));
        manager.SetFactory("Coordinates", coords);

        auto RAP = rcp_const_cast<RAPFactory>(rcp_dynamic_cast<const RAPFactory>(manager.GetFactory("A")));
        if (!RAP.is_null()) {
          RAP->AddTransferFactory(manager.GetFactory("Coordinates"));
        } else {
          auto RAPs = rcp_const_cast<RAPShiftFactory>(rcp_dynamic_cast<const RAPShiftFactory>(manager.GetFactory("A")));
          RAPs->AddTransferFactory(manager.GetFactory("Coordinates"));
        }
      }
    }
  }

  // =====================================================================================================
  // =========================================== Restriction =============================================
  // =====================================================================================================
  template <class Scalar, class LocalOrdinal, class GlobalOrdinal, class Node>
  void ParameterListInterpreter<Scalar, LocalOrdinal, GlobalOrdinal, Node>::
  UpdateFactoryManager_Restriction(ParameterList& paramList, const ParameterList& defaultList , FactoryManager& manager,
                                 int levelID, std::vector<keep_pair>& /* keeps */) const
  {
    MUELU_SET_VAR_2LIST(paramList, defaultList, "multigrid algorithm", std::string, multigridAlgo);
    bool have_userR = false;
    if (paramList.isParameter("R") && !paramList.get<RCP<Matrix> >("R").is_null())
      have_userR = true;

    // === Restriction ===
    RCP<Factory> R;
    if (!this->implicitTranspose_) {
      MUELU_SET_VAR_2LIST(paramList, defaultList, "problem: symmetric", bool, isSymmetric);

      if (isSymmetric == false && (multigridAlgo == "unsmoothed" || multigridAlgo == "emin")) {
        this->GetOStream(Warnings0) <<
            "Switching \"problem: symmetric\" parameter to symmetric as multigrid algorithm. " <<
            multigridAlgo << " is primarily supposed to be used for symmetric problems.\n\n" <<
            "Please note: if you are using \"unsmoothed\" transfer operators the \"problem: symmetric\" parameter " <<
            "has no real mathematical meaning, i.e. you can use it for non-symmetric\n" <<
            "problems, too. With \"problem: symmetric\"=\"symmetric\" you can use implicit transpose for building " <<
            "the restriction operators which may drastically reduce the amount of consumed memory." << std::endl;
        isSymmetric = true;
      }
      TEUCHOS_TEST_FOR_EXCEPTION(multigridAlgo == "pg" && isSymmetric == true, Exceptions::RuntimeError,
          "Petrov-Galerkin smoothed transfer operators are only allowed for non-symmetric problems: Set \"problem: symmetric\" to false!\n" \
          "While PG smoothed transfer operators generally would also work for symmetric problems this is an unusual use case. " \
          "You can use the factory-based xml interface though if you need PG-AMG for symmetric problems.");

        if (have_userR) {
          manager.SetFactory("R", NoFactory::getRCP());
        } else {
          if (isSymmetric)  R = rcp(new TransPFactory());
          else              R = rcp(new GenericRFactory());

          R->SetFactory("P", manager.GetFactory("P"));
          manager.SetFactory("R", R);
        }

    } else {
      manager.SetFactory("R", Teuchos::null);
    }

    // === Restriction: Nullspace Scaling ===
    if (paramList.isParameter("restriction: scale nullspace") && paramList.get<bool>("restriction: scale nullspace")) {
      RCP<TentativePFactory> tentPFactory = rcp(new TentativePFactory());
      Teuchos::ParameterList tentPlist;
      tentPlist.set("Nullspace name","Scaled Nullspace");
      tentPFactory->SetParameterList(tentPlist);
      tentPFactory->SetFactory("Aggregates",manager.GetFactory("Aggregates"));
      tentPFactory->SetFactory("CoarseMap",manager.GetFactory("CoarseMap"));

      if(R.is_null())   R = rcp(new TransPFactory());
      R->SetFactory("P",tentPFactory);
    }


  }

  // =====================================================================================================
  // ========================================= Repartition ===============================================
  // =====================================================================================================
  template <class Scalar, class LocalOrdinal, class GlobalOrdinal, class Node>
  void ParameterListInterpreter<Scalar, LocalOrdinal, GlobalOrdinal, Node>::
  UpdateFactoryManager_Repartition(ParameterList& paramList, const ParameterList& defaultList, FactoryManager& manager,
                                   int levelID, std::vector<keep_pair>& keeps, RCP<Factory> & nullSpaceFactory) const
  {
    // === Repartitioning ===
    MUELU_SET_VAR_2LIST(paramList, defaultList, "reuse: type", std::string, reuseType);
    MUELU_SET_VAR_2LIST(paramList, defaultList, "repartition: enable", bool, enableRepart);
<<<<<<< HEAD
    MUELU_SET_VAR_2LIST(paramList, defaultList, "repartition: node repartition level",int,nodeRepartitionLevel);
=======
>>>>>>> 4103bf6c

    if (enableRepart) {
#ifdef HAVE_MPI
      // Short summary of the issue: RebalanceTransferFactory shares ownership
      // of "P" with SaPFactory, and therefore, changes the stored version.
      // That means that if SaPFactory generated P, and stored it on the level,
      // then after rebalancing the value in that storage changed. It goes
      // against the concept of factories (I think), that every factory is
      // responsible for its own objects, and they are immutable outside.
      //
      // In reuse, this is what happens: as we reuse Importer across setups,
      // the order of factories changes, and coupled with shared ownership
      // leads to problems.
      // *First setup*
      //    SaP               builds     P [and stores it]
      //    TransP            builds     R [and stores it]
      //    RAP               builds     A [and stores it]
      //    RebalanceTransfer rebalances P [and changes the P stored by SaP]   (*)
      //    RebalanceTransfer rebalances R
      //    RebalanceAc       rebalances A
      // *Second setup* ("RP" reuse)
      //    RebalanceTransfer rebalances P [which is incorrect due to (*)]
      //    RebalanceTransfer rebalances R
      //    RAP               builds     A [which is incorrect due to (*)]
      //    RebalanceAc       rebalances A [which throws due to map inconsistency]
      //    ...
      // *Second setup* ("tP" reuse)
      //    SaP               builds     P [and stores it]
      //    RebalanceTransfer rebalances P [and changes the P stored by SaP]   (**)
      //    TransP            builds     R [which is incorrect due to (**)]
      //    RebalanceTransfer rebalances R
      //    ...
      //
      // Couple solutions to this:
      //    1. [implemented] Requre "tP" and "PR" reuse to only be used with
      //       implicit rebalancing.
      //    2. Do deep copy of P, and changed domain map and importer there.
      //       Need to investigate how expensive this is.
      TEUCHOS_TEST_FOR_EXCEPTION(this->doPRrebalance_ && (reuseType == "tP" || reuseType == "RP"), Exceptions::InvalidArgument,
                                 "Reuse types \"tP\" and \"PR\" require \"repartition: rebalance P and R\" set to \"false\"");

      // TEUCHOS_TEST_FOR_EXCEPTION(aggType == "brick", Exceptions::InvalidArgument,
      //                            "Aggregation type \"brick\" requires \"repartition: enable\" set to \"false\"");

      MUELU_SET_VAR_2LIST(paramList, defaultList, "repartition: partitioner", std::string, partName);
      TEUCHOS_TEST_FOR_EXCEPTION(partName != "zoltan" && partName != "zoltan2", Exceptions::InvalidArgument,
                                 "Invalid partitioner name: \"" << partName << "\". Valid options: \"zoltan\", \"zoltan2\"");

#ifndef HAVE_MUELU_ZOLTAN
      bool switched = false;
      if (partName == "zoltan") {
        this->GetOStream(Warnings0) << "Zoltan interface is not available, trying to switch to Zoltan2" << std::endl;
        partName = "zoltan2";
        switched = true;
      }
#else
# ifndef HAVE_MUELU_ZOLTAN2
      bool switched = false;
# endif
#endif
#ifndef HAVE_MUELU_ZOLTAN2
      if (partName == "zoltan2" && !switched) {
        this->GetOStream(Warnings0) << "Zoltan2 interface is not available, trying to switch to Zoltan" << std::endl;
        partName = "zoltan";
      }
#endif

<<<<<<< HEAD
      // RepartitionHeuristic
      auto repartheurFactory = rcp(new RepartitionHeuristicFactory());
      ParameterList repartheurParams;
      MUELU_TEST_AND_SET_PARAM_2LIST(paramList, defaultList, "repartition: node repartition level",int,repartheurParams);
      MUELU_TEST_AND_SET_PARAM_2LIST(paramList, defaultList, "repartition: start level",          int, repartheurParams);
      MUELU_TEST_AND_SET_PARAM_2LIST(paramList, defaultList, "repartition: min rows per proc",    int, repartheurParams);
      MUELU_TEST_AND_SET_PARAM_2LIST(paramList, defaultList, "repartition: target rows per proc", int, repartheurParams);
      MUELU_TEST_AND_SET_PARAM_2LIST(paramList, defaultList, "repartition: max imbalance",     double, repartheurParams);
=======
      MUELU_SET_VAR_2LIST(paramList, defaultList, "repartition: node repartition level",int,nodeRepartitionLevel);

      // RepartitionHeuristic
      auto repartheurFactory = rcp(new RepartitionHeuristicFactory());
      ParameterList repartheurParams;
      MUELU_TEST_AND_SET_PARAM_2LIST(paramList, defaultList, "repartition: node repartition level", int,    repartheurParams);
      MUELU_TEST_AND_SET_PARAM_2LIST(paramList, defaultList, "repartition: start level",            int,    repartheurParams);
      MUELU_TEST_AND_SET_PARAM_2LIST(paramList, defaultList, "repartition: min rows per proc",      int,    repartheurParams);
      MUELU_TEST_AND_SET_PARAM_2LIST(paramList, defaultList, "repartition: target rows per proc",   int,    repartheurParams);
      MUELU_TEST_AND_SET_PARAM_2LIST(paramList, defaultList, "repartition: min rows per thread",    int,    repartheurParams);
      MUELU_TEST_AND_SET_PARAM_2LIST(paramList, defaultList, "repartition: target rows per thread", int,    repartheurParams);
      MUELU_TEST_AND_SET_PARAM_2LIST(paramList, defaultList, "repartition: max imbalance",          double, repartheurParams);
>>>>>>> 4103bf6c
      repartheurFactory->SetParameterList(repartheurParams);
      repartheurFactory->SetFactory("A",         manager.GetFactory("A"));
      manager.SetFactory("number of partitions", repartheurFactory);
      manager.SetFactory("repartition: heuristic target rows per process", repartheurFactory);

      // Partitioner
      RCP<Factory> partitioner;
      if (levelID == nodeRepartitionLevel) {
#ifdef HAVE_MPI
        //        partitioner = rcp(new NodePartitionInterface());
        partitioner = rcp(new MueLu::NodePartitionInterface<SC,LO,GO,NO>());
        ParameterList partParams;
        MUELU_TEST_AND_SET_PARAM_2LIST(paramList, defaultList, "repartition: node id"               ,int,repartheurParams);
        partitioner->SetParameterList(partParams);
        partitioner->SetFactory("Node Comm",         manager.GetFactory("Node Comm"));
#else
        throw Exceptions::RuntimeError("MPI is not available");
#endif
      }
      else if (partName == "zoltan") {
#ifdef HAVE_MUELU_ZOLTAN
        partitioner = rcp(new ZoltanInterface());
        // NOTE: ZoltanInteface ("zoltan") does not support external parameters through ParameterList
#else
        throw Exceptions::RuntimeError("Zoltan interface is not available");
#endif
      } else if (partName == "zoltan2") {
#ifdef HAVE_MUELU_ZOLTAN2
        partitioner = rcp(new Zoltan2Interface());
        ParameterList partParams;
        RCP<const ParameterList> partpartParams = rcp(new ParameterList(paramList.sublist("repartition: params", false)));
        partParams.set("ParameterList", partpartParams);
        partitioner->SetParameterList(partParams);
        partitioner->SetFactory("repartition: heuristic target rows per process",
                                manager.GetFactory("repartition: heuristic target rows per process"));
#else
        throw Exceptions::RuntimeError("Zoltan2 interface is not available");
#endif
      }

      partitioner->SetFactory("A",                    manager.GetFactory("A"));
      partitioner->SetFactory("number of partitions", manager.GetFactory("number of partitions"));
      if (useCoordinates_)
        partitioner->SetFactory("Coordinates",          manager.GetFactory("Coordinates"));
      manager.SetFactory("Partition", partitioner);

      // Repartitioner
      auto repartFactory = rcp(new RepartitionFactory());
      ParameterList repartParams;
      MUELU_TEST_AND_SET_PARAM_2LIST(paramList, defaultList, "repartition: print partition distribution", bool, repartParams);
      MUELU_TEST_AND_SET_PARAM_2LIST(paramList, defaultList, "repartition: remap parts",                  bool, repartParams);
      MUELU_TEST_AND_SET_PARAM_2LIST(paramList, defaultList, "repartition: remap num values",              int, repartParams);
      repartFactory->SetParameterList(repartParams);
      repartFactory->SetFactory("A",                    manager.GetFactory("A"));
      repartFactory->SetFactory("number of partitions", manager.GetFactory("number of partitions"));
      repartFactory->SetFactory("Partition",            manager.GetFactory("Partition"));
      manager.SetFactory("Importer", repartFactory);
      if (reuseType != "none" && reuseType != "S" && levelID)
        keeps.push_back(keep_pair("Importer", manager.GetFactory("Importer").get()));

      // Rebalanced A
      auto newA = rcp(new RebalanceAcFactory());
      ParameterList rebAcParams;
      MUELU_TEST_AND_SET_PARAM_2LIST(paramList, defaultList, "repartition: use subcommunicators", bool, rebAcParams);
      newA->SetParameterList(rebAcParams);
      newA->SetFactory("A",         manager.GetFactory("A"));
      newA->SetFactory("Importer",  manager.GetFactory("Importer"));
      manager.SetFactory("A", newA);

      // Rebalanced P
      auto newP = rcp(new RebalanceTransferFactory());
      ParameterList newPparams;
      newPparams.set("type", "Interpolation");
      if (changedPRrebalance_)
        newPparams.set("repartition: rebalance P and R", this->doPRrebalance_);
      MUELU_TEST_AND_SET_PARAM_2LIST(paramList, defaultList, "repartition: use subcommunicators", bool, newPparams);
      newP->  SetParameterList(newPparams);
      newP->  SetFactory("Importer",    manager.GetFactory("Importer"));
      newP->  SetFactory("P",           manager.GetFactory("P"));
      if (!paramList.isParameter("semicoarsen: number of levels"))
        newP->SetFactory("Nullspace",   manager.GetFactory("Ptent"));
      else
        newP->SetFactory("Nullspace",   manager.GetFactory("P")); // TogglePFactory
      if (useCoordinates_)
        newP->  SetFactory("Coordinates", manager.GetFactory("Coordinates"));
      manager.SetFactory("P",           newP);
      if (useCoordinates_)
        manager.SetFactory("Coordinates", newP);

      // Rebalanced R
      auto newR = rcp(new RebalanceTransferFactory());
      ParameterList newRparams;
      newRparams.set("type", "Restriction");
      MUELU_TEST_AND_SET_PARAM_2LIST(paramList, defaultList, "repartition: use subcommunicators", bool, newRparams);
      if (changedPRrebalance_)
        newRparams.set("repartition: rebalance P and R", this->doPRrebalance_);
      if (changedImplicitTranspose_)
        newRparams.set("transpose: use implicit",        this->implicitTranspose_);
      newR->  SetParameterList(newRparams);
      newR->  SetFactory("Importer", manager.GetFactory("Importer"));
      if (!this->implicitTranspose_) {
        newR->SetFactory("R",        manager.GetFactory("R"));
        manager.SetFactory("R",      newR);
      }

      // NOTE: the role of NullspaceFactory is to provide nullspace on the finest
      // level if a user does not do that. For all other levels it simply passes
      // nullspace from a real factory to whoever needs it. If we don't use
      // repartitioning, that factory is "TentativePFactory"; if we do, it is
      // "RebalanceTransferFactory". But we still have to have NullspaceFactory as
      // the "Nullspace" of the manager
      // NOTE: This really needs to be set on the *NullSpaceFactory*, not manager.get("Nullspace").
      nullSpaceFactory->SetFactory("Nullspace", newP);
#else
      paramList.set("repartition: enable",false);
      this->GetOStream(Warnings0) << "No repartitioning available for a serial run\n";
#endif
    }
  }

  // =====================================================================================================
  // =========================================== Nullspace ===============================================
  // =====================================================================================================
  template <class Scalar, class LocalOrdinal, class GlobalOrdinal, class Node>
  void ParameterListInterpreter<Scalar, LocalOrdinal, GlobalOrdinal, Node>::
  UpdateFactoryManager_Nullspace(ParameterList& paramList, const ParameterList& /* defaultList */, FactoryManager& manager,
                                 int /* levelID */, std::vector<keep_pair>& /* keeps */, RCP<Factory> & nullSpaceFactory) const
  {
    // Nullspace
    MUELU_KOKKOS_FACTORY(nullSpace, NullspaceFactory, NullspaceFactory_kokkos);

    bool have_userNS = false;
    if (paramList.isParameter("Nullspace") && !paramList.get<RCP<MultiVector> >("Nullspace").is_null())
      have_userNS = true;

    if (!have_userNS) {
      nullSpace->SetFactory("Nullspace", manager.GetFactory("Ptent"));
      manager.SetFactory("Nullspace", nullSpace);
<<<<<<< HEAD
=======
    }
    nullSpaceFactory = nullSpace;

    if (paramList.isParameter("restriction: scale nullspace") && paramList.get<bool>("restriction: scale nullspace")) {
      RCP<ScaledNullspaceFactory> scaledNSfactory = rcp(new ScaledNullspaceFactory());
      scaledNSfactory->SetFactory("Nullspace",nullSpaceFactory);
      manager.SetFactory("Scaled Nullspace",scaledNSfactory);
    }

  }

  // =====================================================================================================
  // ================================= Algorithm: SemiCoarsening =========================================
  // =====================================================================================================
  template <class Scalar, class LocalOrdinal, class GlobalOrdinal, class Node>
  void ParameterListInterpreter<Scalar, LocalOrdinal, GlobalOrdinal, Node>::
  UpdateFactoryManager_SemiCoarsen(ParameterList& paramList, const ParameterList& defaultList, FactoryManager& manager,
                                   int /* levelID */, std::vector<keep_pair>& /* keeps */) const
  {
    // === Semi-coarsening ===
    RCP<SemiCoarsenPFactory>  semicoarsenFactory = Teuchos::null;
    if (paramList.isParameter("semicoarsen: number of levels") &&
        paramList.get<int>("semicoarsen: number of levels") > 0) {

      ParameterList togglePParams;
      ParameterList semicoarsenPParams;
      ParameterList linedetectionParams;
      MUELU_TEST_AND_SET_PARAM_2LIST(paramList, defaultList, "semicoarsen: number of levels", int,         togglePParams);
      MUELU_TEST_AND_SET_PARAM_2LIST(paramList, defaultList, "semicoarsen: coarsen rate",     int,         semicoarsenPParams);
      MUELU_TEST_AND_SET_PARAM_2LIST(paramList, defaultList, "linedetection: orientation",    std::string, linedetectionParams);
      MUELU_TEST_AND_SET_PARAM_2LIST(paramList, defaultList, "linedetection: num layers",     int,         linedetectionParams);

      semicoarsenFactory                             = rcp(new SemiCoarsenPFactory());
      RCP<LineDetectionFactory> linedetectionFactory = rcp(new LineDetectionFactory());
      RCP<TogglePFactory>       togglePFactory       = rcp(new TogglePFactory());

      linedetectionFactory->SetParameterList(linedetectionParams);
      semicoarsenFactory  ->SetParameterList(semicoarsenPParams);
      togglePFactory      ->SetParameterList(togglePParams);

      togglePFactory->AddCoarseNullspaceFactory (semicoarsenFactory);
      togglePFactory->AddProlongatorFactory     (semicoarsenFactory);
      togglePFactory->AddPtentFactory           (semicoarsenFactory);
      togglePFactory->AddCoarseNullspaceFactory (manager.GetFactory("Ptent"));
      togglePFactory->AddProlongatorFactory     (manager.GetFactory("P"));
      togglePFactory->AddPtentFactory           (manager.GetFactory("Ptent"));

      manager.SetFactory("CoarseNumZLayers",          linedetectionFactory);
      manager.SetFactory("LineDetection_Layers",      linedetectionFactory);
      manager.SetFactory("LineDetection_VertLineIds", linedetectionFactory);

      manager.SetFactory("P",         togglePFactory);
      manager.SetFactory("Ptent",     togglePFactory);
      manager.SetFactory("Nullspace", togglePFactory);
    }


    if (paramList.isParameter("semicoarsen: number of levels")) {
      auto tf = rcp(new ToggleCoordinatesTransferFactory());
      tf->SetFactory("Chosen P", manager.GetFactory("P"));
      tf->AddCoordTransferFactory(semicoarsenFactory);

      MUELU_KOKKOS_FACTORY(coords, CoordinatesTransferFactory, CoordinatesTransferFactory_kokkos);
      coords->SetFactory("Aggregates", manager.GetFactory("Aggregates"));
      coords->SetFactory("CoarseMap",  manager.GetFactory("CoarseMap"));
      tf->AddCoordTransferFactory(coords);
      manager.SetFactory("Coordinates", tf);
>>>>>>> 4103bf6c
    }
    nullSpaceFactory = nullSpace;

    if (paramList.isParameter("restriction: scale nullspace") && paramList.get<bool>("restriction: scale nullspace")) {
      RCP<ScaledNullspaceFactory> scaledNSfactory = rcp(new ScaledNullspaceFactory());
      scaledNSfactory->SetFactory("Nullspace",nullSpaceFactory);
      manager.SetFactory("Scaled Nullspace",scaledNSfactory);
    }

  }

<<<<<<< HEAD
  // =====================================================================================================
  // ================================= Algorithm: SemiCoarsening =========================================
  // =====================================================================================================
  template <class Scalar, class LocalOrdinal, class GlobalOrdinal, class Node>
  void ParameterListInterpreter<Scalar, LocalOrdinal, GlobalOrdinal, Node>::
  UpdateFactoryManager_SemiCoarsen(ParameterList& paramList, const ParameterList& defaultList, FactoryManager& manager,
                                   int /* levelID */, std::vector<keep_pair>& /* keeps */) const
  {
    // === Semi-coarsening ===
    RCP<SemiCoarsenPFactory>  semicoarsenFactory = Teuchos::null;
    if (paramList.isParameter("semicoarsen: number of levels") &&
        paramList.get<int>("semicoarsen: number of levels") > 0) {

      ParameterList togglePParams;
      ParameterList semicoarsenPParams;
      ParameterList linedetectionParams;
      MUELU_TEST_AND_SET_PARAM_2LIST(paramList, defaultList, "semicoarsen: number of levels", int,         togglePParams);
      MUELU_TEST_AND_SET_PARAM_2LIST(paramList, defaultList, "semicoarsen: coarsen rate",     int,         semicoarsenPParams);
      MUELU_TEST_AND_SET_PARAM_2LIST(paramList, defaultList, "linedetection: orientation",    std::string, linedetectionParams);
      MUELU_TEST_AND_SET_PARAM_2LIST(paramList, defaultList, "linedetection: num layers",     int,         linedetectionParams);

      semicoarsenFactory                             = rcp(new SemiCoarsenPFactory());
      RCP<LineDetectionFactory> linedetectionFactory = rcp(new LineDetectionFactory());
      RCP<TogglePFactory>       togglePFactory       = rcp(new TogglePFactory());

      linedetectionFactory->SetParameterList(linedetectionParams);
      semicoarsenFactory  ->SetParameterList(semicoarsenPParams);
      togglePFactory      ->SetParameterList(togglePParams);

      togglePFactory->AddCoarseNullspaceFactory (semicoarsenFactory);
      togglePFactory->AddProlongatorFactory     (semicoarsenFactory);
      togglePFactory->AddPtentFactory           (semicoarsenFactory);
      togglePFactory->AddCoarseNullspaceFactory (manager.GetFactory("Ptent"));
      togglePFactory->AddProlongatorFactory     (manager.GetFactory("P"));
      togglePFactory->AddPtentFactory           (manager.GetFactory("Ptent"));

      manager.SetFactory("CoarseNumZLayers",          linedetectionFactory);
      manager.SetFactory("LineDetection_Layers",      linedetectionFactory);
      manager.SetFactory("LineDetection_VertLineIds", linedetectionFactory);

      manager.SetFactory("P",         togglePFactory);
      manager.SetFactory("Ptent",     togglePFactory);
      manager.SetFactory("Nullspace", togglePFactory);
    }


    if (paramList.isParameter("semicoarsen: number of levels")) {
      auto tf = rcp(new ToggleCoordinatesTransferFactory());
      tf->SetFactory("Chosen P", manager.GetFactory("P"));
      tf->AddCoordTransferFactory(semicoarsenFactory);

      MUELU_KOKKOS_FACTORY(coords, CoordinatesTransferFactory, CoordinatesTransferFactory_kokkos);
      coords->SetFactory("Aggregates", manager.GetFactory("Aggregates"));
      coords->SetFactory("CoarseMap",  manager.GetFactory("CoarseMap"));
      tf->AddCoordTransferFactory(coords);
      manager.SetFactory("Coordinates", tf);
    }
  }

=======
>>>>>>> 4103bf6c

  // =====================================================================================================
  // ================================== Algorithm: P-Coarsening ==========================================
  // =====================================================================================================
  template <class Scalar, class LocalOrdinal, class GlobalOrdinal, class Node>
  void ParameterListInterpreter<Scalar, LocalOrdinal, GlobalOrdinal, Node>::
  UpdateFactoryManager_PCoarsen(ParameterList& paramList, const ParameterList& defaultList, FactoryManager& manager,
                                int levelID, std::vector<keep_pair>& keeps) const
  {
#ifdef HAVE_MUELU_INTREPID2
    // This only makes sense to invoke from the default list.
    if (defaultList.isParameter("pcoarsen: schedule") && defaultList.isParameter("pcoarsen: element")) {
      // P-Coarsening by schedule (new interface)
      // NOTE: levelID represents the *coarse* level in this case
      auto pcoarsen_schedule = Teuchos::getArrayFromStringParameter<int>(defaultList,"pcoarsen: schedule");
      auto pcoarsen_element  = defaultList.get<std::string>("pcoarsen: element");

      if (levelID >= (int)pcoarsen_schedule.size()) {
        // Past the p-coarsening levels, we do Smoothed Aggregation
        // NOTE: We should probably consider allowing other options past p-coarsening
        UpdateFactoryManager_SA(paramList, defaultList, manager, levelID, keeps);

      } else {
        // P-Coarsening
        ParameterList Pparams;
        auto P = rcp(new IntrepidPCoarsenFactory());
        std::string lo = pcoarsen_element + std::to_string(pcoarsen_schedule[levelID]);
        std::string hi = (levelID ? pcoarsen_element + std::to_string(pcoarsen_schedule[levelID-1]) : lo);
        Pparams.set("pcoarsen: hi basis", hi);
        Pparams.set("pcoarsen: lo basis", lo);
        P->SetParameterList(Pparams);
        manager.SetFactory("P", P);

        // Add special nullspace handling
        rcp_dynamic_cast<Factory>(manager.GetFactoryNonConst("Nullspace"))->SetFactory("Nullspace", manager.GetFactory("P"));
      }

    } else {
      // P-Coarsening by manual specification (old interface)
      ParameterList Pparams;
      auto P = rcp(new IntrepidPCoarsenFactory());
      MUELU_TEST_AND_SET_PARAM_2LIST(paramList, defaultList, "pcoarsen: hi basis", std::string, Pparams);
      MUELU_TEST_AND_SET_PARAM_2LIST(paramList, defaultList, "pcoarsen: lo basis", std::string, Pparams);
      P->SetParameterList(Pparams);
      manager.SetFactory("P", P);

      // Add special nullspace handling
      rcp_dynamic_cast<Factory>(manager.GetFactoryNonConst("Nullspace"))->SetFactory("Nullspace", manager.GetFactory("P"));
    }

#endif
  }

  // =====================================================================================================
  // ============================== Algorithm: Smoothed Aggregation ======================================
  // =====================================================================================================
  template <class Scalar, class LocalOrdinal, class GlobalOrdinal, class Node>
  void ParameterListInterpreter<Scalar, LocalOrdinal, GlobalOrdinal, Node>::
  UpdateFactoryManager_SA(ParameterList& paramList, const ParameterList& defaultList, FactoryManager& manager, int /* levelID */, std::vector<keep_pair>& keeps) const {
    // Smoothed aggregation
    MUELU_KOKKOS_FACTORY(P, SaPFactory, SaPFactory_kokkos);
    ParameterList Pparams;
    if (paramList.isSublist("matrixmatrix: kernel params"))
      Pparams.sublist("matrixmatrix: kernel params", false) = paramList.sublist("matrixmatrix: kernel params");
    if (defaultList.isSublist("matrixmatrix: kernel params"))
      Pparams.sublist("matrixmatrix: kernel params", false) = defaultList.sublist("matrixmatrix: kernel params");
    MUELU_TEST_AND_SET_PARAM_2LIST(paramList, defaultList, "sa: damping factor", double, Pparams);
<<<<<<< HEAD
    P->SetParameterList(Pparams);

=======
    MUELU_TEST_AND_SET_PARAM_2LIST(paramList, defaultList, "sa: calculate eigenvalue estimate", bool, Pparams);
    MUELU_TEST_AND_SET_PARAM_2LIST(paramList, defaultList, "sa: eigenvalue estimate num iterations", int, Pparams);
    MUELU_TEST_AND_SET_PARAM_2LIST(paramList, defaultList, "sa: use rowsumabs diagonal scaling", bool, Pparams);

    P->SetParameterList(Pparams);


>>>>>>> 4103bf6c
    // Filtering
    MUELU_SET_VAR_2LIST(paramList, defaultList, "sa: use filtered matrix", bool, useFiltering);
    if (useFiltering) {
      // NOTE: Here, non-Kokkos and Kokkos versions diverge in the way the
      // dependency tree is setup. The Kokkos version has merged the the
      // FilteredAFactory into the CoalesceDropFactory.
      if (!useKokkos_) {
        RCP<Factory> filterFactory = rcp(new FilteredAFactory());

        ParameterList fParams;
        MUELU_TEST_AND_SET_PARAM_2LIST(paramList, defaultList, "filtered matrix: use lumping",      bool, fParams);
        MUELU_TEST_AND_SET_PARAM_2LIST(paramList, defaultList, "filtered matrix: reuse graph",      bool, fParams);
        MUELU_TEST_AND_SET_PARAM_2LIST(paramList, defaultList, "filtered matrix: reuse eigenvalue", bool, fParams);
<<<<<<< HEAD
        filterFactory->SetParameterList(fParams);
        filterFactory->SetFactory("Graph",      manager.GetFactory("Graph"));
=======
	MUELU_TEST_AND_SET_PARAM_2LIST(paramList, defaultList, "filtered matrix: use root stencil", bool, fParams);
	MUELU_TEST_AND_SET_PARAM_2LIST(paramList, defaultList, "filtered matrix: Dirichlet threshold", double, fParams);
	MUELU_TEST_AND_SET_PARAM_2LIST(paramList, defaultList, "filtered matrix: use spread lumping", bool, fParams);
	MUELU_TEST_AND_SET_PARAM_2LIST(paramList, defaultList, "filtered matrix: spread lumping diag dom growth factor", double, fParams);
	MUELU_TEST_AND_SET_PARAM_2LIST(paramList, defaultList, "filtered matrix: spread lumping diag dom cap", double, fParams);
        filterFactory->SetParameterList(fParams);
        filterFactory->SetFactory("Graph",      manager.GetFactory("Graph"));
        filterFactory->SetFactory("Aggregates", manager.GetFactory("Aggregates"));
	filterFactory->SetFactory("UnAmalgamationInfo", manager.GetFactory("UnAmalgamationInfo"));
>>>>>>> 4103bf6c
        // I'm not sure why we need this line. See comments for DofsPerNode for UncoupledAggregation above
        filterFactory->SetFactory("Filtering",  manager.GetFactory("Graph"));

        P->SetFactory("A", filterFactory);

      } else {
        P->SetFactory("A", manager.GetFactory("Graph"));
      }
    }

    P->SetFactory("P", manager.GetFactory("Ptent"));
    manager.SetFactory("P", P);

    bool filteringChangesMatrix = useFiltering && !MUELU_TEST_PARAM_2LIST(paramList, defaultList, "aggregation: drop tol", double, 0);
    MUELU_SET_VAR_2LIST(paramList, defaultList, "reuse: type", std::string, reuseType);
    if (reuseType == "tP" && !filteringChangesMatrix)
      keeps.push_back(keep_pair("AP reuse data", P.get()));
  }

  // =====================================================================================================
  // =============================== Algorithm: Energy Minimization ======================================
  // =====================================================================================================
  template <class Scalar, class LocalOrdinal, class GlobalOrdinal, class Node>
  void ParameterListInterpreter<Scalar, LocalOrdinal, GlobalOrdinal, Node>::
  UpdateFactoryManager_Emin(ParameterList& paramList, const ParameterList& defaultList, FactoryManager& manager,
                            int /* levelID */, std::vector<keep_pair>& /* keeps */) const
  {
    MUELU_SET_VAR_2LIST(paramList, defaultList, "emin: pattern", std::string, patternType);
    MUELU_SET_VAR_2LIST(paramList, defaultList, "reuse: type", std::string, reuseType);
    TEUCHOS_TEST_FOR_EXCEPTION(patternType != "AkPtent", Exceptions::InvalidArgument,
                               "Invalid pattern name: \"" << patternType << "\". Valid options: \"AkPtent\"");
    // Pattern
    auto patternFactory = rcp(new PatternFactory());
    ParameterList patternParams;
    MUELU_TEST_AND_SET_PARAM_2LIST(paramList, defaultList, "emin: pattern order", int, patternParams);
    patternFactory->SetParameterList(patternParams);
    patternFactory->SetFactory("P", manager.GetFactory("Ptent"));
    manager.SetFactory("Ppattern", patternFactory);

    // Constraint
    auto constraintFactory = rcp(new ConstraintFactory());
    constraintFactory->SetFactory("Ppattern",        manager.GetFactory("Ppattern"));
    constraintFactory->SetFactory("CoarseNullspace", manager.GetFactory("Ptent"));
    manager.SetFactory("Constraint", constraintFactory);

<<<<<<< HEAD
    // Energy minimization
    auto P = rcp(new EminPFactory());
=======
    // Emin Factory
    auto P = rcp(new EminPFactory());
    // Filtering
    MUELU_SET_VAR_2LIST(paramList, defaultList, "emin: use filtered matrix", bool, useFiltering);
    if(useFiltering) {
      // NOTE: Here, non-Kokkos and Kokkos versions diverge in the way the
      // dependency tree is setup. The Kokkos version has merged the the
      // FilteredAFactory into the CoalesceDropFactory.
      if (!useKokkos_) {
        RCP<Factory> filterFactory = rcp(new FilteredAFactory());
        
        ParameterList fParams;
        MUELU_TEST_AND_SET_PARAM_2LIST(paramList, defaultList, "filtered matrix: use lumping",      bool, fParams);
        MUELU_TEST_AND_SET_PARAM_2LIST(paramList, defaultList, "filtered matrix: reuse graph",      bool, fParams);
        MUELU_TEST_AND_SET_PARAM_2LIST(paramList, defaultList, "filtered matrix: reuse eigenvalue", bool, fParams);
        MUELU_TEST_AND_SET_PARAM_2LIST(paramList, defaultList, "filtered matrix: use root stencil", bool, fParams);
	MUELU_TEST_AND_SET_PARAM_2LIST(paramList, defaultList, "filtered matrix: Dirichlet threshold", double, fParams);
	MUELU_TEST_AND_SET_PARAM_2LIST(paramList, defaultList, "filtered matrix: use spread lumping", bool, fParams);
	MUELU_TEST_AND_SET_PARAM_2LIST(paramList, defaultList, "filtered matrix: spread lumping diag dom growth factor", double, fParams);
	MUELU_TEST_AND_SET_PARAM_2LIST(paramList, defaultList, "filtered matrix: spread lumping diag dom cap", double, fParams);
        filterFactory->SetParameterList(fParams);
        filterFactory->SetFactory("Graph",      manager.GetFactory("Graph"));
        filterFactory->SetFactory("Aggregates", manager.GetFactory("Aggregates"));
        filterFactory->SetFactory("UnAmalgamationInfo", manager.GetFactory("UnAmalgamationInfo"));
        // I'm not sure why we need this line. See comments for DofsPerNode for UncoupledAggregation above
        filterFactory->SetFactory("Filtering",  manager.GetFactory("Graph"));

        P->SetFactory("A", filterFactory);
        
      } else {
        P->SetFactory("A", manager.GetFactory("Graph"));
      }
    }

    // Energy minimization
>>>>>>> 4103bf6c
    ParameterList Pparams;
    MUELU_TEST_AND_SET_PARAM_2LIST(paramList, defaultList, "emin: num iterations",           int, Pparams);
    MUELU_TEST_AND_SET_PARAM_2LIST(paramList, defaultList, "emin: iterative method", std::string, Pparams);
    if (reuseType == "emin") {
      MUELU_TEST_AND_SET_PARAM_2LIST(paramList, defaultList, "emin: num reuse iterations",   int, Pparams);
      Pparams.set("Keep P0",          true);
      Pparams.set("Keep Constraint0", true);
    }
    P->SetParameterList(Pparams);
    P->SetFactory("P",          manager.GetFactory("Ptent"));
    P->SetFactory("Constraint", manager.GetFactory("Constraint"));
    manager.SetFactory("P", P);
  }

  // =====================================================================================================
  // ================================= Algorithm: Petrov-Galerkin ========================================
  // =====================================================================================================
  template <class Scalar, class LocalOrdinal, class GlobalOrdinal, class Node>
  void ParameterListInterpreter<Scalar, LocalOrdinal, GlobalOrdinal, Node>::
  UpdateFactoryManager_PG(ParameterList& /* paramList */, const ParameterList& /* defaultList */, FactoryManager& manager,
                          int /* levelID */, std::vector<keep_pair>& /* keeps */) const
  {
    TEUCHOS_TEST_FOR_EXCEPTION(this->implicitTranspose_, Exceptions::RuntimeError,
        "Implicit transpose not supported with Petrov-Galerkin smoothed transfer operators: Set \"transpose: use implicit\" to false!\n" \
        "Petrov-Galerkin transfer operator smoothing for non-symmetric problems requires a separate handling of the restriction operator which " \
        "does not allow the usage of implicit transpose easily.");

    // Petrov-Galerkin
    auto P = rcp(new PgPFactory());
    P->SetFactory("P", manager.GetFactory("Ptent"));
    manager.SetFactory("P", P);
  }


  // =====================================================================================================
  // ====================================== Algorithm: Matlab ============================================
  // =====================================================================================================
  template <class Scalar, class LocalOrdinal, class GlobalOrdinal, class Node>
  void ParameterListInterpreter<Scalar, LocalOrdinal, GlobalOrdinal, Node>::
  UpdateFactoryManager_Matlab(ParameterList& paramList, const ParameterList& /* defaultList */, FactoryManager& manager,
                              int /* levelID */, std::vector<keep_pair>& /* keeps */) const {
#ifdef HAVE_MUELU_MATLAB
    ParameterList Pparams = paramList.sublist("transfer: params");
    auto P = rcp(new TwoLevelMatlabFactory());
    P->SetParameterList(Pparams);
    P->SetFactory("P", manager.GetFactory("Ptent"));
    manager.SetFactory("P", P);
#else
    (void)paramList;
    (void)manager;
#endif
  }

#undef MUELU_SET_VAR_2LIST
#undef MUELU_TEST_AND_SET_VAR
#undef MUELU_TEST_AND_SET_PARAM_2LIST
#undef MUELU_TEST_PARAM_2LIST
#undef MUELU_KOKKOS_FACTORY

  size_t LevenshteinDistance(const char* s, size_t len_s, const char* t, size_t len_t);

  template <class Scalar, class LocalOrdinal, class GlobalOrdinal, class Node>
  void ParameterListInterpreter<Scalar, LocalOrdinal, GlobalOrdinal, Node>::Validate(const ParameterList& constParamList) const {
    ParameterList paramList = constParamList;
    const ParameterList& validList = *MasterList::List();
    // Validate up to maxLevels level specific parameter sublists
    const int maxLevels = 100;

    // Extract level specific list
    std::vector<ParameterList> paramLists;
    for (int levelID = 0; levelID < maxLevels; levelID++) {
      std::string sublistName = "level " + toString(levelID);
      if (paramList.isSublist(sublistName)) {
        paramLists.push_back(paramList.sublist(sublistName));
        // paramLists.back().setName(sublistName);
        paramList.remove(sublistName);
      }
    }
    paramLists.push_back(paramList);
    // paramLists.back().setName("main");
#ifdef HAVE_MUELU_MATLAB
    // If Muemex is supported, hide custom level variables from validator by removing them from paramList's sublists
    for (size_t i = 0; i < paramLists.size(); i++) {
      std::vector<std::string> customVars; // list of names (keys) to be removed from list

      for(Teuchos::ParameterList::ConstIterator it = paramLists[i].begin(); it != paramLists[i].end(); it++) {
        std::string paramName = paramLists[i].name(it);

        if (IsParamMuemexVariable(paramName))
          customVars.push_back(paramName);
      }

      // Remove the keys
      for (size_t j = 0; j < customVars.size(); j++)
        paramLists[i].remove(customVars[j], false);
    }
#endif

    const int maxDepth = 0;
    for (size_t i = 0; i < paramLists.size(); i++) {
      // validate every sublist
      try {
        paramLists[i].validateParameters(validList, maxDepth);

      } catch (const Teuchos::Exceptions::InvalidParameterName& e) {
        std::string eString = e.what();

        // Parse name from: <Error, the parameter {name="smoothe: type",...>
        size_t nameStart = eString.find_first_of('"') + 1;
        size_t nameEnd   = eString.find_first_of('"', nameStart);
        std::string name = eString.substr(nameStart, nameEnd - nameStart);

        size_t bestScore = 100;
        std::string bestName  = "";
        for (ParameterList::ConstIterator it = validList.begin(); it != validList.end(); it++) {
          const std::string& pName = validList.name(it);
          this->GetOStream(Runtime1) << "| " << pName;
          size_t score = LevenshteinDistance(name.c_str(), name.length(), pName.c_str(), pName.length());
          this->GetOStream(Runtime1) << " -> " << score << std::endl;
          if (score < bestScore) {
            bestScore = score;
            bestName  = pName;
          }
        }
        if (bestScore < 10 && bestName != "") {
          TEUCHOS_TEST_FOR_EXCEPTION(true, Teuchos::Exceptions::InvalidParameterName,
            eString << "The parameter name \"" + name + "\" is not valid. Did you mean \"" + bestName << "\"?\n");

        } else {
          TEUCHOS_TEST_FOR_EXCEPTION(true, Teuchos::Exceptions::InvalidParameterName,
            eString << "The parameter name \"" + name + "\" is not valid.\n");
        }
      }
    }
  }

  // =====================================================================================================
  // ==================================== FACTORY interpreter ============================================
  // =====================================================================================================
  template <class Scalar, class LocalOrdinal, class GlobalOrdinal, class Node>
  void ParameterListInterpreter<Scalar, LocalOrdinal, GlobalOrdinal, Node>::
  SetFactoryParameterList(const ParameterList& constParamList) {
    // Create a non const copy of the parameter list
    // Working with a modifiable list is much much easier than with original one
    ParameterList paramList = constParamList;

    // Parameter List Parsing:
    // ---------
    //   <ParameterList name="MueLu">
    //     <ParameterList name="Matrix">
    //   </ParameterList>
    if (paramList.isSublist("Matrix")) {
      blockSize_ = paramList.sublist("Matrix").get<int>("PDE equations", MasterList::getDefault<int>("number of equations"));
      dofOffset_ = paramList.sublist("Matrix").get<GlobalOrdinal>("DOF offset", 0); // undocumented parameter allowing to define a DOF offset of the global dofs of an operator (defaul = 0)
    }

    // create new FactoryFactory object if necessary
    if (factFact_ == Teuchos::null)
      factFact_ = Teuchos::rcp(new FactoryFactory());

    // Parameter List Parsing:
    // ---------
    //   <ParameterList name="MueLu">
    //     <ParameterList name="Factories"> <== call BuildFactoryMap() on this parameter list
    //     ...
    //     </ParameterList>
    //   </ParameterList>
    FactoryMap factoryMap;
    FactoryManagerMap factoryManagers;
    if (paramList.isSublist("Factories"))
      this->BuildFactoryMap(paramList.sublist("Factories"), factoryMap, factoryMap, factoryManagers);

    // Parameter List Parsing:
    // ---------
    //   <ParameterList name="MueLu">
    //     <ParameterList name="Hierarchy">
    //       <Parameter name="verbose"  type="string" value="Warnings"/> <== get
    //       <Parameter name="numDesiredLevel" type="int" value="10"/>   <== get
    //
    //       <ParameterList name="firstLevel">                           <== parse first args and call BuildFactoryMap() on the rest of this parameter list
    //         ...
    //       </ParameterList>
    //     </ParameterList>
    //   </ParameterList>
    if (paramList.isSublist("Hierarchy")) {
      ParameterList hieraList = paramList.sublist("Hierarchy"); // copy because list temporally modified (remove 'id')
<<<<<<< HEAD

      // Get hierarchy options
      if (hieraList.isParameter("max levels")) {
        this->numDesiredLevel_ = hieraList.get<int>("max levels");
        hieraList.remove("max levels");
      }

      if (hieraList.isParameter("coarse: max size")) {
        this->maxCoarseSize_ = hieraList.get<int>("coarse: max size");
        hieraList.remove("coarse: max size");
      }

      if (hieraList.isParameter("repartition: rebalance P and R")) {
        this->doPRrebalance_ = hieraList.get<bool>("repartition: rebalance P and R");
        hieraList.remove("repartition: rebalance P and R");
      }

      if (hieraList.isParameter("transpose: use implicit")) {
        this->implicitTranspose_ = hieraList.get<bool>("transpose: use implicit");
        hieraList.remove("transpose: use implicit");
      }

      if (hieraList.isParameter("fuse prolongation and update")) {
        this->fuseProlongationAndUpdate_ = hieraList.get<bool>("fuse prolongation and update");
        hieraList.remove("fuse prolongation and update");
      }

      if (hieraList.isParameter("number of vectors")) {
        this->numDesiredLevel_ = hieraList.get<int>("number of vectors");
        hieraList.remove("number of vectors");
      }

      if (hieraList.isSublist("matvec params"))
        this->matvecParams_ = Teuchos::parameterList(hieraList.sublist("matvec params"));


      if (hieraList.isParameter("coarse grid correction scaling factor")) {
        this->scalingFactor_ = hieraList.get<double>("coarse grid correction scaling factor");
        hieraList.remove("coarse grid correction scaling factor");
      }

      // Translate cycle type parameter
      if (hieraList.isParameter("cycle type")) {
        std::map<std::string, CycleType> cycleMap;
        cycleMap["V"] = VCYCLE;
        cycleMap["W"] = WCYCLE;

        std::string cycleType = hieraList.get<std::string>("cycle type");
        TEUCHOS_TEST_FOR_EXCEPTION(cycleMap.count(cycleType) == 0, Exceptions::RuntimeError, "Invalid cycle type: \"" << cycleType << "\"");
        this->Cycle_ = cycleMap[cycleType];
      }

      if (hieraList.isParameter("W cycle start level")) {
        this->WCycleStartLevel_ = hieraList.get<int>("W cycle start level");
      }

      if (hieraList.isParameter("verbosity")) {
        std::string vl = hieraList.get<std::string>("verbosity");
        hieraList.remove("verbosity");
        this->verbosity_ = toVerbLevel(vl);
      }

      if (hieraList.isParameter("output filename"))
        VerboseObject::SetMueLuOFileStream(hieraList.get<std::string>("output filename"));

      if (hieraList.isParameter("dependencyOutputLevel"))
        this->graphOutputLevel_ = hieraList.get<int>("dependencyOutputLevel");

      // Check for the reuse case
      if (hieraList.isParameter("reuse"))
        Factory::DisableMultipleCheckGlobally();

      if (hieraList.isSublist("DataToWrite")) {
        //TODO We should be able to specify any data.  If it exists, write it.
        //TODO This would requires something like std::set<dataName, Array<int> >
        ParameterList foo = hieraList.sublist("DataToWrite");
        std::string dataName = "Matrices";
        if (foo.isParameter(dataName))
          this->matricesToPrint_ = Teuchos::getArrayFromStringParameter<int>(foo, dataName);
        dataName = "Prolongators";
        if (foo.isParameter(dataName))
          this->prolongatorsToPrint_ = Teuchos::getArrayFromStringParameter<int>(foo, dataName);
        dataName = "Restrictors";
        if (foo.isParameter(dataName))
          this->restrictorsToPrint_ = Teuchos::getArrayFromStringParameter<int>(foo, dataName);
      }

      // Get level configuration
      for (ParameterList::ConstIterator param = hieraList.begin(); param != hieraList.end(); ++param) {
        const std::string & paramName  = hieraList.name(param);

        if (paramName != "DataToWrite" && hieraList.isSublist(paramName)) {
          ParameterList levelList = hieraList.sublist(paramName); // copy because list temporally modified (remove 'id')

          int startLevel = 0;       if(levelList.isParameter("startLevel"))      { startLevel      = levelList.get<int>("startLevel");      levelList.remove("startLevel"); }
          int numDesiredLevel = 1;  if(levelList.isParameter("numDesiredLevel")) { numDesiredLevel = levelList.get<int>("numDesiredLevel"); levelList.remove("numDesiredLevel"); }

          // Parameter List Parsing:
          // ---------
          //   <ParameterList name="firstLevel">
          //      <Parameter name="startLevel"       type="int" value="0"/>
          //      <Parameter name="numDesiredLevel"  type="int" value="1"/>
          //      <Parameter name="verbose"          type="string" value="Warnings"/>
          //
          //      [] <== call BuildFactoryMap() on the rest of the parameter list
          //
          //  </ParameterList>
          FactoryMap levelFactoryMap;
          BuildFactoryMap(levelList, factoryMap, levelFactoryMap, factoryManagers);

          RCP<FactoryManager> m = rcp(new FactoryManager(levelFactoryMap));
          if (hieraList.isParameter("use kokkos refactor"))
            m->SetKokkosRefactor(hieraList.get<bool>("use kokkos refactor"));

          if (startLevel >= 0)
            this->AddFactoryManager(startLevel, numDesiredLevel, m);
          else
            TEUCHOS_TEST_FOR_EXCEPTION(true, Exceptions::RuntimeError, "MueLu::ParameterListInterpreter():: invalid level id");
        } /* TODO: else { } */
      }
    }
  }


  //TODO: static?
  /// \brief Interpret "Factories" sublist
  ///
  /// \param paramList [in]: "Factories" ParameterList
  /// \param factoryMapIn [in]: FactoryMap maps variable names to factories. This factory map is used to resolve data dependencies of previously defined factories.
  /// \param factoryMapOut [out]: FactoryMap maps variable names to factories. New factory entries are added to that FactoryMap. Usually, factoryMapIn and factoryMapOut should use the same object, such that new factories are added. We have to distinguish input and output if we build sub-factory managers, though.
  /// \param factoryManagers [in/out]: FacotryManagerMap maps group names to a FactoryManager object.
  ///
  /// Interpret "Factories" parameter list. For each "factory" entry, add a new entry in the factoryMapOut map or create a new FacotryManager
  ///
  /// Parameter List Parsing:
  /// Create an entry in factoryMapOut for each parameter of the list paramList
  /// ---------
  ///    <ParameterList name="...">
  ///     <Parameter name="smootherFact0" type="string" value="TrilinosSmoother"/>
  ///
  ///     <ParameterList name="smootherFact1">
  ///       <Parameter name="type" type="string" value="TrilinosSmoother"/>
  ///       ...
  ///     </ParameterList>
  ///    </ParameterList>
  ///
  /// ---------
  /// Group factories
  /// We can group factories using parameter sublists with the "group" parameter
  ///
  ///    <ParameterList name="myFirstGroup">
  ///      <Parameter name="group" type="string" value="FactoryManager"/>
  ///      <Parameter name="A" type="string" value="mySubBlockAFactory1"/>
  ///      <Parameter name="P" type="string" value="myTentativePFact1"/>
  ///      <Parameter name="Aggregates" type="string" value="myAggFact1"/>
  ///      <Parameter name="Nullspace" type="string" value="myNspFact1"/>
  ///      <Parameter name="CoarseMap" type="string" value="myCoarseMap1"/>
  ///    </ParameterList>

  ///    <ParameterList name="mySecondGroup">
  ///      <Parameter name="group" type="string" value="FactoryManager"/>
  ///      <Parameter name="A" type="string" value="mySubBlockAFactory2"/>
  ///      <Parameter name="P" type="string" value="myTentativePFact2"/>
  ///      <Parameter name="Aggregates" type="string" value="myAggFact1"/><!-- reuse aggs -->
  ///      <Parameter name="Nullspace" type="string" value="myNspFact2"/>
  ///      <Parameter name="CoarseMap" type="string" value="myCoarseMap2"/>
  ///    </ParameterList>
  ///
  ///  These factory groups can be used with factories for blocked operators (such as the BlockedPFactory)
  ///  to easily define the operations on the sub-blocks.
  ///
  ///    <ParameterList name="myBlockedPFact">
  ///      <Parameter name="factory" type="string" value="BlockedPFactory"/>
  ///      <!-- factory manager for block 1 -->
  ///      <ParameterList name="block1">
  ///        <Parameter name="group" type="string" value="myFirstGroup"/>
  ///      </ParameterList>
  ///      <!-- factory manager for block 2 -->
  ///      <ParameterList name="block2">
  ///        <Parameter name="group" type="string" value="mySecondGroup"/>
  ///      </ParameterList>
  ///    </ParameterList>
  ///
  ///
  ///  As an alternative one can also directly specify the factories in the sublists "block1", "block2", etc..., of course.
  ///  But using blocks has the advantage that one can reuse them in all blocked factories.
  ///
  ///    <ParameterList name="myBlockedPFact">
  ///      <Parameter name="factory" type="string" value="BlockedPFactory"/>
  ///      <!-- factory manager for block 1 -->
  ///      <ParameterList name="block1">
  ///        <Parameter name="A" type="string" value="mySubBlockAFactory1"/>
  ///        <Parameter name="P" type="string" value="myTentativePFact1"/>
  ///        <Parameter name="Aggregates" type="string" value="myAggFact1"/>
  ///        <Parameter name="Nullspace" type="string" value="myNspFact1"/>
  ///        <Parameter name="CoarseMap" type="string" value="myCoarseMap1"/>
  ///      </ParameterList>
  ///      <!-- factory manager for block 2 -->
  ///      <ParameterList name="block2">
  ///        <Parameter name="A" type="string" value="mySubBlockAFactory2"/>
  ///        <Parameter name="P" type="string" value="myTentativePFact2"/>
  ///        <Parameter name="Aggregates" type="string" value="myAggFact1"/><!-- reuse aggs -->
  ///        <Parameter name="Nullspace" type="string" value="myNspFact2"/>
  ///        <Parameter name="CoarseMap" type="string" value="myCoarseMap2"/>
  ///      </ParameterList>
  ///    </ParameterList>
  ///
  ///  As an alternative one can also directly specify the factories in the sublists "block1", "block2", etc..., of course.
  ///
  ///

  /// ---------
  /// add more dependencies (circular dependencies)
  ///
  ///  The NullspaceFactory needs to know which factory generates the null space on the coarse level (e.g., the TentativePFactory or the RebalancedPFactory).
  ///  However, we cannot set the information in this place in the xml file, since the tentative prolongator facotry is typically defined later.
  ///  We have to add that dependency later to the NullspaceFactory:
  ///
  ///    <ParameterList name="myNspFact">
  ///      <Parameter name="factory" type="string" value="NullspaceFactory"/>
  ///      <!--<Paramter name="Nullspace" type="string" value="myRebalanceProlongatorFact"/>-->
  ///    </ParameterList>
  ///
  ///    <ParameterList name="myTentativePFact">
  ///      <Parameter name="factory"   type="string" value="TentativePFactory"/>
  ///      <...>
  ///      <Parameter name="Nullspace" type="string" value="myNspFact"/>
  ///      <Parameter name="CoarseMap" type="string" value="myCoarseMap"/>
  ///    </ParameterList>
  ///
  ///    <ParameterList name="myRebalanceProlongatorFact">
  ///      <Parameter name="factory"   type="string" value="RebalanceTransferFactory"/>
  ///      <...>
  ///      <Parameter name="Nullspace" type="string" value="myTentativePFact"/>
  ///    </ParameterList>
  ///
  ///  After the definition of the generating factory for the nullspace (in this case myRebalanceProlongatorFact)
  ///  we add that dependency to the NullspaceFactory instance myNspFact
  ///
  ///    <ParameterList name="myNspFactDeps">
  ///      <Parameter name="dependency for" type="string" value="myNspFact"/>
  ///      <Parameter name="Nullspace" type="string" value="myRebalanceProlongatorFact"/>
  ///    </ParameterList>
  ///
  ///  We have to create a new block (with a different name than myNspFact). In the example we use "myNspFactDeps".
  ///  It should contain a parameter "dependency for" with the name of the factory that we want the dependencies to be addded to.
  ///  With above block we do not need the entry for the Nullspace in the global FactoryManager any more.
  template <class Scalar, class LocalOrdinal, class GlobalOrdinal, class Node>
  void ParameterListInterpreter<Scalar, LocalOrdinal, GlobalOrdinal, Node>::
  BuildFactoryMap(const ParameterList& paramList, const FactoryMap& factoryMapIn, FactoryMap& factoryMapOut, FactoryManagerMap& factoryManagers) const {
    for (ParameterList::ConstIterator param = paramList.begin(); param != paramList.end(); ++param) {
      const std::string             & paramName  = paramList.name(param);  //< paramName contains the user chosen factory name (e.g., "smootherFact1")
      const Teuchos::ParameterEntry & paramValue = paramList.entry(param); //< for factories, paramValue should be either a list or just a MueLu Factory (e.g., TrilinosSmoother)

      //TODO: do not allow name of existing MueLu classes (can be tested using FactoryFactory)

      if (paramValue.isList()) {
        ParameterList paramList1 = Teuchos::getValue<ParameterList>(paramValue);
        if (paramList1.isParameter("factory")) { // default: just a factory definition
          // New Factory is a sublist with internal parameters and/or data dependencies
          TEUCHOS_TEST_FOR_EXCEPTION(paramList1.isParameter("dependency for") == true, Exceptions::RuntimeError,
            "MueLu::ParameterListInterpreter(): It seems that in the parameter lists for defining " << paramName <<
            " there is both a 'factory' and 'dependency for' parameter. This is not allowed. Please remove the 'dependency for' parameter.");

          factoryMapOut[paramName] = factFact_->BuildFactory(paramValue, factoryMapIn, factoryManagers);

        } else if (paramList1.isParameter("dependency for")) { // add more data dependencies to existing factory
          TEUCHOS_TEST_FOR_EXCEPTION(paramList1.isParameter("factory") == true, Exceptions::RuntimeError,
            "MueLu::ParameterListInterpreter(): It seems that in the parameter lists for defining " << paramName <<
            " there is both a 'factory' and 'dependency for' parameter. This is not allowed.");

          std::string factoryName = paramList1.get<std::string>("dependency for");

          RCP<const FactoryBase> factbase = factoryMapIn.find(factoryName /*paramName*/)->second; // access previously defined factory
          TEUCHOS_TEST_FOR_EXCEPTION(factbase.is_null() == true, Exceptions::RuntimeError,
            "MueLu::ParameterListInterpreter(): could not find factory " + factoryName + " in factory map. Did you define it before?");

          RCP<const Factory> factoryconst = Teuchos::rcp_dynamic_cast<const Factory>(factbase);
          RCP<      Factory> factory      = Teuchos::rcp_const_cast<Factory>(factoryconst);

          // Read the RCP<Factory> parameters of the class T
          RCP<const ParameterList> validParamList = factory->GetValidParameterList();
          for (ParameterList::ConstIterator vparam = validParamList->begin(); vparam != validParamList->end(); ++vparam) {
            const std::string& pName = validParamList->name(vparam);

            if (!paramList1.isParameter(pName)) {
              // Ignore unknown parameters
              continue;
            }

            if (validParamList->isType< RCP<const FactoryBase> >(pName)) {
              // Generate or get factory described by pName and set dependency
              RCP<const FactoryBase> generatingFact = factFact_->BuildFactory(paramList1.getEntry(pName), factoryMapIn, factoryManagers);
              factory->SetFactory(pName, generatingFact.create_weak());

            } else if (validParamList->isType<RCP<const ParameterList> >(pName)) {
              if (pName == "ParameterList") {
                // NOTE: we cannot use
                //     subList = sublist(rcpFromRef(paramList), pName)
                // here as that would result in sublist also being a reference to a temporary object.
                // The resulting dereferencing in the corresponding factory would then segfault
                RCP<const ParameterList> subList = Teuchos::sublist(rcp(new ParameterList(paramList1)), pName);
                factory->SetParameter(pName, ParameterEntry(subList));
              }
            } else {
              factory->SetParameter(pName, paramList1.getEntry(pName));
            }
          }

        } else if (paramList1.isParameter("group")) { // definitiion of a factory group (for a factory manager)
          // Define a new (sub) FactoryManager
          std::string groupType = paramList1.get<std::string>("group");
          TEUCHOS_TEST_FOR_EXCEPTION(groupType!="FactoryManager", Exceptions::RuntimeError,
                                     "group must be of type \"FactoryManager\".");

          ParameterList groupList = paramList1; // copy because list temporally modified (remove 'id')
          groupList.remove("group");

          bool setKokkosRefactor = false;
          bool kokkosRefactor = useKokkos_;
          if (groupList.isParameter("use kokkos refactor")) {
            kokkosRefactor = groupList.get<bool>("use kokkos refactor");
            groupList.remove("use kokkos refactor");
            setKokkosRefactor = true;
          }

          FactoryMap groupFactoryMap;
          BuildFactoryMap(groupList, factoryMapIn, groupFactoryMap, factoryManagers);

=======

      // Get hierarchy options
      if (hieraList.isParameter("max levels")) {
        this->numDesiredLevel_ = hieraList.get<int>("max levels");
        hieraList.remove("max levels");
      }

      if (hieraList.isParameter("coarse: max size")) {
        this->maxCoarseSize_ = hieraList.get<int>("coarse: max size");
        hieraList.remove("coarse: max size");
      }

      if (hieraList.isParameter("repartition: rebalance P and R")) {
        this->doPRrebalance_ = hieraList.get<bool>("repartition: rebalance P and R");
        hieraList.remove("repartition: rebalance P and R");
      }

      if (hieraList.isParameter("transpose: use implicit")) {
        this->implicitTranspose_ = hieraList.get<bool>("transpose: use implicit");
        hieraList.remove("transpose: use implicit");
      }

      if (hieraList.isParameter("fuse prolongation and update")) {
        this->fuseProlongationAndUpdate_ = hieraList.get<bool>("fuse prolongation and update");
        hieraList.remove("fuse prolongation and update");
      }

      if (hieraList.isParameter("number of vectors")) {
        this->numDesiredLevel_ = hieraList.get<int>("number of vectors");
        hieraList.remove("number of vectors");
      }

      if (hieraList.isSublist("matvec params"))
        this->matvecParams_ = Teuchos::parameterList(hieraList.sublist("matvec params"));


      if (hieraList.isParameter("coarse grid correction scaling factor")) {
        this->scalingFactor_ = hieraList.get<double>("coarse grid correction scaling factor");
        hieraList.remove("coarse grid correction scaling factor");
      }

      // Translate cycle type parameter
      if (hieraList.isParameter("cycle type")) {
        std::map<std::string, CycleType> cycleMap;
        cycleMap["V"] = VCYCLE;
        cycleMap["W"] = WCYCLE;

        std::string cycleType = hieraList.get<std::string>("cycle type");
        TEUCHOS_TEST_FOR_EXCEPTION(cycleMap.count(cycleType) == 0, Exceptions::RuntimeError, "Invalid cycle type: \"" << cycleType << "\"");
        this->Cycle_ = cycleMap[cycleType];
      }

      if (hieraList.isParameter("W cycle start level")) {
        this->WCycleStartLevel_ = hieraList.get<int>("W cycle start level");
      }

      if (hieraList.isParameter("verbosity")) {
        std::string vl = hieraList.get<std::string>("verbosity");
        hieraList.remove("verbosity");
        this->verbosity_ = toVerbLevel(vl);
      }

      if (hieraList.isParameter("output filename"))
        VerboseObject::SetMueLuOFileStream(hieraList.get<std::string>("output filename"));

      if (hieraList.isParameter("dependencyOutputLevel"))
        this->graphOutputLevel_ = hieraList.get<int>("dependencyOutputLevel");

      // Check for the reuse case
      if (hieraList.isParameter("reuse"))
        Factory::DisableMultipleCheckGlobally();

      if (hieraList.isSublist("DataToWrite")) {
        //TODO We should be able to specify any data.  If it exists, write it.
        //TODO This would requires something like std::set<dataName, Array<int> >
        ParameterList foo = hieraList.sublist("DataToWrite");
        std::string dataName = "Matrices";
        if (foo.isParameter(dataName))
          this->matricesToPrint_ = Teuchos::getArrayFromStringParameter<int>(foo, dataName);
        dataName = "Prolongators";
        if (foo.isParameter(dataName))
          this->prolongatorsToPrint_ = Teuchos::getArrayFromStringParameter<int>(foo, dataName);
        dataName = "Restrictors";
        if (foo.isParameter(dataName))
          this->restrictorsToPrint_ = Teuchos::getArrayFromStringParameter<int>(foo, dataName);
      }

      // Get level configuration
      for (ParameterList::ConstIterator param = hieraList.begin(); param != hieraList.end(); ++param) {
        const std::string & paramName  = hieraList.name(param);

        if (paramName != "DataToWrite" && hieraList.isSublist(paramName)) {
          ParameterList levelList = hieraList.sublist(paramName); // copy because list temporally modified (remove 'id')

          int startLevel = 0;       if(levelList.isParameter("startLevel"))      { startLevel      = levelList.get<int>("startLevel");      levelList.remove("startLevel"); }
          int numDesiredLevel = 1;  if(levelList.isParameter("numDesiredLevel")) { numDesiredLevel = levelList.get<int>("numDesiredLevel"); levelList.remove("numDesiredLevel"); }

          // Parameter List Parsing:
          // ---------
          //   <ParameterList name="firstLevel">
          //      <Parameter name="startLevel"       type="int" value="0"/>
          //      <Parameter name="numDesiredLevel"  type="int" value="1"/>
          //      <Parameter name="verbose"          type="string" value="Warnings"/>
          //
          //      [] <== call BuildFactoryMap() on the rest of the parameter list
          //
          //  </ParameterList>
          FactoryMap levelFactoryMap;
          BuildFactoryMap(levelList, factoryMap, levelFactoryMap, factoryManagers);

          RCP<FactoryManager> m = rcp(new FactoryManager(levelFactoryMap));
          if (hieraList.isParameter("use kokkos refactor"))
            m->SetKokkosRefactor(hieraList.get<bool>("use kokkos refactor"));

          if (startLevel >= 0)
            this->AddFactoryManager(startLevel, numDesiredLevel, m);
          else
            TEUCHOS_TEST_FOR_EXCEPTION(true, Exceptions::RuntimeError, "MueLu::ParameterListInterpreter():: invalid level id");
        } /* TODO: else { } */
      }
    }
  }


  //TODO: static?
  /// \brief Interpret "Factories" sublist
  ///
  /// \param paramList [in]: "Factories" ParameterList
  /// \param factoryMapIn [in]: FactoryMap maps variable names to factories. This factory map is used to resolve data dependencies of previously defined factories.
  /// \param factoryMapOut [out]: FactoryMap maps variable names to factories. New factory entries are added to that FactoryMap. Usually, factoryMapIn and factoryMapOut should use the same object, such that new factories are added. We have to distinguish input and output if we build sub-factory managers, though.
  /// \param factoryManagers [in/out]: FacotryManagerMap maps group names to a FactoryManager object.
  ///
  /// Interpret "Factories" parameter list. For each "factory" entry, add a new entry in the factoryMapOut map or create a new FacotryManager
  ///
  /// Parameter List Parsing:
  /// Create an entry in factoryMapOut for each parameter of the list paramList
  /// ---------
  ///    <ParameterList name="...">
  ///     <Parameter name="smootherFact0" type="string" value="TrilinosSmoother"/>
  ///
  ///     <ParameterList name="smootherFact1">
  ///       <Parameter name="type" type="string" value="TrilinosSmoother"/>
  ///       ...
  ///     </ParameterList>
  ///    </ParameterList>
  ///
  /// ---------
  /// Group factories
  /// We can group factories using parameter sublists with the "group" parameter
  ///
  ///    <ParameterList name="myFirstGroup">
  ///      <Parameter name="group" type="string" value="FactoryManager"/>
  ///      <Parameter name="A" type="string" value="mySubBlockAFactory1"/>
  ///      <Parameter name="P" type="string" value="myTentativePFact1"/>
  ///      <Parameter name="Aggregates" type="string" value="myAggFact1"/>
  ///      <Parameter name="Nullspace" type="string" value="myNspFact1"/>
  ///      <Parameter name="CoarseMap" type="string" value="myCoarseMap1"/>
  ///    </ParameterList>

  ///    <ParameterList name="mySecondGroup">
  ///      <Parameter name="group" type="string" value="FactoryManager"/>
  ///      <Parameter name="A" type="string" value="mySubBlockAFactory2"/>
  ///      <Parameter name="P" type="string" value="myTentativePFact2"/>
  ///      <Parameter name="Aggregates" type="string" value="myAggFact1"/><!-- reuse aggs -->
  ///      <Parameter name="Nullspace" type="string" value="myNspFact2"/>
  ///      <Parameter name="CoarseMap" type="string" value="myCoarseMap2"/>
  ///    </ParameterList>
  ///
  ///  These factory groups can be used with factories for blocked operators (such as the BlockedPFactory)
  ///  to easily define the operations on the sub-blocks.
  ///
  ///    <ParameterList name="myBlockedPFact">
  ///      <Parameter name="factory" type="string" value="BlockedPFactory"/>
  ///      <!-- factory manager for block 1 -->
  ///      <ParameterList name="block1">
  ///        <Parameter name="group" type="string" value="myFirstGroup"/>
  ///      </ParameterList>
  ///      <!-- factory manager for block 2 -->
  ///      <ParameterList name="block2">
  ///        <Parameter name="group" type="string" value="mySecondGroup"/>
  ///      </ParameterList>
  ///    </ParameterList>
  ///
  ///
  ///  As an alternative one can also directly specify the factories in the sublists "block1", "block2", etc..., of course.
  ///  But using blocks has the advantage that one can reuse them in all blocked factories.
  ///
  ///    <ParameterList name="myBlockedPFact">
  ///      <Parameter name="factory" type="string" value="BlockedPFactory"/>
  ///      <!-- factory manager for block 1 -->
  ///      <ParameterList name="block1">
  ///        <Parameter name="A" type="string" value="mySubBlockAFactory1"/>
  ///        <Parameter name="P" type="string" value="myTentativePFact1"/>
  ///        <Parameter name="Aggregates" type="string" value="myAggFact1"/>
  ///        <Parameter name="Nullspace" type="string" value="myNspFact1"/>
  ///        <Parameter name="CoarseMap" type="string" value="myCoarseMap1"/>
  ///      </ParameterList>
  ///      <!-- factory manager for block 2 -->
  ///      <ParameterList name="block2">
  ///        <Parameter name="A" type="string" value="mySubBlockAFactory2"/>
  ///        <Parameter name="P" type="string" value="myTentativePFact2"/>
  ///        <Parameter name="Aggregates" type="string" value="myAggFact1"/><!-- reuse aggs -->
  ///        <Parameter name="Nullspace" type="string" value="myNspFact2"/>
  ///        <Parameter name="CoarseMap" type="string" value="myCoarseMap2"/>
  ///      </ParameterList>
  ///    </ParameterList>
  ///
  ///  As an alternative one can also directly specify the factories in the sublists "block1", "block2", etc..., of course.
  ///
  ///

  /// ---------
  /// add more dependencies (circular dependencies)
  ///
  ///  The NullspaceFactory needs to know which factory generates the null space on the coarse level (e.g., the TentativePFactory or the RebalancedPFactory).
  ///  However, we cannot set the information in this place in the xml file, since the tentative prolongator facotry is typically defined later.
  ///  We have to add that dependency later to the NullspaceFactory:
  ///
  ///    <ParameterList name="myNspFact">
  ///      <Parameter name="factory" type="string" value="NullspaceFactory"/>
  ///      <!--<Paramter name="Nullspace" type="string" value="myRebalanceProlongatorFact"/>-->
  ///    </ParameterList>
  ///
  ///    <ParameterList name="myTentativePFact">
  ///      <Parameter name="factory"   type="string" value="TentativePFactory"/>
  ///      <...>
  ///      <Parameter name="Nullspace" type="string" value="myNspFact"/>
  ///      <Parameter name="CoarseMap" type="string" value="myCoarseMap"/>
  ///    </ParameterList>
  ///
  ///    <ParameterList name="myRebalanceProlongatorFact">
  ///      <Parameter name="factory"   type="string" value="RebalanceTransferFactory"/>
  ///      <...>
  ///      <Parameter name="Nullspace" type="string" value="myTentativePFact"/>
  ///    </ParameterList>
  ///
  ///  After the definition of the generating factory for the nullspace (in this case myRebalanceProlongatorFact)
  ///  we add that dependency to the NullspaceFactory instance myNspFact
  ///
  ///    <ParameterList name="myNspFactDeps">
  ///      <Parameter name="dependency for" type="string" value="myNspFact"/>
  ///      <Parameter name="Nullspace" type="string" value="myRebalanceProlongatorFact"/>
  ///    </ParameterList>
  ///
  ///  We have to create a new block (with a different name than myNspFact). In the example we use "myNspFactDeps".
  ///  It should contain a parameter "dependency for" with the name of the factory that we want the dependencies to be addded to.
  ///  With above block we do not need the entry for the Nullspace in the global FactoryManager any more.
  template <class Scalar, class LocalOrdinal, class GlobalOrdinal, class Node>
  void ParameterListInterpreter<Scalar, LocalOrdinal, GlobalOrdinal, Node>::
  BuildFactoryMap(const ParameterList& paramList, const FactoryMap& factoryMapIn, FactoryMap& factoryMapOut, FactoryManagerMap& factoryManagers) const {
    for (ParameterList::ConstIterator param = paramList.begin(); param != paramList.end(); ++param) {
      const std::string             & paramName  = paramList.name(param);  //< paramName contains the user chosen factory name (e.g., "smootherFact1")
      const Teuchos::ParameterEntry & paramValue = paramList.entry(param); //< for factories, paramValue should be either a list or just a MueLu Factory (e.g., TrilinosSmoother)

      //TODO: do not allow name of existing MueLu classes (can be tested using FactoryFactory)

      if (paramValue.isList()) {
        ParameterList paramList1 = Teuchos::getValue<ParameterList>(paramValue);
        if (paramList1.isParameter("factory")) { // default: just a factory definition
          // New Factory is a sublist with internal parameters and/or data dependencies
          TEUCHOS_TEST_FOR_EXCEPTION(paramList1.isParameter("dependency for") == true, Exceptions::RuntimeError,
            "MueLu::ParameterListInterpreter(): It seems that in the parameter lists for defining " << paramName <<
            " there is both a 'factory' and 'dependency for' parameter. This is not allowed. Please remove the 'dependency for' parameter.");

          factoryMapOut[paramName] = factFact_->BuildFactory(paramValue, factoryMapIn, factoryManagers);

        } else if (paramList1.isParameter("dependency for")) { // add more data dependencies to existing factory
          TEUCHOS_TEST_FOR_EXCEPTION(paramList1.isParameter("factory") == true, Exceptions::RuntimeError,
            "MueLu::ParameterListInterpreter(): It seems that in the parameter lists for defining " << paramName <<
            " there is both a 'factory' and 'dependency for' parameter. This is not allowed.");

          std::string factoryName = paramList1.get<std::string>("dependency for");

          RCP<const FactoryBase> factbase = factoryMapIn.find(factoryName /*paramName*/)->second; // access previously defined factory
          TEUCHOS_TEST_FOR_EXCEPTION(factbase.is_null() == true, Exceptions::RuntimeError,
            "MueLu::ParameterListInterpreter(): could not find factory " + factoryName + " in factory map. Did you define it before?");

          RCP<const Factory> factoryconst = Teuchos::rcp_dynamic_cast<const Factory>(factbase);
          RCP<      Factory> factory      = Teuchos::rcp_const_cast<Factory>(factoryconst);

          // Read the RCP<Factory> parameters of the class T
          RCP<const ParameterList> validParamList = factory->GetValidParameterList();
          for (ParameterList::ConstIterator vparam = validParamList->begin(); vparam != validParamList->end(); ++vparam) {
            const std::string& pName = validParamList->name(vparam);

            if (!paramList1.isParameter(pName)) {
              // Ignore unknown parameters
              continue;
            }

            if (validParamList->isType< RCP<const FactoryBase> >(pName)) {
              // Generate or get factory described by pName and set dependency
              RCP<const FactoryBase> generatingFact = factFact_->BuildFactory(paramList1.getEntry(pName), factoryMapIn, factoryManagers);
              factory->SetFactory(pName, generatingFact.create_weak());

            } else if (validParamList->isType<RCP<const ParameterList> >(pName)) {
              if (pName == "ParameterList") {
                // NOTE: we cannot use
                //     subList = sublist(rcpFromRef(paramList), pName)
                // here as that would result in sublist also being a reference to a temporary object.
                // The resulting dereferencing in the corresponding factory would then segfault
                RCP<const ParameterList> subList = Teuchos::sublist(rcp(new ParameterList(paramList1)), pName);
                factory->SetParameter(pName, ParameterEntry(subList));
              }
            } else {
              factory->SetParameter(pName, paramList1.getEntry(pName));
            }
          }

        } else if (paramList1.isParameter("group")) { // definitiion of a factory group (for a factory manager)
          // Define a new (sub) FactoryManager
          std::string groupType = paramList1.get<std::string>("group");
          TEUCHOS_TEST_FOR_EXCEPTION(groupType!="FactoryManager", Exceptions::RuntimeError,
                                     "group must be of type \"FactoryManager\".");

          ParameterList groupList = paramList1; // copy because list temporally modified (remove 'id')
          groupList.remove("group");

          bool setKokkosRefactor = false;
          bool kokkosRefactor = useKokkos_;
          if (groupList.isParameter("use kokkos refactor")) {
            kokkosRefactor = groupList.get<bool>("use kokkos refactor");
            groupList.remove("use kokkos refactor");
            setKokkosRefactor = true;
          }

          FactoryMap groupFactoryMap;
          BuildFactoryMap(groupList, factoryMapIn, groupFactoryMap, factoryManagers);

>>>>>>> 4103bf6c
          // do not store groupFactoryMap in factoryMapOut
          // Create a factory manager object from groupFactoryMap
          RCP<FactoryManager> m = rcp(new FactoryManager(groupFactoryMap));
          if (setKokkosRefactor)
            m->SetKokkosRefactor(kokkosRefactor);
          factoryManagers[paramName] = m;

        } else {
          this->GetOStream(Warnings0) << "Could not interpret parameter list " << paramList1 << std::endl;
          TEUCHOS_TEST_FOR_EXCEPTION(false, Exceptions::RuntimeError,
                                     "XML Parameter list must either be of type \"factory\" or of type \"group\".");
        }
      } else {
        // default: just a factory (no parameter list)
        factoryMapOut[paramName] = factFact_->BuildFactory(paramValue, factoryMapIn, factoryManagers);
      }
    }
  }

  // =====================================================================================================
  // ======================================= MISC functions ==============================================
  // =====================================================================================================
  template <class Scalar, class LocalOrdinal, class GlobalOrdinal, class Node>
  void ParameterListInterpreter<Scalar, LocalOrdinal, GlobalOrdinal, Node>::SetupOperator(Operator& Op) const {
    try {
      Matrix& A = dynamic_cast<Matrix&>(Op);
      if (A.GetFixedBlockSize() != blockSize_)
        this->GetOStream(Warnings0) << "Setting matrix block size to " << blockSize_ << " (value of the parameter in the list) "
            << "instead of " << A.GetFixedBlockSize() << " (provided matrix)." << std::endl
            << "You may want to check \"number of equations\" (or \"PDE equations\" for factory style list) parameter." << std::endl;

      A.SetFixedBlockSize(blockSize_, dofOffset_);

#ifdef HAVE_MUELU_DEBUG
      MatrixUtils::checkLocalRowMapMatchesColMap(A);
#endif // HAVE_MUELU_DEBUG

    } catch (std::bad_cast& e) {
      this->GetOStream(Warnings0) << "Skipping setting block size as the operator is not a matrix" << std::endl;
    }
  }

  template <class Scalar, class LocalOrdinal, class GlobalOrdinal, class Node>
  void ParameterListInterpreter<Scalar, LocalOrdinal, GlobalOrdinal, Node>::SetupHierarchy(Hierarchy& H) const {
    H.SetCycle(Cycle_);
    H.SetCycleStartLevel(WCycleStartLevel_);
    H.SetProlongatorScalingFactor(scalingFactor_);
    HierarchyManager::SetupHierarchy(H);
  }

  static bool compare(const ParameterList& list1, const ParameterList& list2) {
    // First loop through and validate the parameters at this level.
    // In addition, we generate a list of sublists that we will search next
    for (ParameterList::ConstIterator it = list1.begin(); it != list1.end(); it++) {
      const std::string&             name   = it->first;
      const Teuchos::ParameterEntry& entry1 = it->second;

      const Teuchos::ParameterEntry *entry2 = list2.getEntryPtr(name);
      if (!entry2)                                           // entry is not present in the second list
        return false;
      if (entry1.isList() && entry2->isList()) {             // sublist check
        compare(Teuchos::getValue<ParameterList>(entry1), Teuchos::getValue<ParameterList>(*entry2));
        continue;
      }
      if (entry1.getAny(false) != entry2->getAny(false))     // entries have different types or different values
        return false;
    }

    return true;
  }

  static inline bool areSame(const ParameterList& list1, const ParameterList& list2) {
    return compare(list1, list2) && compare(list2, list1);
  }

} // namespace MueLu

#define MUELU_PARAMETERLISTINTERPRETER_SHORT
#endif /* MUELU_PARAMETERLISTINTERPRETER_DEF_HPP */<|MERGE_RESOLUTION|>--- conflicted
+++ resolved
@@ -76,13 +76,9 @@
 #include "MueLu_GenericRFactory.hpp"
 #include "MueLu_LineDetectionFactory.hpp"
 #include "MueLu_MasterList.hpp"
-<<<<<<< HEAD
-#include "MueLu_NotayAggregationFactory.hpp"
-=======
 #ifdef HAVE_MUELU_KOKKOS_REFACTOR
 #include "MueLu_NotayAggregationFactory.hpp"
 #endif
->>>>>>> 4103bf6c
 #include "MueLu_NullspaceFactory.hpp"
 #include "MueLu_PatternFactory.hpp"
 #include "MueLu_PgPFactory.hpp"
@@ -665,12 +661,9 @@
   {
     MUELU_SET_VAR_2LIST(paramList, defaultList, "multigrid algorithm", std::string, multigridAlgo);
     MUELU_SET_VAR_2LIST(paramList, defaultList, "reuse: type", std::string, reuseType);
-<<<<<<< HEAD
-=======
     bool useMaxAbsDiagonalScaling = false;
     if (defaultList.isParameter("sa: use rowsumabs diagonal scaling"))
       useMaxAbsDiagonalScaling = defaultList.get<bool>("sa: use rowsumabs diagonal scaling");
->>>>>>> 4103bf6c
 
     // === Smoothing ===
     // FIXME: should custom smoother check default list too?
@@ -740,12 +733,9 @@
         else if (preSmootherType == "RELAXATION")
           preSmootherParams = defaultSmootherParams;
 
-<<<<<<< HEAD
-=======
         if (preSmootherType == "CHEBYSHEV" && useMaxAbsDiagonalScaling)
           preSmootherParams.set("chebyshev: use rowsumabs diagonal scaling",true);
 
->>>>>>> 4103bf6c
 #ifdef HAVE_MUELU_INTREPID2
       // Propagate P-coarsening for Topo smoothing
       if (multigridAlgo == "pcoarsen" && preSmootherType == "TOPOLOGICAL" &&
@@ -979,10 +969,7 @@
       MUELU_TEST_AND_SET_PARAM_2LIST(paramList, defaultList, "aggregation: drop tol",                     double, dropParams);
       MUELU_TEST_AND_SET_PARAM_2LIST(paramList, defaultList, "aggregation: Dirichlet threshold",          double, dropParams);
       MUELU_TEST_AND_SET_PARAM_2LIST(paramList, defaultList, "aggregation: distance laplacian algo", std::string, dropParams);
-<<<<<<< HEAD
-=======
       MUELU_TEST_AND_SET_PARAM_2LIST(paramList, defaultList, "aggregation: classical algo", std::string, dropParams);
->>>>>>> 4103bf6c
       if (useKokkos_) {
         MUELU_TEST_AND_SET_PARAM_2LIST(paramList, defaultList, "filtered matrix: use lumping",      bool, dropParams);
         MUELU_TEST_AND_SET_PARAM_2LIST(paramList, defaultList, "filtered matrix: reuse graph",      bool, dropParams);
@@ -1051,10 +1038,7 @@
         aggFactory->SetFactory("Coordinates", this->GetFactoryManager(levelID-1)->GetFactory("Coordinates"));
       }
     }
-<<<<<<< HEAD
-=======
 #ifdef HAVE_MUELU_KOKKOS_REFACTOR
->>>>>>> 4103bf6c
     else if (aggType == "notay") {
       aggFactory = rcp(new NotayAggregationFactory());
       ParameterList aggParams;
@@ -1067,10 +1051,7 @@
       aggFactory->SetFactory("DofsPerNode", manager.GetFactory("Graph"));
       aggFactory->SetFactory("Graph", manager.GetFactory("Graph"));
     }
-<<<<<<< HEAD
-=======
-#endif
->>>>>>> 4103bf6c
+#endif
 #ifdef HAVE_MUELU_MATLAB
     else if(aggType == "matlab") {
       ParameterList aggParams = paramList.sublist("aggregation: params");
@@ -1155,7 +1136,6 @@
       MUELU_TEST_AND_SET_PARAM_2LIST(paramList, defaultList, "rap: shift low storage", bool, RAPparams);
       MUELU_TEST_AND_SET_PARAM_2LIST(paramList, defaultList, "rap: shift array", Teuchos::Array<double>, RAPparams);
       MUELU_TEST_AND_SET_PARAM_2LIST(paramList, defaultList, "rap: cfl array", Teuchos::Array<double>, RAPparams);
-<<<<<<< HEAD
 
     } else {
       RAP = rcp(new RAPFactory());
@@ -1163,22 +1143,14 @@
 
     MUELU_TEST_AND_SET_PARAM_2LIST(paramList, defaultList, "rap: relative diagonal floor", Teuchos::Array<double>, RAPparams);
 
-=======
-
-    } else {
-      RAP = rcp(new RAPFactory());
-    }
-
-    MUELU_TEST_AND_SET_PARAM_2LIST(paramList, defaultList, "rap: relative diagonal floor", Teuchos::Array<double>, RAPparams);
-
->>>>>>> 4103bf6c
     if (paramList.isSublist("matrixmatrix: kernel params"))
       RAPparams.sublist("matrixmatrix: kernel params", false) = paramList.sublist("matrixmatrix: kernel params");
     if (defaultList.isSublist("matrixmatrix: kernel params"))
       RAPparams.sublist("matrixmatrix: kernel params", false) = defaultList.sublist("matrixmatrix: kernel params");
     MUELU_TEST_AND_SET_PARAM_2LIST(paramList, defaultList, "transpose: use implicit", bool, RAPparams);
     MUELU_TEST_AND_SET_PARAM_2LIST(paramList, defaultList, "rap: fix zero diagonals", bool, RAPparams);
-<<<<<<< HEAD
+    MUELU_TEST_AND_SET_PARAM_2LIST(paramList, defaultList, "rap: fix zero diagonals threshold", double, RAPparams);
+    MUELU_TEST_AND_SET_PARAM_2LIST(paramList, defaultList, "rap: fix zero diagonals replacement", Scalar, RAPparams);
 
     // if "rap: triple product" has not been set and algorithm is "unsmoothed" switch triple product on
     if (!paramList.isParameter("rap: triple product") &&
@@ -1211,42 +1183,6 @@
       RAPs->SetFactory("P", manager.GetFactory("P"));
     }
 
-=======
-    MUELU_TEST_AND_SET_PARAM_2LIST(paramList, defaultList, "rap: fix zero diagonals threshold", double, RAPparams);
-    MUELU_TEST_AND_SET_PARAM_2LIST(paramList, defaultList, "rap: fix zero diagonals replacement", Scalar, RAPparams);
-
-    // if "rap: triple product" has not been set and algorithm is "unsmoothed" switch triple product on
-    if (!paramList.isParameter("rap: triple product") &&
-        paramList.isType<std::string>("multigrid algorithm") &&
-        paramList.get<std::string>("multigrid algorithm") == "unsmoothed")
-      paramList.set("rap: triple product", true);
-    else
-      MUELU_TEST_AND_SET_PARAM_2LIST(paramList, defaultList, "rap: triple product", bool, RAPparams);
-
-    try {
-      if (paramList.isParameter("aggregation: allow empty prolongator columns")) {
-        RAPparams.set("CheckMainDiagonal",  paramList.get<bool>("aggregation: allow empty prolongator columns"));
-        RAPparams.set("RepairMainDiagonal", paramList.get<bool>("aggregation: allow empty prolongator columns"));
-      }
-      else if (defaultList.isParameter("aggregation: allow empty prolongator columns")) {
-        RAPparams.set("CheckMainDiagonal",  defaultList.get<bool>("aggregation: allow empty prolongator columns"));
-        RAPparams.set("RepairMainDiagonal", defaultList.get<bool>("aggregation: allow empty prolongator columns"));
-      }
-
-    } catch (Teuchos::Exceptions::InvalidParameterType&) {
-      TEUCHOS_TEST_FOR_EXCEPTION_PURE_MSG(true, Teuchos::Exceptions::InvalidParameterType,
-          "Error: parameter \"aggregation: allow empty prolongator columns\" must be of type " << Teuchos::TypeNameTraits<bool>::name());
-    }
-
-    if (!RAP.is_null()) {
-      RAP->SetParameterList(RAPparams);
-      RAP->SetFactory("P", manager.GetFactory("P"));
-    } else {
-      RAPs->SetParameterList(RAPparams);
-      RAPs->SetFactory("P", manager.GetFactory("P"));
-    }
-
->>>>>>> 4103bf6c
     if (!this->implicitTranspose_) {
        if (!RAP.is_null())
          RAP->SetFactory("R", manager.GetFactory("R"));
@@ -1400,10 +1336,6 @@
     // === Repartitioning ===
     MUELU_SET_VAR_2LIST(paramList, defaultList, "reuse: type", std::string, reuseType);
     MUELU_SET_VAR_2LIST(paramList, defaultList, "repartition: enable", bool, enableRepart);
-<<<<<<< HEAD
-    MUELU_SET_VAR_2LIST(paramList, defaultList, "repartition: node repartition level",int,nodeRepartitionLevel);
-=======
->>>>>>> 4103bf6c
 
     if (enableRepart) {
 #ifdef HAVE_MPI
@@ -1471,16 +1403,6 @@
       }
 #endif
 
-<<<<<<< HEAD
-      // RepartitionHeuristic
-      auto repartheurFactory = rcp(new RepartitionHeuristicFactory());
-      ParameterList repartheurParams;
-      MUELU_TEST_AND_SET_PARAM_2LIST(paramList, defaultList, "repartition: node repartition level",int,repartheurParams);
-      MUELU_TEST_AND_SET_PARAM_2LIST(paramList, defaultList, "repartition: start level",          int, repartheurParams);
-      MUELU_TEST_AND_SET_PARAM_2LIST(paramList, defaultList, "repartition: min rows per proc",    int, repartheurParams);
-      MUELU_TEST_AND_SET_PARAM_2LIST(paramList, defaultList, "repartition: target rows per proc", int, repartheurParams);
-      MUELU_TEST_AND_SET_PARAM_2LIST(paramList, defaultList, "repartition: max imbalance",     double, repartheurParams);
-=======
       MUELU_SET_VAR_2LIST(paramList, defaultList, "repartition: node repartition level",int,nodeRepartitionLevel);
 
       // RepartitionHeuristic
@@ -1493,7 +1415,6 @@
       MUELU_TEST_AND_SET_PARAM_2LIST(paramList, defaultList, "repartition: min rows per thread",    int,    repartheurParams);
       MUELU_TEST_AND_SET_PARAM_2LIST(paramList, defaultList, "repartition: target rows per thread", int,    repartheurParams);
       MUELU_TEST_AND_SET_PARAM_2LIST(paramList, defaultList, "repartition: max imbalance",          double, repartheurParams);
->>>>>>> 4103bf6c
       repartheurFactory->SetParameterList(repartheurParams);
       repartheurFactory->SetFactory("A",         manager.GetFactory("A"));
       manager.SetFactory("number of partitions", repartheurFactory);
@@ -1632,8 +1553,6 @@
     if (!have_userNS) {
       nullSpace->SetFactory("Nullspace", manager.GetFactory("Ptent"));
       manager.SetFactory("Nullspace", nullSpace);
-<<<<<<< HEAD
-=======
     }
     nullSpaceFactory = nullSpace;
 
@@ -1701,80 +1620,9 @@
       coords->SetFactory("CoarseMap",  manager.GetFactory("CoarseMap"));
       tf->AddCoordTransferFactory(coords);
       manager.SetFactory("Coordinates", tf);
->>>>>>> 4103bf6c
-    }
-    nullSpaceFactory = nullSpace;
-
-    if (paramList.isParameter("restriction: scale nullspace") && paramList.get<bool>("restriction: scale nullspace")) {
-      RCP<ScaledNullspaceFactory> scaledNSfactory = rcp(new ScaledNullspaceFactory());
-      scaledNSfactory->SetFactory("Nullspace",nullSpaceFactory);
-      manager.SetFactory("Scaled Nullspace",scaledNSfactory);
-    }
-
-  }
-
-<<<<<<< HEAD
-  // =====================================================================================================
-  // ================================= Algorithm: SemiCoarsening =========================================
-  // =====================================================================================================
-  template <class Scalar, class LocalOrdinal, class GlobalOrdinal, class Node>
-  void ParameterListInterpreter<Scalar, LocalOrdinal, GlobalOrdinal, Node>::
-  UpdateFactoryManager_SemiCoarsen(ParameterList& paramList, const ParameterList& defaultList, FactoryManager& manager,
-                                   int /* levelID */, std::vector<keep_pair>& /* keeps */) const
-  {
-    // === Semi-coarsening ===
-    RCP<SemiCoarsenPFactory>  semicoarsenFactory = Teuchos::null;
-    if (paramList.isParameter("semicoarsen: number of levels") &&
-        paramList.get<int>("semicoarsen: number of levels") > 0) {
-
-      ParameterList togglePParams;
-      ParameterList semicoarsenPParams;
-      ParameterList linedetectionParams;
-      MUELU_TEST_AND_SET_PARAM_2LIST(paramList, defaultList, "semicoarsen: number of levels", int,         togglePParams);
-      MUELU_TEST_AND_SET_PARAM_2LIST(paramList, defaultList, "semicoarsen: coarsen rate",     int,         semicoarsenPParams);
-      MUELU_TEST_AND_SET_PARAM_2LIST(paramList, defaultList, "linedetection: orientation",    std::string, linedetectionParams);
-      MUELU_TEST_AND_SET_PARAM_2LIST(paramList, defaultList, "linedetection: num layers",     int,         linedetectionParams);
-
-      semicoarsenFactory                             = rcp(new SemiCoarsenPFactory());
-      RCP<LineDetectionFactory> linedetectionFactory = rcp(new LineDetectionFactory());
-      RCP<TogglePFactory>       togglePFactory       = rcp(new TogglePFactory());
-
-      linedetectionFactory->SetParameterList(linedetectionParams);
-      semicoarsenFactory  ->SetParameterList(semicoarsenPParams);
-      togglePFactory      ->SetParameterList(togglePParams);
-
-      togglePFactory->AddCoarseNullspaceFactory (semicoarsenFactory);
-      togglePFactory->AddProlongatorFactory     (semicoarsenFactory);
-      togglePFactory->AddPtentFactory           (semicoarsenFactory);
-      togglePFactory->AddCoarseNullspaceFactory (manager.GetFactory("Ptent"));
-      togglePFactory->AddProlongatorFactory     (manager.GetFactory("P"));
-      togglePFactory->AddPtentFactory           (manager.GetFactory("Ptent"));
-
-      manager.SetFactory("CoarseNumZLayers",          linedetectionFactory);
-      manager.SetFactory("LineDetection_Layers",      linedetectionFactory);
-      manager.SetFactory("LineDetection_VertLineIds", linedetectionFactory);
-
-      manager.SetFactory("P",         togglePFactory);
-      manager.SetFactory("Ptent",     togglePFactory);
-      manager.SetFactory("Nullspace", togglePFactory);
-    }
-
-
-    if (paramList.isParameter("semicoarsen: number of levels")) {
-      auto tf = rcp(new ToggleCoordinatesTransferFactory());
-      tf->SetFactory("Chosen P", manager.GetFactory("P"));
-      tf->AddCoordTransferFactory(semicoarsenFactory);
-
-      MUELU_KOKKOS_FACTORY(coords, CoordinatesTransferFactory, CoordinatesTransferFactory_kokkos);
-      coords->SetFactory("Aggregates", manager.GetFactory("Aggregates"));
-      coords->SetFactory("CoarseMap",  manager.GetFactory("CoarseMap"));
-      tf->AddCoordTransferFactory(coords);
-      manager.SetFactory("Coordinates", tf);
-    }
-  }
-
-=======
->>>>>>> 4103bf6c
+    }
+  }
+
 
   // =====================================================================================================
   // ================================== Algorithm: P-Coarsening ==========================================
@@ -1842,10 +1690,6 @@
     if (defaultList.isSublist("matrixmatrix: kernel params"))
       Pparams.sublist("matrixmatrix: kernel params", false) = defaultList.sublist("matrixmatrix: kernel params");
     MUELU_TEST_AND_SET_PARAM_2LIST(paramList, defaultList, "sa: damping factor", double, Pparams);
-<<<<<<< HEAD
-    P->SetParameterList(Pparams);
-
-=======
     MUELU_TEST_AND_SET_PARAM_2LIST(paramList, defaultList, "sa: calculate eigenvalue estimate", bool, Pparams);
     MUELU_TEST_AND_SET_PARAM_2LIST(paramList, defaultList, "sa: eigenvalue estimate num iterations", int, Pparams);
     MUELU_TEST_AND_SET_PARAM_2LIST(paramList, defaultList, "sa: use rowsumabs diagonal scaling", bool, Pparams);
@@ -1853,7 +1697,6 @@
     P->SetParameterList(Pparams);
 
 
->>>>>>> 4103bf6c
     // Filtering
     MUELU_SET_VAR_2LIST(paramList, defaultList, "sa: use filtered matrix", bool, useFiltering);
     if (useFiltering) {
@@ -1867,10 +1710,6 @@
         MUELU_TEST_AND_SET_PARAM_2LIST(paramList, defaultList, "filtered matrix: use lumping",      bool, fParams);
         MUELU_TEST_AND_SET_PARAM_2LIST(paramList, defaultList, "filtered matrix: reuse graph",      bool, fParams);
         MUELU_TEST_AND_SET_PARAM_2LIST(paramList, defaultList, "filtered matrix: reuse eigenvalue", bool, fParams);
-<<<<<<< HEAD
-        filterFactory->SetParameterList(fParams);
-        filterFactory->SetFactory("Graph",      manager.GetFactory("Graph"));
-=======
 	MUELU_TEST_AND_SET_PARAM_2LIST(paramList, defaultList, "filtered matrix: use root stencil", bool, fParams);
 	MUELU_TEST_AND_SET_PARAM_2LIST(paramList, defaultList, "filtered matrix: Dirichlet threshold", double, fParams);
 	MUELU_TEST_AND_SET_PARAM_2LIST(paramList, defaultList, "filtered matrix: use spread lumping", bool, fParams);
@@ -1880,7 +1719,6 @@
         filterFactory->SetFactory("Graph",      manager.GetFactory("Graph"));
         filterFactory->SetFactory("Aggregates", manager.GetFactory("Aggregates"));
 	filterFactory->SetFactory("UnAmalgamationInfo", manager.GetFactory("UnAmalgamationInfo"));
->>>>>>> 4103bf6c
         // I'm not sure why we need this line. See comments for DofsPerNode for UncoupledAggregation above
         filterFactory->SetFactory("Filtering",  manager.GetFactory("Graph"));
 
@@ -1926,10 +1764,6 @@
     constraintFactory->SetFactory("CoarseNullspace", manager.GetFactory("Ptent"));
     manager.SetFactory("Constraint", constraintFactory);
 
-<<<<<<< HEAD
-    // Energy minimization
-    auto P = rcp(new EminPFactory());
-=======
     // Emin Factory
     auto P = rcp(new EminPFactory());
     // Filtering
@@ -1965,7 +1799,6 @@
     }
 
     // Energy minimization
->>>>>>> 4103bf6c
     ParameterList Pparams;
     MUELU_TEST_AND_SET_PARAM_2LIST(paramList, defaultList, "emin: num iterations",           int, Pparams);
     MUELU_TEST_AND_SET_PARAM_2LIST(paramList, defaultList, "emin: iterative method", std::string, Pparams);
@@ -2152,7 +1985,6 @@
     //   </ParameterList>
     if (paramList.isSublist("Hierarchy")) {
       ParameterList hieraList = paramList.sublist("Hierarchy"); // copy because list temporally modified (remove 'id')
-<<<<<<< HEAD
 
       // Get hierarchy options
       if (hieraList.isParameter("max levels")) {
@@ -2482,337 +2314,6 @@
           FactoryMap groupFactoryMap;
           BuildFactoryMap(groupList, factoryMapIn, groupFactoryMap, factoryManagers);
 
-=======
-
-      // Get hierarchy options
-      if (hieraList.isParameter("max levels")) {
-        this->numDesiredLevel_ = hieraList.get<int>("max levels");
-        hieraList.remove("max levels");
-      }
-
-      if (hieraList.isParameter("coarse: max size")) {
-        this->maxCoarseSize_ = hieraList.get<int>("coarse: max size");
-        hieraList.remove("coarse: max size");
-      }
-
-      if (hieraList.isParameter("repartition: rebalance P and R")) {
-        this->doPRrebalance_ = hieraList.get<bool>("repartition: rebalance P and R");
-        hieraList.remove("repartition: rebalance P and R");
-      }
-
-      if (hieraList.isParameter("transpose: use implicit")) {
-        this->implicitTranspose_ = hieraList.get<bool>("transpose: use implicit");
-        hieraList.remove("transpose: use implicit");
-      }
-
-      if (hieraList.isParameter("fuse prolongation and update")) {
-        this->fuseProlongationAndUpdate_ = hieraList.get<bool>("fuse prolongation and update");
-        hieraList.remove("fuse prolongation and update");
-      }
-
-      if (hieraList.isParameter("number of vectors")) {
-        this->numDesiredLevel_ = hieraList.get<int>("number of vectors");
-        hieraList.remove("number of vectors");
-      }
-
-      if (hieraList.isSublist("matvec params"))
-        this->matvecParams_ = Teuchos::parameterList(hieraList.sublist("matvec params"));
-
-
-      if (hieraList.isParameter("coarse grid correction scaling factor")) {
-        this->scalingFactor_ = hieraList.get<double>("coarse grid correction scaling factor");
-        hieraList.remove("coarse grid correction scaling factor");
-      }
-
-      // Translate cycle type parameter
-      if (hieraList.isParameter("cycle type")) {
-        std::map<std::string, CycleType> cycleMap;
-        cycleMap["V"] = VCYCLE;
-        cycleMap["W"] = WCYCLE;
-
-        std::string cycleType = hieraList.get<std::string>("cycle type");
-        TEUCHOS_TEST_FOR_EXCEPTION(cycleMap.count(cycleType) == 0, Exceptions::RuntimeError, "Invalid cycle type: \"" << cycleType << "\"");
-        this->Cycle_ = cycleMap[cycleType];
-      }
-
-      if (hieraList.isParameter("W cycle start level")) {
-        this->WCycleStartLevel_ = hieraList.get<int>("W cycle start level");
-      }
-
-      if (hieraList.isParameter("verbosity")) {
-        std::string vl = hieraList.get<std::string>("verbosity");
-        hieraList.remove("verbosity");
-        this->verbosity_ = toVerbLevel(vl);
-      }
-
-      if (hieraList.isParameter("output filename"))
-        VerboseObject::SetMueLuOFileStream(hieraList.get<std::string>("output filename"));
-
-      if (hieraList.isParameter("dependencyOutputLevel"))
-        this->graphOutputLevel_ = hieraList.get<int>("dependencyOutputLevel");
-
-      // Check for the reuse case
-      if (hieraList.isParameter("reuse"))
-        Factory::DisableMultipleCheckGlobally();
-
-      if (hieraList.isSublist("DataToWrite")) {
-        //TODO We should be able to specify any data.  If it exists, write it.
-        //TODO This would requires something like std::set<dataName, Array<int> >
-        ParameterList foo = hieraList.sublist("DataToWrite");
-        std::string dataName = "Matrices";
-        if (foo.isParameter(dataName))
-          this->matricesToPrint_ = Teuchos::getArrayFromStringParameter<int>(foo, dataName);
-        dataName = "Prolongators";
-        if (foo.isParameter(dataName))
-          this->prolongatorsToPrint_ = Teuchos::getArrayFromStringParameter<int>(foo, dataName);
-        dataName = "Restrictors";
-        if (foo.isParameter(dataName))
-          this->restrictorsToPrint_ = Teuchos::getArrayFromStringParameter<int>(foo, dataName);
-      }
-
-      // Get level configuration
-      for (ParameterList::ConstIterator param = hieraList.begin(); param != hieraList.end(); ++param) {
-        const std::string & paramName  = hieraList.name(param);
-
-        if (paramName != "DataToWrite" && hieraList.isSublist(paramName)) {
-          ParameterList levelList = hieraList.sublist(paramName); // copy because list temporally modified (remove 'id')
-
-          int startLevel = 0;       if(levelList.isParameter("startLevel"))      { startLevel      = levelList.get<int>("startLevel");      levelList.remove("startLevel"); }
-          int numDesiredLevel = 1;  if(levelList.isParameter("numDesiredLevel")) { numDesiredLevel = levelList.get<int>("numDesiredLevel"); levelList.remove("numDesiredLevel"); }
-
-          // Parameter List Parsing:
-          // ---------
-          //   <ParameterList name="firstLevel">
-          //      <Parameter name="startLevel"       type="int" value="0"/>
-          //      <Parameter name="numDesiredLevel"  type="int" value="1"/>
-          //      <Parameter name="verbose"          type="string" value="Warnings"/>
-          //
-          //      [] <== call BuildFactoryMap() on the rest of the parameter list
-          //
-          //  </ParameterList>
-          FactoryMap levelFactoryMap;
-          BuildFactoryMap(levelList, factoryMap, levelFactoryMap, factoryManagers);
-
-          RCP<FactoryManager> m = rcp(new FactoryManager(levelFactoryMap));
-          if (hieraList.isParameter("use kokkos refactor"))
-            m->SetKokkosRefactor(hieraList.get<bool>("use kokkos refactor"));
-
-          if (startLevel >= 0)
-            this->AddFactoryManager(startLevel, numDesiredLevel, m);
-          else
-            TEUCHOS_TEST_FOR_EXCEPTION(true, Exceptions::RuntimeError, "MueLu::ParameterListInterpreter():: invalid level id");
-        } /* TODO: else { } */
-      }
-    }
-  }
-
-
-  //TODO: static?
-  /// \brief Interpret "Factories" sublist
-  ///
-  /// \param paramList [in]: "Factories" ParameterList
-  /// \param factoryMapIn [in]: FactoryMap maps variable names to factories. This factory map is used to resolve data dependencies of previously defined factories.
-  /// \param factoryMapOut [out]: FactoryMap maps variable names to factories. New factory entries are added to that FactoryMap. Usually, factoryMapIn and factoryMapOut should use the same object, such that new factories are added. We have to distinguish input and output if we build sub-factory managers, though.
-  /// \param factoryManagers [in/out]: FacotryManagerMap maps group names to a FactoryManager object.
-  ///
-  /// Interpret "Factories" parameter list. For each "factory" entry, add a new entry in the factoryMapOut map or create a new FacotryManager
-  ///
-  /// Parameter List Parsing:
-  /// Create an entry in factoryMapOut for each parameter of the list paramList
-  /// ---------
-  ///    <ParameterList name="...">
-  ///     <Parameter name="smootherFact0" type="string" value="TrilinosSmoother"/>
-  ///
-  ///     <ParameterList name="smootherFact1">
-  ///       <Parameter name="type" type="string" value="TrilinosSmoother"/>
-  ///       ...
-  ///     </ParameterList>
-  ///    </ParameterList>
-  ///
-  /// ---------
-  /// Group factories
-  /// We can group factories using parameter sublists with the "group" parameter
-  ///
-  ///    <ParameterList name="myFirstGroup">
-  ///      <Parameter name="group" type="string" value="FactoryManager"/>
-  ///      <Parameter name="A" type="string" value="mySubBlockAFactory1"/>
-  ///      <Parameter name="P" type="string" value="myTentativePFact1"/>
-  ///      <Parameter name="Aggregates" type="string" value="myAggFact1"/>
-  ///      <Parameter name="Nullspace" type="string" value="myNspFact1"/>
-  ///      <Parameter name="CoarseMap" type="string" value="myCoarseMap1"/>
-  ///    </ParameterList>
-
-  ///    <ParameterList name="mySecondGroup">
-  ///      <Parameter name="group" type="string" value="FactoryManager"/>
-  ///      <Parameter name="A" type="string" value="mySubBlockAFactory2"/>
-  ///      <Parameter name="P" type="string" value="myTentativePFact2"/>
-  ///      <Parameter name="Aggregates" type="string" value="myAggFact1"/><!-- reuse aggs -->
-  ///      <Parameter name="Nullspace" type="string" value="myNspFact2"/>
-  ///      <Parameter name="CoarseMap" type="string" value="myCoarseMap2"/>
-  ///    </ParameterList>
-  ///
-  ///  These factory groups can be used with factories for blocked operators (such as the BlockedPFactory)
-  ///  to easily define the operations on the sub-blocks.
-  ///
-  ///    <ParameterList name="myBlockedPFact">
-  ///      <Parameter name="factory" type="string" value="BlockedPFactory"/>
-  ///      <!-- factory manager for block 1 -->
-  ///      <ParameterList name="block1">
-  ///        <Parameter name="group" type="string" value="myFirstGroup"/>
-  ///      </ParameterList>
-  ///      <!-- factory manager for block 2 -->
-  ///      <ParameterList name="block2">
-  ///        <Parameter name="group" type="string" value="mySecondGroup"/>
-  ///      </ParameterList>
-  ///    </ParameterList>
-  ///
-  ///
-  ///  As an alternative one can also directly specify the factories in the sublists "block1", "block2", etc..., of course.
-  ///  But using blocks has the advantage that one can reuse them in all blocked factories.
-  ///
-  ///    <ParameterList name="myBlockedPFact">
-  ///      <Parameter name="factory" type="string" value="BlockedPFactory"/>
-  ///      <!-- factory manager for block 1 -->
-  ///      <ParameterList name="block1">
-  ///        <Parameter name="A" type="string" value="mySubBlockAFactory1"/>
-  ///        <Parameter name="P" type="string" value="myTentativePFact1"/>
-  ///        <Parameter name="Aggregates" type="string" value="myAggFact1"/>
-  ///        <Parameter name="Nullspace" type="string" value="myNspFact1"/>
-  ///        <Parameter name="CoarseMap" type="string" value="myCoarseMap1"/>
-  ///      </ParameterList>
-  ///      <!-- factory manager for block 2 -->
-  ///      <ParameterList name="block2">
-  ///        <Parameter name="A" type="string" value="mySubBlockAFactory2"/>
-  ///        <Parameter name="P" type="string" value="myTentativePFact2"/>
-  ///        <Parameter name="Aggregates" type="string" value="myAggFact1"/><!-- reuse aggs -->
-  ///        <Parameter name="Nullspace" type="string" value="myNspFact2"/>
-  ///        <Parameter name="CoarseMap" type="string" value="myCoarseMap2"/>
-  ///      </ParameterList>
-  ///    </ParameterList>
-  ///
-  ///  As an alternative one can also directly specify the factories in the sublists "block1", "block2", etc..., of course.
-  ///
-  ///
-
-  /// ---------
-  /// add more dependencies (circular dependencies)
-  ///
-  ///  The NullspaceFactory needs to know which factory generates the null space on the coarse level (e.g., the TentativePFactory or the RebalancedPFactory).
-  ///  However, we cannot set the information in this place in the xml file, since the tentative prolongator facotry is typically defined later.
-  ///  We have to add that dependency later to the NullspaceFactory:
-  ///
-  ///    <ParameterList name="myNspFact">
-  ///      <Parameter name="factory" type="string" value="NullspaceFactory"/>
-  ///      <!--<Paramter name="Nullspace" type="string" value="myRebalanceProlongatorFact"/>-->
-  ///    </ParameterList>
-  ///
-  ///    <ParameterList name="myTentativePFact">
-  ///      <Parameter name="factory"   type="string" value="TentativePFactory"/>
-  ///      <...>
-  ///      <Parameter name="Nullspace" type="string" value="myNspFact"/>
-  ///      <Parameter name="CoarseMap" type="string" value="myCoarseMap"/>
-  ///    </ParameterList>
-  ///
-  ///    <ParameterList name="myRebalanceProlongatorFact">
-  ///      <Parameter name="factory"   type="string" value="RebalanceTransferFactory"/>
-  ///      <...>
-  ///      <Parameter name="Nullspace" type="string" value="myTentativePFact"/>
-  ///    </ParameterList>
-  ///
-  ///  After the definition of the generating factory for the nullspace (in this case myRebalanceProlongatorFact)
-  ///  we add that dependency to the NullspaceFactory instance myNspFact
-  ///
-  ///    <ParameterList name="myNspFactDeps">
-  ///      <Parameter name="dependency for" type="string" value="myNspFact"/>
-  ///      <Parameter name="Nullspace" type="string" value="myRebalanceProlongatorFact"/>
-  ///    </ParameterList>
-  ///
-  ///  We have to create a new block (with a different name than myNspFact). In the example we use "myNspFactDeps".
-  ///  It should contain a parameter "dependency for" with the name of the factory that we want the dependencies to be addded to.
-  ///  With above block we do not need the entry for the Nullspace in the global FactoryManager any more.
-  template <class Scalar, class LocalOrdinal, class GlobalOrdinal, class Node>
-  void ParameterListInterpreter<Scalar, LocalOrdinal, GlobalOrdinal, Node>::
-  BuildFactoryMap(const ParameterList& paramList, const FactoryMap& factoryMapIn, FactoryMap& factoryMapOut, FactoryManagerMap& factoryManagers) const {
-    for (ParameterList::ConstIterator param = paramList.begin(); param != paramList.end(); ++param) {
-      const std::string             & paramName  = paramList.name(param);  //< paramName contains the user chosen factory name (e.g., "smootherFact1")
-      const Teuchos::ParameterEntry & paramValue = paramList.entry(param); //< for factories, paramValue should be either a list or just a MueLu Factory (e.g., TrilinosSmoother)
-
-      //TODO: do not allow name of existing MueLu classes (can be tested using FactoryFactory)
-
-      if (paramValue.isList()) {
-        ParameterList paramList1 = Teuchos::getValue<ParameterList>(paramValue);
-        if (paramList1.isParameter("factory")) { // default: just a factory definition
-          // New Factory is a sublist with internal parameters and/or data dependencies
-          TEUCHOS_TEST_FOR_EXCEPTION(paramList1.isParameter("dependency for") == true, Exceptions::RuntimeError,
-            "MueLu::ParameterListInterpreter(): It seems that in the parameter lists for defining " << paramName <<
-            " there is both a 'factory' and 'dependency for' parameter. This is not allowed. Please remove the 'dependency for' parameter.");
-
-          factoryMapOut[paramName] = factFact_->BuildFactory(paramValue, factoryMapIn, factoryManagers);
-
-        } else if (paramList1.isParameter("dependency for")) { // add more data dependencies to existing factory
-          TEUCHOS_TEST_FOR_EXCEPTION(paramList1.isParameter("factory") == true, Exceptions::RuntimeError,
-            "MueLu::ParameterListInterpreter(): It seems that in the parameter lists for defining " << paramName <<
-            " there is both a 'factory' and 'dependency for' parameter. This is not allowed.");
-
-          std::string factoryName = paramList1.get<std::string>("dependency for");
-
-          RCP<const FactoryBase> factbase = factoryMapIn.find(factoryName /*paramName*/)->second; // access previously defined factory
-          TEUCHOS_TEST_FOR_EXCEPTION(factbase.is_null() == true, Exceptions::RuntimeError,
-            "MueLu::ParameterListInterpreter(): could not find factory " + factoryName + " in factory map. Did you define it before?");
-
-          RCP<const Factory> factoryconst = Teuchos::rcp_dynamic_cast<const Factory>(factbase);
-          RCP<      Factory> factory      = Teuchos::rcp_const_cast<Factory>(factoryconst);
-
-          // Read the RCP<Factory> parameters of the class T
-          RCP<const ParameterList> validParamList = factory->GetValidParameterList();
-          for (ParameterList::ConstIterator vparam = validParamList->begin(); vparam != validParamList->end(); ++vparam) {
-            const std::string& pName = validParamList->name(vparam);
-
-            if (!paramList1.isParameter(pName)) {
-              // Ignore unknown parameters
-              continue;
-            }
-
-            if (validParamList->isType< RCP<const FactoryBase> >(pName)) {
-              // Generate or get factory described by pName and set dependency
-              RCP<const FactoryBase> generatingFact = factFact_->BuildFactory(paramList1.getEntry(pName), factoryMapIn, factoryManagers);
-              factory->SetFactory(pName, generatingFact.create_weak());
-
-            } else if (validParamList->isType<RCP<const ParameterList> >(pName)) {
-              if (pName == "ParameterList") {
-                // NOTE: we cannot use
-                //     subList = sublist(rcpFromRef(paramList), pName)
-                // here as that would result in sublist also being a reference to a temporary object.
-                // The resulting dereferencing in the corresponding factory would then segfault
-                RCP<const ParameterList> subList = Teuchos::sublist(rcp(new ParameterList(paramList1)), pName);
-                factory->SetParameter(pName, ParameterEntry(subList));
-              }
-            } else {
-              factory->SetParameter(pName, paramList1.getEntry(pName));
-            }
-          }
-
-        } else if (paramList1.isParameter("group")) { // definitiion of a factory group (for a factory manager)
-          // Define a new (sub) FactoryManager
-          std::string groupType = paramList1.get<std::string>("group");
-          TEUCHOS_TEST_FOR_EXCEPTION(groupType!="FactoryManager", Exceptions::RuntimeError,
-                                     "group must be of type \"FactoryManager\".");
-
-          ParameterList groupList = paramList1; // copy because list temporally modified (remove 'id')
-          groupList.remove("group");
-
-          bool setKokkosRefactor = false;
-          bool kokkosRefactor = useKokkos_;
-          if (groupList.isParameter("use kokkos refactor")) {
-            kokkosRefactor = groupList.get<bool>("use kokkos refactor");
-            groupList.remove("use kokkos refactor");
-            setKokkosRefactor = true;
-          }
-
-          FactoryMap groupFactoryMap;
-          BuildFactoryMap(groupList, factoryMapIn, groupFactoryMap, factoryManagers);
-
->>>>>>> 4103bf6c
           // do not store groupFactoryMap in factoryMapOut
           // Create a factory manager object from groupFactoryMap
           RCP<FactoryManager> m = rcp(new FactoryManager(groupFactoryMap));

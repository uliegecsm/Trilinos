#ifndef MUELU_IFPACK2_SMOOTHER_HPP
#define MUELU_IFPACK2_SMOOTHER_HPP

#include "MueLu_ConfigDefs.hpp"

#ifdef HAVE_MUELU_IFPACK2

#include "Ifpack2_Factory.hpp"

#include "MueLu_SmootherBase.hpp"
#include "MueLu_SmootherPrototype.hpp"
#include "MueLu_Level.hpp"
#include "MueLu_Utilities.hpp"

namespace MueLu {


  /*!
    @class IfpackSmoother2
    @brief Class that encapsulates Ifpack2 smoothers.

    //   This class creates an Ifpack2 preconditioner factory. The factory creates a smoother based on the
    //   type and ParameterList passed into the constructor. See the constructor for more information.
    */

  template <class Scalar = double, class LocalOrdinal = int, class GlobalOrdinal = LocalOrdinal, class Node = Kokkos::DefaultNode::DefaultNodeType, class LocalMatOps = typename Kokkos::DefaultKernels<void,LocalOrdinal,Node>::SparseOps> //TODO: or BlockSparseOp ?
  class Ifpack2Smoother : public SmootherPrototype<Scalar,LocalOrdinal,GlobalOrdinal,Node,LocalMatOps>
  {

#include "MueLu_UseShortNames.hpp"

  public:

    //! @name Constructors / destructors
    //@{
    //TODO: update doc for Ifpack2. Right now, it's a copy of the doc of IfpackSmoother
    /*! @brief Constructor

    The options passed into Ifpack2Smoother are those given in the Ifpack2 user's manual.

    @param type smoother type
    @param list options for the particular smoother (e.g., fill factor or damping parameter)

    Here is how to select some of the most common smoothers.

    - Gauss-Seidel
    - <tt>type</tt> = <tt>point relaxation stand-alone</tt>
    - parameter list options
    - <tt>relaxation: type</tt> = <tt>Gauss-Seidel</tt>
    - <tt>relaxation: damping factor</tt>
    - symmetric Gauss-Seidel
    - <tt>type</tt> = <tt>point relaxation stand-alone</tt>
    - parameter list options
    - <tt>relaxation: type</tt> = <tt>symmetric Gauss-Seidel</tt>
    - <tt>relaxation: damping factor</tt>
    - Chebyshev
    - <tt>type</tt> = <tt>Chebyshev</tt>
    - parameter list options
    - <tt>chebyshev: ratio eigenvalue</tt>
    - <tt>chebyshev: min eigenvalue</tt>
    - <tt>chebyshev: max eigenvalue</tt>
    - <tt>chebyshev: degree</tt>
    - <tt>chebyshev: zero starting solution</tt> (defaults to <tt>true</tt>)
    - ILU
    - <tt>type</tt> = <tt>ILU</tt>
    - parameter list options
    - <tt>fact: level-of-fill</tt>

    See also Ifpack2_Relaxation, Ifpack2_Chebyshev, Ifpack2_ILUT.
    */
    Ifpack2Smoother(std::string const & type, Teuchos::ParameterList const & paramList = Teuchos::ParameterList(), LO const &overlap=0) //TODO: empty paramList valid for Ifpack??
      : type_(type), paramList_(paramList), overlap_(overlap)
    { }

    //! Destructor
    virtual ~Ifpack2Smoother() {}

    //@}

    //! @name Set/Get methods
    //@{

   //! Set smoother parameters
    void SetParameters(Teuchos::ParameterList const & paramList) {
      paramList_ = paramList;

      if (SmootherPrototype::IsSetup()) {
        // It might be invalid to change parameters after the setup, but it depends entirely on Ifpack implementation.
        // TODO: I don't know if Ifpack returns an error code or exception or ignore parameters modification in this case...

        Teuchos::ParameterList nonConstParamList = paramList; // because Ifpack SetParameters() input argument is not const...
        prec_->SetParameters(nonConstParamList);
      }
    }

    //! Get smoother parameters
    Teuchos::ParameterList const & GetParameters() { return paramList_; }

    //@}

    //! @name Computational methods.
    //@{

    /*! @brief Set up the smoother.

    This creates the underlying Ifpack2 smoother object, copies any parameter list options
    supplied to the constructor to the Ifpack2 object, and computes the preconditioner.

    TODO The eigenvalue estimate should come from A_, not the Ifpack2 parameter list.
    */
    void Setup(Level &level) {
      TEST_FOR_EXCEPTION(SmootherPrototype::IsSetup() == true, Exceptions::RuntimeError, "MueLu::Ifpack2Smoother::Setup(): Setup() has already been called"); //TODO: Valid. To be replace by a warning.

      RCP<Teuchos::FancyOStream> out_ = this->getOStream();
      Teuchos::OSTab tab(out_);

<<<<<<< HEAD
      A_ = level.Get< RCP<Operator> >("A",NULL);
=======
      RCP<Operator> A = level.Get< RCP<Operator> >("A");
>>>>>>> a6d7cc12

      // output information
      std::ostringstream buf; buf << level.GetLevelID();
      std::string prefix = "Smoother (level " + buf.str() + ") : ";
      LO rootRank = out_->getOutputToRootOnly();
      out_->setOutputToRootOnly(0);
      *out_ << prefix << "# global rows = " << A->getGlobalNumRows()
            << ", estim. global nnz = " << A->getGlobalNumEntries() << std::endl;

      RCP<const Tpetra::CrsMatrix<SC, LO, GO, NO, LMO> > tpA = Utils::Op2NonConstTpetraCrs(A);
      prec_ = Ifpack2::Factory::create(type_, tpA, overlap_);
      if (type_ == "CHEBYSHEV") {
        Scalar maxEigenValue = paramList_.get("chebyshev: max eigenvalue",(Scalar)-1.0);
        if (maxEigenValue == -1.0) {
          maxEigenValue = Utils::PowerMethod(*A,true,10,1e-4);
          paramList_.set("chebyshev: max eigenvalue",maxEigenValue);
        }
        *out_ << prefix << "Ifpack2 Chebyshev, degree " << paramList_.get("chebyshev: degree",1) << std::endl;
        *out_ << prefix << "lambda_min=" << paramList_.get("chebyshev: min eigenvalue",-1.0)
              << ", lambda_max=" << paramList_.get("chebyshev: max eigenvalue",-1.0) << std::endl;
      }
      out_->setOutputToRootOnly(rootRank);
      prec_->setParameters(paramList_);
      prec_->initialize();
      prec_->compute();

      SmootherPrototype::IsSetup(true);
    }

    /*! @brief Apply the preconditioner.

    Solves the linear system <tt>AX=B</tt> using the constructed smoother.

    @param X initial guess
    @param B right-hand side
    @param InitialGuessIsZero (optional) If false, some work can be avoided. Whether this actually saves any work depends on the underlying Ifpack2 implementation.
    */
    void Apply(MultiVector& X, MultiVector const &B, bool const &InitialGuessIsZero=false) const
    {
      TEST_FOR_EXCEPTION(SmootherPrototype::IsSetup() == false, Exceptions::RuntimeError, "MueLu::IfpackSmoother::Apply(): Setup() has not been called");

      RCP<Teuchos::FancyOStream> out_ = this->getOStream();

      // Forward the InitialGuessIsZero option to Ifpack2
      //  TODO: It might be nice to switch back the internal
      //        "zero starting solution" option of the ifpack2 object prec_ to his
      //        initial value at the end but there is no way right now to get
      //        the current value of the "zero starting solution" in ifpack2.
      //        It's not really an issue, as prec_  can only be used by this method.
      Teuchos::ParameterList  paramList;
      if (type_ == "CHEBYSHEV") {
        paramList.set("chebyshev: zero starting solution", InitialGuessIsZero);
      }
      else if (type_ == "RELAXATION") {
        paramList.set("relaxation: zero starting solution", InitialGuessIsZero);
      }
      else if (type_ == "ILUT") {
        static int warning_only_once=0;
        if ((warning_only_once++) == 0)
          *out_ << "MueLu::Ifpack2Smoother::Apply(): Warning: ILUT as a smoother must solve correction equations but not implemented yet." << std::endl;
        // TODO: ILUT using correction equation should be implemented in ifpack2 directly
        //       I think that an option named "zero starting solution"
        //       is also appropriate for ILUT
      }
      else {
        // TODO: When https://software.sandia.gov/bugzilla/show_bug.cgi?id=5283#c2 is done
        // we should remove the if/else/elseif and just test if this
        // option is supported by current ifpack2 preconditioner
        TEST_FOR_EXCEPTION(true, Exceptions::RuntimeError,"IfpackSmoother::Apply(): Ifpack preconditioner '"+type_+"' not supported");
      }
      prec_->setParameters(paramList);

      // Apply
      Tpetra::MultiVector<SC,LO,GO,NO> &tpX = Utils::MV2NonConstTpetraMV(X);
      Tpetra::MultiVector<SC,LO,GO,NO> const &tpB = Utils::MV2TpetraMV(B);
      prec_->apply(tpB,tpX);

    }

    //@}

    //! @name Utilities
    //@{

    RCP<SmootherPrototype> Copy() const {
      return rcp(new Ifpack2Smoother(*this) );
    }

    //@}

  private:

    //! ifpack2-specific key phrase that denote smoother type
    std::string type_;

    //! parameter list that is used by Ifpack internally
    Teuchos::ParameterList paramList_;

    //! overlap when using the smoother in additive Schwarz mode
    LO overlap_;

    //! pointer to Ifpack2 preconditioner object
    RCP<Ifpack2::Preconditioner<Scalar,LocalOrdinal,GlobalOrdinal,Node> > prec_;

  }; // class Ifpack2Smoother

} // namespace MueLu

#define MUELU_IFPACK2_SMOOTHER_SHORT
#endif //ifdef HAVE_MUELU_IFPACK2
#endif //ifndef MUELU_IFPACK2_SMOOTHER_HPP
// Note: Ifpack2 may be able to accept directly MueLu matrix<|MERGE_RESOLUTION|>--- conflicted
+++ resolved
@@ -114,11 +114,7 @@
       RCP<Teuchos::FancyOStream> out_ = this->getOStream();
       Teuchos::OSTab tab(out_);
 
-<<<<<<< HEAD
-      A_ = level.Get< RCP<Operator> >("A",NULL);
-=======
-      RCP<Operator> A = level.Get< RCP<Operator> >("A");
->>>>>>> a6d7cc12
+      RCP<Operator> A = level.Get< RCP<Operator> >("A", NULL);
 
       // output information
       std::ostringstream buf; buf << level.GetLevelID();

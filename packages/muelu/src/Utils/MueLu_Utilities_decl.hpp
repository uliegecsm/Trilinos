// @HEADER
//
// ***********************************************************************
//
//        MueLu: A package for multigrid based preconditioning
//                  Copyright 2012 Sandia Corporation
//
// Under the terms of Contract DE-AC04-94AL85000 with Sandia Corporation,
// the U.S. Government retains certain rights in this software.
//
// Redistribution and use in source and binary forms, with or without
// modification, are permitted provided that the following conditions are
// met:
//
// 1. Redistributions of source code must retain the above copyright
// notice, this list of conditions and the following disclaimer.
//
// 2. Redistributions in binary form must reproduce the above copyright
// notice, this list of conditions and the following disclaimer in the
// documentation and/or other materials provided with the distribution.
//
// 3. Neither the name of the Corporation nor the names of the
// contributors may be used to endorse or promote products derived from
// this software without specific prior written permission.
//
// THIS SOFTWARE IS PROVIDED BY SANDIA CORPORATION "AS IS" AND ANY
// EXPRESS OR IMPLIED WARRANTIES, INCLUDING, BUT NOT LIMITED TO, THE
// IMPLIED WARRANTIES OF MERCHANTABILITY AND FITNESS FOR A PARTICULAR
// PURPOSE ARE DISCLAIMED. IN NO EVENT SHALL SANDIA CORPORATION OR THE
// CONTRIBUTORS BE LIABLE FOR ANY DIRECT, INDIRECT, INCIDENTAL, SPECIAL,
// EXEMPLARY, OR CONSEQUENTIAL DAMAGES (INCLUDING, BUT NOT LIMITED TO,
// PROCUREMENT OF SUBSTITUTE GOODS OR SERVICES; LOSS OF USE, DATA, OR
// PROFITS; OR BUSINESS INTERRUPTION) HOWEVER CAUSED AND ON ANY THEORY OF
// LIABILITY, WHETHER IN CONTRACT, STRICT LIABILITY, OR TORT (INCLUDING
// NEGLIGENCE OR OTHERWISE) ARISING IN ANY WAY OUT OF THE USE OF THIS
// SOFTWARE, EVEN IF ADVISED OF THE POSSIBILITY OF SUCH DAMAGE.
//
// Questions? Contact
//                    Jonathan Hu       (jhu@sandia.gov)
//                    Andrey Prokopenko (aprokop@sandia.gov)
//                    Ray Tuminaro      (rstumin@sandia.gov)
//
// ***********************************************************************
//
// @HEADER
#ifndef MUELU_UTILITIES_DECL_HPP
#define MUELU_UTILITIES_DECL_HPP

#include <string>

#include "MueLu_ConfigDefs.hpp"

#include <Teuchos_DefaultComm.hpp>
#include <Teuchos_ScalarTraits.hpp>
#include <Teuchos_ParameterList.hpp>

#ifdef HAVE_MUELU_TPETRA
#include <Xpetra_TpetraBlockCrsMatrix.hpp>
#endif
#include <Xpetra_BlockedCrsMatrix_fwd.hpp>
#include <Xpetra_CrsMatrix_fwd.hpp>
#include <Xpetra_CrsMatrixWrap_fwd.hpp>
#include <Xpetra_Map_fwd.hpp>
#include <Xpetra_MapFactory_fwd.hpp>
#include <Xpetra_Matrix_fwd.hpp>
#include <Xpetra_MatrixFactory_fwd.hpp>
#include <Xpetra_MultiVector_fwd.hpp>
#include <Xpetra_MultiVectorFactory_fwd.hpp>
#include <Xpetra_Operator_fwd.hpp>
#include <Xpetra_Vector_fwd.hpp>
#include <Xpetra_VectorFactory_fwd.hpp>
#include <Xpetra_ExportFactory.hpp>

#include <Xpetra_Import.hpp>
#include <Xpetra_ImportFactory.hpp>
#include <Xpetra_MatrixMatrix.hpp>

#ifdef HAVE_MUELU_EPETRA
#include <Xpetra_EpetraCrsMatrix_fwd.hpp>

// needed because of inlined function
//TODO: remove inline function?
#include <Xpetra_EpetraCrsMatrix.hpp>
#include <Xpetra_CrsMatrixWrap.hpp>

#endif

#include "MueLu_Exceptions.hpp"

#ifdef HAVE_MUELU_EPETRAEXT
class Epetra_CrsMatrix;
class Epetra_MultiVector;
class Epetra_Vector;
#include "EpetraExt_Transpose_RowMatrix.h"
#endif

#ifdef HAVE_MUELU_TPETRA
#include <Tpetra_CrsMatrix.hpp>
#include <Tpetra_FECrsMatrix.hpp>
#include <Tpetra_RowMatrixTransposer.hpp>
#include <Tpetra_Map.hpp>
#include <Tpetra_MultiVector.hpp>
#include <Tpetra_FEMultiVector.hpp>
#include <Xpetra_TpetraCrsMatrix_fwd.hpp>
#include <Xpetra_TpetraMultiVector_fwd.hpp>
#endif

#include <MueLu_UtilitiesBase.hpp>


namespace MueLu {

#ifdef HAVE_MUELU_EPETRA
  //defined after Utilities class
  template<typename SC,typename LO,typename GO,typename NO>
  RCP<Xpetra::CrsMatrixWrap<SC,LO,GO,NO> >
  Convert_Epetra_CrsMatrix_ToXpetra_CrsMatrixWrap(RCP<Epetra_CrsMatrix> &epAB);

  template<typename SC,typename LO,typename GO,typename NO>
  RCP<Xpetra::Matrix<SC, LO, GO, NO> >
  EpetraCrs_To_XpetraMatrix(const Teuchos::RCP<Epetra_CrsMatrix>& A);

  template<typename SC,typename LO,typename GO,typename NO>
  RCP<Xpetra::MultiVector<SC, LO, GO, NO> >
  EpetraMultiVector_To_XpetraMultiVector(const Teuchos::RCP<Epetra_MultiVector>& V);
#endif

#ifdef HAVE_MUELU_TPETRA
  template<typename SC,typename LO,typename GO,typename NO>
  RCP<Xpetra::Matrix<SC, LO, GO, NO> >
  TpetraCrs_To_XpetraMatrix(const Teuchos::RCP<Tpetra::CrsMatrix<SC, LO, GO, NO> >& Atpetra);

  template<typename SC,typename LO,typename GO,typename NO>
  RCP<Xpetra::Matrix<SC, LO, GO, NO> >
  TpetraFECrs_To_XpetraMatrix(const Teuchos::RCP<Tpetra::FECrsMatrix<SC, LO, GO, NO> >& Atpetra);

  template<typename SC,typename LO,typename GO,typename NO>
  RCP<Xpetra::MultiVector<SC, LO, GO, NO> >
  TpetraMultiVector_To_XpetraMultiVector(const Teuchos::RCP<Tpetra::MultiVector<SC, LO, GO, NO> >& Vtpetra);

  template<typename SC,typename LO,typename GO,typename NO>
  RCP<Xpetra::MultiVector<SC, LO, GO, NO> >
  TpetraFEMultiVector_To_XpetraMultiVector(const Teuchos::RCP<Tpetra::FEMultiVector<SC, LO, GO, NO> >& Vtpetra);

  template<typename SC,typename LO,typename GO,typename NO>
  void leftRghtDofScalingWithinNode(const Xpetra::Matrix<SC,LO,GO,NO> & Atpetra, size_t blkSize, size_t nSweeps, Teuchos::ArrayRCP<SC> & rowScaling, Teuchos::ArrayRCP<SC> & colScaling);
#endif

  /*!
    @class Utilities
    @brief MueLu utility class.

    This class provides a number of static helper methods. Some are temporary and will eventually
    go away, while others should be moved to Xpetra.
    */
  template <class Scalar,
            class LocalOrdinal = DefaultLocalOrdinal,
            class GlobalOrdinal = DefaultGlobalOrdinal,
            class Node = DefaultNode>
  class Utilities : public UtilitiesBase<Scalar, LocalOrdinal, GlobalOrdinal, Node> {
#undef MUELU_UTILITIES_SHORT
    //#include "MueLu_UseShortNames.hpp"

  public:
    typedef typename Teuchos::ScalarTraits<Scalar>::magnitudeType Magnitude;

#ifdef HAVE_MUELU_EPETRA
    //! Helper utility to pull out the underlying Epetra objects from an Xpetra object
    // @{
    static RCP<const Epetra_MultiVector>                    MV2EpetraMV(RCP<Xpetra::MultiVector<Scalar,LocalOrdinal,GlobalOrdinal,Node> > const vec);
    static RCP<      Epetra_MultiVector>                    MV2NonConstEpetraMV(RCP<Xpetra::MultiVector<Scalar,LocalOrdinal,GlobalOrdinal,Node> > vec);

    static const Epetra_MultiVector&                        MV2EpetraMV(const Xpetra::MultiVector<Scalar,LocalOrdinal,GlobalOrdinal,Node>& vec);
    static       Epetra_MultiVector&                        MV2NonConstEpetraMV(Xpetra::MultiVector<Scalar,LocalOrdinal,GlobalOrdinal,Node>& vec);

    static RCP<const Epetra_CrsMatrix>                      Op2EpetraCrs(RCP<const Xpetra::Matrix<Scalar,LocalOrdinal,GlobalOrdinal,Node> > Op);
    static RCP<      Epetra_CrsMatrix>                      Op2NonConstEpetraCrs(RCP<Xpetra::Matrix<Scalar,LocalOrdinal,GlobalOrdinal,Node> > Op);

    static const Epetra_CrsMatrix&                          Op2EpetraCrs(const Xpetra::Matrix<Scalar,LocalOrdinal,GlobalOrdinal,Node>& Op);
    static       Epetra_CrsMatrix&                          Op2NonConstEpetraCrs(Xpetra::Matrix<Scalar,LocalOrdinal,GlobalOrdinal,Node>& Op);

    static const Epetra_Map&                                Map2EpetraMap(const Xpetra::Map<LocalOrdinal,GlobalOrdinal,Node>& map);
    // @}
#endif

#ifdef HAVE_MUELU_TPETRA
    //! Helper utility to pull out the underlying Tpetra objects from an Xpetra object
    static RCP<const Tpetra::MultiVector<Scalar,LocalOrdinal,GlobalOrdinal,Node> > MV2TpetraMV(RCP<Xpetra::MultiVector<Scalar,LocalOrdinal,GlobalOrdinal,Node> > const vec);
    static RCP<      Tpetra::MultiVector<Scalar,LocalOrdinal,GlobalOrdinal,Node> > MV2NonConstTpetraMV(RCP<Xpetra::MultiVector<Scalar,LocalOrdinal,GlobalOrdinal,Node> > vec);
    static RCP<      Tpetra::MultiVector<Scalar,LocalOrdinal,GlobalOrdinal,Node> > MV2NonConstTpetraMV2(Xpetra::MultiVector<Scalar,LocalOrdinal,GlobalOrdinal,Node>& vec);

    static const Tpetra::MultiVector<Scalar,LocalOrdinal,GlobalOrdinal,Node>&      MV2TpetraMV(const Xpetra::MultiVector<Scalar,LocalOrdinal,GlobalOrdinal,Node>& vec);
    static       Tpetra::MultiVector<Scalar,LocalOrdinal,GlobalOrdinal,Node>&      MV2NonConstTpetraMV(Xpetra::MultiVector<Scalar,LocalOrdinal,GlobalOrdinal,Node>& vec);

    static RCP<const Tpetra::CrsMatrix<Scalar,LocalOrdinal,GlobalOrdinal,Node> >   Op2TpetraCrs(RCP<const Xpetra::Matrix<Scalar,LocalOrdinal,GlobalOrdinal,Node> > Op);
    static RCP<      Tpetra::CrsMatrix<Scalar,LocalOrdinal,GlobalOrdinal,Node> >   Op2NonConstTpetraCrs(RCP<Xpetra::Matrix<Scalar,LocalOrdinal,GlobalOrdinal,Node> > Op);

    static const Tpetra::CrsMatrix<Scalar,LocalOrdinal,GlobalOrdinal,Node>&        Op2TpetraCrs(const Xpetra::Matrix<Scalar,LocalOrdinal,GlobalOrdinal,Node>& Op);
    static       Tpetra::CrsMatrix<Scalar,LocalOrdinal,GlobalOrdinal,Node>&        Op2NonConstTpetraCrs(Xpetra::Matrix<Scalar,LocalOrdinal,GlobalOrdinal,Node>& Op);

    static RCP<const Tpetra::RowMatrix<Scalar,LocalOrdinal,GlobalOrdinal,Node> >   Op2TpetraRow(RCP<const Xpetra::Matrix<Scalar,LocalOrdinal,GlobalOrdinal,Node> > Op);
    static RCP<      Tpetra::RowMatrix<Scalar,LocalOrdinal,GlobalOrdinal,Node> >   Op2NonConstTpetraRow(RCP<Xpetra::Matrix<Scalar,LocalOrdinal,GlobalOrdinal,Node> > Op);


    static const RCP<const Tpetra::Map<LocalOrdinal, GlobalOrdinal, Node> >        Map2TpetraMap(const Xpetra::Map<LocalOrdinal,GlobalOrdinal,Node>& map);
#endif

    static RCP<Xpetra::Matrix<Scalar,LocalOrdinal,GlobalOrdinal,Node> >          Crs2Op(RCP<Xpetra::CrsMatrix<Scalar,LocalOrdinal,GlobalOrdinal,Node> > Op) { return UtilitiesBase<Scalar,LocalOrdinal,GlobalOrdinal,Node>::Crs2Op(Op); }
    static Teuchos::ArrayRCP<Scalar>                                             GetMatrixDiagonal(const Xpetra::Matrix<Scalar,LocalOrdinal,GlobalOrdinal,Node>& A) { return MueLu::UtilitiesBase<Scalar,LocalOrdinal,GlobalOrdinal,Node>::GetMatrixDiagonal(A); }
    static RCP<Xpetra::Vector<Scalar,LocalOrdinal,GlobalOrdinal,Node> >          GetMatrixDiagonalInverse(const Xpetra::Matrix<Scalar,LocalOrdinal,GlobalOrdinal,Node>& A, Magnitude tol = Teuchos::ScalarTraits<Scalar>::eps()*100) { return MueLu::UtilitiesBase<Scalar,LocalOrdinal,GlobalOrdinal,Node>::GetMatrixDiagonalInverse(A,tol); }
<<<<<<< HEAD
    static Teuchos::ArrayRCP<Scalar>                                             GetLumpedMatrixDiagonal(const Xpetra::Matrix<Scalar,LocalOrdinal,GlobalOrdinal,Node>& A) { return MueLu::UtilitiesBase<Scalar,LocalOrdinal,GlobalOrdinal,Node>::GetLumpedMatrixDiagonal(A); }
    static Teuchos::RCP<Xpetra::Vector<Scalar,LocalOrdinal,GlobalOrdinal,Node> > GetLumpedMatrixDiagonal(Teuchos::RCP<const Xpetra::Matrix<Scalar,LocalOrdinal,GlobalOrdinal,Node> > A) { return MueLu::UtilitiesBase<Scalar,LocalOrdinal,GlobalOrdinal,Node>::GetLumpedMatrixDiagonal(A); }
=======
    static Teuchos::ArrayRCP<Scalar>                                             GetLumpedMatrixDiagonal(const Xpetra::Matrix<Scalar,LocalOrdinal,GlobalOrdinal,Node>& A, const bool doReciprocal=false, Magnitude tol = Teuchos::ScalarTraits<Scalar>::eps()*100, Scalar tolReplacement = Teuchos::ScalarTraits<Scalar>::zero())
    { return MueLu::UtilitiesBase<Scalar,LocalOrdinal,GlobalOrdinal,Node>::GetLumpedMatrixDiagonal(A, doReciprocal, tol, tolReplacement); }
    static Teuchos::RCP<Xpetra::Vector<Scalar,LocalOrdinal,GlobalOrdinal,Node> > GetLumpedMatrixDiagonal(Teuchos::RCP<const Xpetra::Matrix<Scalar,LocalOrdinal,GlobalOrdinal,Node> > A, const bool doReciprocal=false, Magnitude tol = Teuchos::ScalarTraits<Scalar>::eps()*100, Scalar tolReplacement = Teuchos::ScalarTraits<Scalar>::zero())
    { return MueLu::UtilitiesBase<Scalar,LocalOrdinal,GlobalOrdinal,Node>::GetLumpedMatrixDiagonal(A, doReciprocal, tol, tolReplacement); }
>>>>>>> 4103bf6c
    static RCP<Xpetra::Vector<Scalar,LocalOrdinal,GlobalOrdinal,Node> >          GetMatrixOverlappedDiagonal(const Xpetra::Matrix<Scalar,LocalOrdinal,GlobalOrdinal,Node>& A) { return MueLu::UtilitiesBase<Scalar,LocalOrdinal,GlobalOrdinal,Node>::GetMatrixOverlappedDiagonal(A); }
    static Teuchos::RCP<Xpetra::Vector<Scalar,LocalOrdinal,GlobalOrdinal,Node> > GetInverse(Teuchos::RCP<const Xpetra::Vector<Scalar,LocalOrdinal,GlobalOrdinal,Node> > v, Magnitude tol = Teuchos::ScalarTraits<Scalar>::eps()*100, Scalar tolReplacement = Teuchos::ScalarTraits<Scalar>::zero()) { return MueLu::UtilitiesBase<Scalar,LocalOrdinal,GlobalOrdinal,Node>::GetInverse(v,tol,tolReplacement); }
    static Teuchos::Array<Magnitude>                                             ResidualNorm(const Xpetra::Operator<Scalar,LocalOrdinal,GlobalOrdinal,Node>& Op, const Xpetra::MultiVector<Scalar,LocalOrdinal,GlobalOrdinal,Node>& X, const Xpetra::MultiVector<Scalar,LocalOrdinal,GlobalOrdinal,Node>& RHS) { return MueLu::UtilitiesBase<Scalar,LocalOrdinal,GlobalOrdinal,Node>::ResidualNorm(Op,X,RHS); }
    static Teuchos::Array<Magnitude>                                             ResidualNorm(const Xpetra::Operator<Scalar,LocalOrdinal,GlobalOrdinal,Node>& Op, const Xpetra::MultiVector<Scalar,LocalOrdinal,GlobalOrdinal,Node>& X, const Xpetra::MultiVector<Scalar,LocalOrdinal,GlobalOrdinal,Node>& RHS, Xpetra::MultiVector<Scalar,LocalOrdinal,GlobalOrdinal,Node>& Resid) { return MueLu::UtilitiesBase<Scalar,LocalOrdinal,GlobalOrdinal,Node>::ResidualNorm(Op,X,RHS,Resid); }
    static RCP<Xpetra::MultiVector<Scalar,LocalOrdinal,GlobalOrdinal,Node> >     Residual(const Xpetra::Operator<Scalar,LocalOrdinal,GlobalOrdinal,Node>& Op, const Xpetra::MultiVector<Scalar,LocalOrdinal,GlobalOrdinal,Node>& X, const Xpetra::MultiVector<Scalar,LocalOrdinal,GlobalOrdinal,Node>& RHS) { return MueLu::UtilitiesBase<Scalar,LocalOrdinal,GlobalOrdinal,Node>::Residual(Op,X,RHS); }
    static void Residual(const Xpetra::Operator<Scalar,LocalOrdinal,GlobalOrdinal,Node>& Op,  const Xpetra::MultiVector<Scalar,LocalOrdinal,GlobalOrdinal,Node>& X,  const Xpetra::MultiVector<Scalar,LocalOrdinal,GlobalOrdinal,Node>& RHS, Xpetra::MultiVector<Scalar,LocalOrdinal,GlobalOrdinal,Node>& Resid) { MueLu::UtilitiesBase<Scalar,LocalOrdinal,GlobalOrdinal,Node>::Residual(Op,X,RHS,Resid);}
    static void                                                                  PauseForDebugger() { MueLu::UtilitiesBase<Scalar,LocalOrdinal,GlobalOrdinal,Node>::PauseForDebugger(); }
    static RCP<Teuchos::FancyOStream>                                            MakeFancy(std::ostream& os) { return MueLu::UtilitiesBase<Scalar,LocalOrdinal,GlobalOrdinal,Node>::MakeFancy(os); }
    static typename Teuchos::ScalarTraits<Scalar>::magnitudeType                 Distance2(const Teuchos::Array<Teuchos::ArrayRCP<const Scalar>>& v, LocalOrdinal i0, LocalOrdinal i1) { return MueLu::UtilitiesBase<Scalar,LocalOrdinal,GlobalOrdinal,Node>::Distance2(v,i0,i1); }
    static Teuchos::ArrayRCP<const bool>                                         DetectDirichletRows(const Xpetra::Matrix<Scalar,LocalOrdinal,GlobalOrdinal,Node>& A, const Magnitude& tol = Teuchos::ScalarTraits<Scalar>::magnitude(0.), const bool count_twos_as_dirichlet=false) { return MueLu::UtilitiesBase<Scalar,LocalOrdinal,GlobalOrdinal,Node>::DetectDirichletRows(A,tol,count_twos_as_dirichlet); }
    static Teuchos::ArrayRCP<const bool>                                         DetectDirichletRowsExt(const Xpetra::Matrix<Scalar,LocalOrdinal,GlobalOrdinal,Node>& A, bool & bHasZeroDiagonal, const Magnitude& tol = Teuchos::ScalarTraits<Scalar>::zero()) { return MueLu::UtilitiesBase<Scalar,LocalOrdinal,GlobalOrdinal,Node>::DetectDirichletRowsExt(A,bHasZeroDiagonal,tol); }

    static void                                                                  SetRandomSeed(const Teuchos::Comm<int> &comm) { MueLu::UtilitiesBase<Scalar,LocalOrdinal,GlobalOrdinal,Node>::SetRandomSeed(comm); }

    static Scalar PowerMethod(const Xpetra::Matrix<Scalar,LocalOrdinal,GlobalOrdinal,Node>& A, bool scaleByDiag = true,
                              LocalOrdinal niters = 10, Magnitude tolerance = 1e-2, bool verbose = false, unsigned int seed = 123) {
      return MueLu::UtilitiesBase<Scalar,LocalOrdinal,GlobalOrdinal,Node>::PowerMethod(A,scaleByDiag,niters,tolerance,verbose,seed);
    }

<<<<<<< HEAD
=======
    static Scalar PowerMethod(const Xpetra::Matrix<Scalar,LocalOrdinal,GlobalOrdinal,Node>& A, const RCP<Xpetra::Vector<Scalar,LocalOrdinal,GlobalOrdinal,Node>> &invDiag,
                              LocalOrdinal niters = 10, Magnitude tolerance = 1e-2, bool verbose = false, unsigned int seed = 123) {
      return MueLu::UtilitiesBase<Scalar,LocalOrdinal,GlobalOrdinal,Node>::PowerMethod(A,invDiag,niters,tolerance,verbose,seed);
    }

>>>>>>> 4103bf6c
    static Scalar Frobenius(const Xpetra::Matrix<Scalar,LocalOrdinal,GlobalOrdinal,Node>& A, const Xpetra::Matrix<Scalar,LocalOrdinal,GlobalOrdinal,Node>& B) {
      return MueLu::UtilitiesBase<Scalar,LocalOrdinal,GlobalOrdinal,Node>::Frobenius(A, B);
    }

    static void MyOldScaleMatrix(Xpetra::Matrix<Scalar,LocalOrdinal,GlobalOrdinal,Node>& Op, const Teuchos::ArrayRCP<const Scalar>& scalingVector, bool doInverse = true,
                                 bool doFillComplete = true, bool doOptimizeStorage = true);

    static void MyOldScaleMatrix_Epetra(Xpetra::Matrix<Scalar,LocalOrdinal,GlobalOrdinal,Node>& Op, const Teuchos::ArrayRCP<Scalar>& scalingVector,
                                        bool doFillComplete, bool doOptimizeStorage);
    static void MyOldScaleMatrix_Tpetra(Xpetra::Matrix<Scalar,LocalOrdinal,GlobalOrdinal,Node>& Op, const Teuchos::ArrayRCP<Scalar>& scalingVector,
                                        bool doFillComplete, bool doOptimizeStorage);

    static RCP<Xpetra::Matrix<Scalar,LocalOrdinal,GlobalOrdinal,Node> > Transpose(Xpetra::Matrix<Scalar,LocalOrdinal,GlobalOrdinal,Node>& Op, bool optimizeTranspose = false,const std::string & label = std::string(),const Teuchos::RCP<Teuchos::ParameterList> &params=Teuchos::null);

    static RCP<Xpetra::MultiVector<Scalar,LocalOrdinal,GlobalOrdinal,Node> > RealValuedToScalarMultiVector(RCP<Xpetra::MultiVector<typename Teuchos::ScalarTraits<Scalar>::magnitudeType,LocalOrdinal,GlobalOrdinal,Node> > X);
<<<<<<< HEAD

    static RCP<Xpetra::MultiVector<typename Teuchos::ScalarTraits<Scalar>::magnitudeType,LocalOrdinal,GlobalOrdinal,Node> > ExtractCoordinatesFromParameterList(ParameterList& paramList);

    static void FindDirichletRows(Teuchos::RCP<Xpetra::Matrix<Scalar,LocalOrdinal,GlobalOrdinal,Node> > & A, std::vector<LocalOrdinal>& dirichletRows,bool count_twos_as_dirichlet=false) {
      MueLu::UtilitiesBase<Scalar,LocalOrdinal,GlobalOrdinal,Node>::FindDirichletRows(A,dirichletRows,count_twos_as_dirichlet);
    }


    static void ApplyOAZToMatrixRows(Teuchos::RCP<Xpetra::Matrix<Scalar,LocalOrdinal,GlobalOrdinal,Node> >& A,const std::vector<LocalOrdinal>& dirichletRows) {
      MueLu::UtilitiesBase<Scalar,LocalOrdinal,GlobalOrdinal,Node>::ApplyOAZToMatrixRows(A,dirichletRows);
    }

    static void ApplyOAZToMatrixRows(Teuchos::RCP<Xpetra::Matrix<Scalar,LocalOrdinal,GlobalOrdinal,Node> >& A,const Teuchos::ArrayRCP<const bool>& dirichletRows) {
      MueLu::UtilitiesBase<Scalar,LocalOrdinal,GlobalOrdinal,Node>::ApplyOAZToMatrixRows(A,dirichletRows);
    }

    static void ZeroDirichletRows(Teuchos::RCP<Xpetra::Matrix<Scalar,LocalOrdinal,GlobalOrdinal,Node> >& A,const std::vector<LocalOrdinal>& dirichletRows, Scalar replaceWith=Teuchos::ScalarTraits<Scalar>::zero()) {
      MueLu::UtilitiesBase<Scalar,LocalOrdinal,GlobalOrdinal,Node>::ZeroDirichletRows(A,dirichletRows,replaceWith);
    }

    static void ZeroDirichletRows(Teuchos::RCP<Xpetra::Matrix<Scalar,LocalOrdinal,GlobalOrdinal,Node> >& A,const Teuchos::ArrayRCP<const bool>& dirichletRows, Scalar replaceWith=Teuchos::ScalarTraits<Scalar>::zero()) {
      MueLu::UtilitiesBase<Scalar,LocalOrdinal,GlobalOrdinal,Node>::ZeroDirichletRows(A,dirichletRows,replaceWith);
    }

=======

    static RCP<Xpetra::MultiVector<typename Teuchos::ScalarTraits<Scalar>::magnitudeType,LocalOrdinal,GlobalOrdinal,Node> > ExtractCoordinatesFromParameterList(ParameterList& paramList);

    static void FindDirichletRows(Teuchos::RCP<Xpetra::Matrix<Scalar,LocalOrdinal,GlobalOrdinal,Node> > & A, std::vector<LocalOrdinal>& dirichletRows,bool count_twos_as_dirichlet=false) {
      MueLu::UtilitiesBase<Scalar,LocalOrdinal,GlobalOrdinal,Node>::FindDirichletRows(A,dirichletRows,count_twos_as_dirichlet);
    }


    static void ApplyOAZToMatrixRows(Teuchos::RCP<Xpetra::Matrix<Scalar,LocalOrdinal,GlobalOrdinal,Node> >& A,const std::vector<LocalOrdinal>& dirichletRows) {
      MueLu::UtilitiesBase<Scalar,LocalOrdinal,GlobalOrdinal,Node>::ApplyOAZToMatrixRows(A,dirichletRows);
    }

    static void ApplyOAZToMatrixRows(Teuchos::RCP<Xpetra::Matrix<Scalar,LocalOrdinal,GlobalOrdinal,Node> >& A,const Teuchos::ArrayRCP<const bool>& dirichletRows) {
      MueLu::UtilitiesBase<Scalar,LocalOrdinal,GlobalOrdinal,Node>::ApplyOAZToMatrixRows(A,dirichletRows);
    }

    static void ZeroDirichletRows(Teuchos::RCP<Xpetra::Matrix<Scalar,LocalOrdinal,GlobalOrdinal,Node> >& A,const std::vector<LocalOrdinal>& dirichletRows, Scalar replaceWith=Teuchos::ScalarTraits<Scalar>::zero()) {
      MueLu::UtilitiesBase<Scalar,LocalOrdinal,GlobalOrdinal,Node>::ZeroDirichletRows(A,dirichletRows,replaceWith);
    }

    static void ZeroDirichletRows(Teuchos::RCP<Xpetra::Matrix<Scalar,LocalOrdinal,GlobalOrdinal,Node> >& A,const Teuchos::ArrayRCP<const bool>& dirichletRows, Scalar replaceWith=Teuchos::ScalarTraits<Scalar>::zero()) {
      MueLu::UtilitiesBase<Scalar,LocalOrdinal,GlobalOrdinal,Node>::ZeroDirichletRows(A,dirichletRows,replaceWith);
    }

>>>>>>> 4103bf6c
    static void ZeroDirichletRows(Teuchos::RCP<Xpetra::MultiVector<Scalar,LocalOrdinal,GlobalOrdinal,Node> >& X,const Teuchos::ArrayRCP<const bool>& dirichletRows,Scalar replaceWith=Teuchos::ScalarTraits<Scalar>::zero()) {
      MueLu::UtilitiesBase<Scalar,LocalOrdinal,GlobalOrdinal,Node>::ZeroDirichletRows(X,dirichletRows,replaceWith);
    }

    static void ZeroDirichletCols(Teuchos::RCP<Xpetra::Matrix<Scalar,LocalOrdinal,GlobalOrdinal,Node> >& A,const Teuchos::ArrayRCP<const bool>& dirichletCols, Scalar replaceWith=Teuchos::ScalarTraits<Scalar>::zero()) {
      MueLu::UtilitiesBase<Scalar,LocalOrdinal,GlobalOrdinal,Node>::ZeroDirichletCols(A,dirichletCols,replaceWith);
    }

  }; // class Utilities

  ///////////////////////////////////////////

#ifdef HAVE_MUELU_EPETRA
  /*!
    @class Utilities
    @brief MueLu utility class (specialization SC=double and LO=GO=int).

    This class provides a number of static helper methods. Some are temporary and will eventually
    go away, while others should be moved to Xpetra.

  Note: this is the implementation for Epetra. Tpetra throws if TPETRA_INST_INT_INT is disabled!
  */
  template <>
  class Utilities<double,int,int,Xpetra::EpetraNode> : public UtilitiesBase<double,int,int,Xpetra::EpetraNode> {
  public:
    typedef double              Scalar;
    typedef int                 LocalOrdinal;
    typedef int                 GlobalOrdinal;
    typedef Xpetra::EpetraNode  Node;
    typedef Teuchos::ScalarTraits<Scalar>::magnitudeType Magnitude;

  private:
    typedef Xpetra::CrsMatrixWrap<Scalar,LocalOrdinal,GlobalOrdinal,Node> CrsMatrixWrap;
    typedef Xpetra::CrsMatrix<Scalar,LocalOrdinal,GlobalOrdinal,Node> CrsMatrix;
    typedef Xpetra::Matrix<Scalar,LocalOrdinal,GlobalOrdinal,Node> Matrix;
    typedef Xpetra::Vector<Scalar,LocalOrdinal,GlobalOrdinal,Node> Vector;
    typedef Xpetra::MultiVector<Scalar,LocalOrdinal,GlobalOrdinal,Node> MultiVector;
    typedef Xpetra::Map<LocalOrdinal,GlobalOrdinal,Node> Map;
#ifdef HAVE_MUELU_EPETRA
    typedef Xpetra::EpetraMapT<GlobalOrdinal,Node> EpetraMap;
    typedef Xpetra::EpetraMultiVectorT<GlobalOrdinal,Node> EpetraMultiVector;
    typedef Xpetra::EpetraCrsMatrixT<GlobalOrdinal,Node> EpetraCrsMatrix;
#endif
  public:

#ifdef HAVE_MUELU_EPETRA
    //! Helper utility to pull out the underlying Epetra objects from an Xpetra object
    // @{
    static RCP<const Epetra_MultiVector>                    MV2EpetraMV(RCP<MultiVector> const vec) {
      RCP<const EpetraMultiVector > tmpVec = rcp_dynamic_cast<EpetraMultiVector>(vec);
      if (tmpVec == Teuchos::null)
        throw Exceptions::BadCast("Cast from Xpetra::MultiVector to Xpetra::EpetraMultiVector failed");
      return tmpVec->getEpetra_MultiVector();
    }
    static RCP<      Epetra_MultiVector>                    MV2NonConstEpetraMV(RCP<MultiVector> vec) {
      RCP<const EpetraMultiVector> tmpVec = rcp_dynamic_cast<EpetraMultiVector>(vec);
      if (tmpVec == Teuchos::null)
        throw Exceptions::BadCast("Cast from Xpetra::MultiVector to Xpetra::EpetraMultiVector failed");
      return tmpVec->getEpetra_MultiVector();
    }

    static const Epetra_MultiVector&                        MV2EpetraMV(const MultiVector& vec) {
      const EpetraMultiVector& tmpVec = dynamic_cast<const EpetraMultiVector&>(vec);
      return *(tmpVec.getEpetra_MultiVector());
    }
    static       Epetra_MultiVector&                        MV2NonConstEpetraMV(MultiVector& vec) {
      const EpetraMultiVector& tmpVec = dynamic_cast<const EpetraMultiVector&>(vec);
      return *(tmpVec.getEpetra_MultiVector());
    }

    static RCP<const Epetra_CrsMatrix>                      Op2EpetraCrs(RCP<const Matrix> Op) {
      RCP<const CrsMatrixWrap> crsOp = rcp_dynamic_cast<const CrsMatrixWrap>(Op);
      if (crsOp == Teuchos::null)
        throw Exceptions::BadCast("Cast from Xpetra::Matrix to Xpetra::CrsMatrixWrap failed");
      const RCP<const EpetraCrsMatrix>& tmp_ECrsMtx = rcp_dynamic_cast<const EpetraCrsMatrix>(crsOp->getCrsMatrix());
      if (tmp_ECrsMtx == Teuchos::null)
<<<<<<< HEAD
        throw Exceptions::BadCast("Cast from Xpetra::CrsMatrix to Xpetra::EpetraCrsMatrix failed");
      return tmp_ECrsMtx->getEpetra_CrsMatrix();
    }
    static RCP<      Epetra_CrsMatrix>                      Op2NonConstEpetraCrs(RCP<Matrix> Op) {
      RCP<const CrsMatrixWrap> crsOp = rcp_dynamic_cast<const CrsMatrixWrap>(Op);
      if (crsOp == Teuchos::null)
        throw Exceptions::BadCast("Cast from Xpetra::Matrix to Xpetra::CrsMatrixWrap failed");
      const RCP<const EpetraCrsMatrix> &tmp_ECrsMtx = rcp_dynamic_cast<const EpetraCrsMatrix>(crsOp->getCrsMatrix());
      if (tmp_ECrsMtx == Teuchos::null)
        throw Exceptions::BadCast("Cast from Xpetra::CrsMatrix to Xpetra::EpetraCrsMatrix failed");
=======
        throw Exceptions::BadCast("Cast from Xpetra::CrsMatrix to Xpetra::EpetraCrsMatrix failed");
      return tmp_ECrsMtx->getEpetra_CrsMatrix();
    }
    static RCP<      Epetra_CrsMatrix>                      Op2NonConstEpetraCrs(RCP<Matrix> Op) {
      RCP<const CrsMatrixWrap> crsOp = rcp_dynamic_cast<const CrsMatrixWrap>(Op);
      if (crsOp == Teuchos::null)
        throw Exceptions::BadCast("Cast from Xpetra::Matrix to Xpetra::CrsMatrixWrap failed");
      const RCP<const EpetraCrsMatrix> &tmp_ECrsMtx = rcp_dynamic_cast<const EpetraCrsMatrix>(crsOp->getCrsMatrix());
      if (tmp_ECrsMtx == Teuchos::null)
        throw Exceptions::BadCast("Cast from Xpetra::CrsMatrix to Xpetra::EpetraCrsMatrix failed");
>>>>>>> 4103bf6c
      return tmp_ECrsMtx->getEpetra_CrsMatrixNonConst();
    }

    static const Epetra_CrsMatrix&                          Op2EpetraCrs(const Matrix& Op) {
      try {
        const CrsMatrixWrap& crsOp = dynamic_cast<const CrsMatrixWrap&>(Op);
        try {
          const EpetraCrsMatrix& tmp_ECrsMtx = dynamic_cast<const EpetraCrsMatrix&>(*crsOp.getCrsMatrix());
          return *tmp_ECrsMtx.getEpetra_CrsMatrix();
        } catch (std::bad_cast&) {
          throw Exceptions::BadCast("Cast from Xpetra::CrsMatrix to Xpetra::EpetraCrsMatrix failed");
        }
      } catch (std::bad_cast&) {
        throw Exceptions::BadCast("Cast from Xpetra::Matrix to Xpetra::CrsMatrixWrap failed");
      }
    }
    static       Epetra_CrsMatrix&                          Op2NonConstEpetraCrs(Matrix& Op) {
      try {
        CrsMatrixWrap& crsOp = dynamic_cast<CrsMatrixWrap&>(Op);
        try {
          EpetraCrsMatrix& tmp_ECrsMtx = dynamic_cast<EpetraCrsMatrix&>(*crsOp.getCrsMatrix());
          return *tmp_ECrsMtx.getEpetra_CrsMatrixNonConst();
        } catch (std::bad_cast&) {
          throw Exceptions::BadCast("Cast from Xpetra::CrsMatrix to Xpetra::EpetraCrsMatrix failed");
        }
      } catch (std::bad_cast&) {
        throw Exceptions::BadCast("Cast from Xpetra::Matrix to Xpetra::CrsMatrixWrap failed");
      }
    }

    static const Epetra_Map&                                Map2EpetraMap(const Map& map) {
      RCP<const EpetraMap> xeMap = rcp_dynamic_cast<const EpetraMap>(rcpFromRef(map));
      if (xeMap == Teuchos::null)
        throw Exceptions::BadCast("Utilities::Map2EpetraMap : Cast from Xpetra::Map to Xpetra::EpetraMap failed");
      return xeMap->getEpetra_Map();
    }
    // @}
#endif

#ifdef HAVE_MUELU_TPETRA
    //! Helper utility to pull out the underlying Tpetra objects from an Xpetra object
    static RCP<const Tpetra::MultiVector<Scalar,LocalOrdinal,GlobalOrdinal,Node> > MV2TpetraMV(RCP<MultiVector> const vec)   {
#if ((defined(EPETRA_HAVE_OMP) && (!defined(HAVE_TPETRA_INST_OPENMP) || !defined(HAVE_TPETRA_INST_INT_INT))) || \
    (!defined(EPETRA_HAVE_OMP) && (!defined(HAVE_TPETRA_INST_SERIAL) || !defined(HAVE_TPETRA_INST_INT_INT))))
      throw Exceptions::RuntimeError("MV2TpetraMV: Tpetra has not been compiled with support for LO=GO=int.");
#else
      RCP<const Xpetra::TpetraMultiVector<Scalar,LocalOrdinal,GlobalOrdinal,Node> > tmpVec = rcp_dynamic_cast<Xpetra::TpetraMultiVector<Scalar,LocalOrdinal,GlobalOrdinal,Node> >(vec);
      if (tmpVec == Teuchos::null)
        throw Exceptions::BadCast("Cast from Xpetra::MultiVector to Xpetra::TpetraMultiVector failed");
      return tmpVec->getTpetra_MultiVector();
#endif
    }
    static RCP<      Tpetra::MultiVector<Scalar,LocalOrdinal,GlobalOrdinal,Node> > MV2NonConstTpetraMV(RCP<MultiVector> vec) {
#if ((defined(EPETRA_HAVE_OMP) && (!defined(HAVE_TPETRA_INST_OPENMP) || !defined(HAVE_TPETRA_INST_INT_INT))) || \
    (!defined(EPETRA_HAVE_OMP) && (!defined(HAVE_TPETRA_INST_SERIAL) || !defined(HAVE_TPETRA_INST_INT_INT))))
      throw Exceptions::RuntimeError("MV2NonConstTpetraMV: Tpetra has not been compiled with support for LO=GO=int.");
#else
      RCP<const Xpetra::TpetraMultiVector<Scalar,LocalOrdinal,GlobalOrdinal,Node> > tmpVec = rcp_dynamic_cast<Xpetra::TpetraMultiVector<Scalar,LocalOrdinal,GlobalOrdinal,Node> >(vec);
      if (tmpVec == Teuchos::null)
        throw Exceptions::BadCast("Cast from Xpetra::MultiVector to Xpetra::TpetraMultiVector failed");
      return tmpVec->getTpetra_MultiVector();
#endif

    }
    static RCP<      Tpetra::MultiVector<Scalar,LocalOrdinal,GlobalOrdinal,Node> > MV2NonConstTpetraMV2(MultiVector& vec)    {
#if ((defined(EPETRA_HAVE_OMP) && (!defined(HAVE_TPETRA_INST_OPENMP) || !defined(HAVE_TPETRA_INST_INT_INT))) || \
    (!defined(EPETRA_HAVE_OMP) && (!defined(HAVE_TPETRA_INST_SERIAL) || !defined(HAVE_TPETRA_INST_INT_INT))))
      throw Exceptions::RuntimeError("MV2NonConstTpetraMV2: Tpetra has not been compiled with support for LO=GO=int.");
#else
      const Xpetra::TpetraMultiVector<Scalar,LocalOrdinal,GlobalOrdinal,Node>& tmpVec = dynamic_cast<const Xpetra::TpetraMultiVector<Scalar,LocalOrdinal,GlobalOrdinal,Node>&>(vec);
      return tmpVec.getTpetra_MultiVector();
#endif
    }

    static const Tpetra::MultiVector<Scalar,LocalOrdinal,GlobalOrdinal,Node>&      MV2TpetraMV(const MultiVector& vec)   {
#if ((defined(EPETRA_HAVE_OMP) && (!defined(HAVE_TPETRA_INST_OPENMP) || !defined(HAVE_TPETRA_INST_INT_INT))) || \
    (!defined(EPETRA_HAVE_OMP) && (!defined(HAVE_TPETRA_INST_SERIAL) || !defined(HAVE_TPETRA_INST_INT_INT))))
      throw Exceptions::RuntimeError("MV2TpetraMV: Tpetra has not been compiled with support for LO=GO=int.");
#else
      const Xpetra::TpetraMultiVector<Scalar,LocalOrdinal,GlobalOrdinal,Node>& tmpVec = dynamic_cast<const Xpetra::TpetraMultiVector<Scalar,LocalOrdinal,GlobalOrdinal,Node>&>(vec);
      return *(tmpVec.getTpetra_MultiVector());
#endif
    }
    static       Tpetra::MultiVector<Scalar,LocalOrdinal,GlobalOrdinal,Node>&      MV2NonConstTpetraMV(MultiVector& vec) {
#if ((defined(EPETRA_HAVE_OMP) && (!defined(HAVE_TPETRA_INST_OPENMP) || !defined(HAVE_TPETRA_INST_INT_INT))) || \
    (!defined(EPETRA_HAVE_OMP) && (!defined(HAVE_TPETRA_INST_SERIAL) || !defined(HAVE_TPETRA_INST_INT_INT))))
      throw Exceptions::RuntimeError("MV2NonConstTpetraMV: Tpetra has not been compiled with support for LO=GO=int.");
#else
      const Xpetra::TpetraMultiVector<Scalar,LocalOrdinal,GlobalOrdinal,Node>& tmpVec = dynamic_cast<const Xpetra::TpetraMultiVector<Scalar,LocalOrdinal,GlobalOrdinal,Node>&>(vec);
      return *(tmpVec.getTpetra_MultiVector());
#endif
    }

    static RCP<const Tpetra::CrsMatrix<Scalar,LocalOrdinal,GlobalOrdinal,Node> >   Op2TpetraCrs(RCP<const Matrix> Op)  {
#if ((defined(EPETRA_HAVE_OMP) && (!defined(HAVE_TPETRA_INST_OPENMP) || !defined(HAVE_TPETRA_INST_INT_INT))) || \
    (!defined(EPETRA_HAVE_OMP) && (!defined(HAVE_TPETRA_INST_SERIAL) || !defined(HAVE_TPETRA_INST_INT_INT))))
      throw Exceptions::RuntimeError("Op2TpetraCrs: Tpetra has not been compiled with support for LO=GO=int.");
#else
      // Get the underlying Tpetra Mtx
      RCP<const CrsMatrixWrap> crsOp = rcp_dynamic_cast<const CrsMatrixWrap>(Op);
      if (crsOp == Teuchos::null)
        throw Exceptions::BadCast("Cast from Xpetra::Matrix to Xpetra::CrsMatrixWrap failed");
      const RCP<const Xpetra::TpetraCrsMatrix<Scalar,LocalOrdinal,GlobalOrdinal,Node> > &tmp_ECrsMtx = rcp_dynamic_cast<const Xpetra::TpetraCrsMatrix<Scalar,LocalOrdinal,GlobalOrdinal,Node> >(crsOp->getCrsMatrix());
      if (tmp_ECrsMtx == Teuchos::null)
        throw Exceptions::BadCast("Cast from Xpetra::CrsMatrix to Xpetra::TpetraCrsMatrix failed");
      return tmp_ECrsMtx->getTpetra_CrsMatrix();
#endif
    }
    static RCP<      Tpetra::CrsMatrix<Scalar,LocalOrdinal,GlobalOrdinal,Node> >   Op2NonConstTpetraCrs(RCP<Matrix> Op){
#if ((defined(EPETRA_HAVE_OMP) && (!defined(HAVE_TPETRA_INST_OPENMP) || !defined(HAVE_TPETRA_INST_INT_INT))) || \
    (!defined(EPETRA_HAVE_OMP) && (!defined(HAVE_TPETRA_INST_SERIAL) || !defined(HAVE_TPETRA_INST_INT_INT))))
      throw Exceptions::RuntimeError("Op2NonConstTpetraCrs: Tpetra has not been compiled with support for LO=GO=int.");
#else
      RCP<const CrsMatrixWrap> crsOp = rcp_dynamic_cast<const CrsMatrixWrap>(Op);
      if (crsOp == Teuchos::null)
        throw Exceptions::BadCast("Cast from Xpetra::Matrix to Xpetra::CrsMatrixWrap failed");
      const RCP<const Xpetra::TpetraCrsMatrix<Scalar,LocalOrdinal,GlobalOrdinal,Node> > &tmp_ECrsMtx = rcp_dynamic_cast<const Xpetra::TpetraCrsMatrix<Scalar,LocalOrdinal,GlobalOrdinal,Node> >(crsOp->getCrsMatrix());
      if (tmp_ECrsMtx == Teuchos::null)
        throw Exceptions::BadCast("Cast from Xpetra::CrsMatrix to Xpetra::TpetraCrsMatrix failed");
      return tmp_ECrsMtx->getTpetra_CrsMatrixNonConst();
#endif
    };

    static const Tpetra::CrsMatrix<Scalar,LocalOrdinal,GlobalOrdinal,Node>&        Op2TpetraCrs(const Matrix& Op)   {
#if ((defined(EPETRA_HAVE_OMP) && (!defined(HAVE_TPETRA_INST_OPENMP) || !defined(HAVE_TPETRA_INST_INT_INT))) || \
    (!defined(EPETRA_HAVE_OMP) && (!defined(HAVE_TPETRA_INST_SERIAL) || !defined(HAVE_TPETRA_INST_INT_INT))))
      throw Exceptions::RuntimeError("Op2TpetraCrs: Tpetra has not been compiled with support for LO=GO=int.");
#else
      try {
        const CrsMatrixWrap& crsOp = dynamic_cast<const CrsMatrixWrap&>(Op);
        try {
          const Xpetra::TpetraCrsMatrix<Scalar,LocalOrdinal,GlobalOrdinal,Node>& tmp_ECrsMtx = dynamic_cast<const Xpetra::TpetraCrsMatrix<Scalar,LocalOrdinal,GlobalOrdinal,Node>&>(*crsOp.getCrsMatrix());
          return *tmp_ECrsMtx.getTpetra_CrsMatrix();
        } catch (std::bad_cast&) {
          throw Exceptions::BadCast("Cast from Xpetra::CrsMatrix to Xpetra::TpetraCrsMatrix failed");
        }
      } catch (std::bad_cast&) {
        throw Exceptions::BadCast("Cast from Xpetra::Matrix to Xpetra::CrsMatrixWrap failed");
      }
#endif
    }
    static       Tpetra::CrsMatrix<Scalar,LocalOrdinal,GlobalOrdinal,Node>&        Op2NonConstTpetraCrs(Matrix& Op) {
#if ((defined(EPETRA_HAVE_OMP) && (!defined(HAVE_TPETRA_INST_OPENMP) || !defined(HAVE_TPETRA_INST_INT_INT))) || \
    (!defined(EPETRA_HAVE_OMP) && (!defined(HAVE_TPETRA_INST_SERIAL) || !defined(HAVE_TPETRA_INST_INT_INT))))
      throw Exceptions::RuntimeError("Op2NonConstTpetraCrs: Tpetra has not been compiled with support for LO=GO=int.");
#else
      try {
        CrsMatrixWrap& crsOp = dynamic_cast<CrsMatrixWrap&>(Op);
        try {
          Xpetra::TpetraCrsMatrix<Scalar,LocalOrdinal,GlobalOrdinal,Node>& tmp_ECrsMtx = dynamic_cast<Xpetra::TpetraCrsMatrix<Scalar,LocalOrdinal,GlobalOrdinal,Node>&>(*crsOp.getCrsMatrix());
          return *tmp_ECrsMtx.getTpetra_CrsMatrixNonConst();
        } catch (std::bad_cast&) {
          throw Exceptions::BadCast("Cast from Xpetra::CrsMatrix to Xpetra::TpetraCrsMatrix failed");
        }
      } catch (std::bad_cast&) {
        throw Exceptions::BadCast("Cast from Xpetra::Matrix to Xpetra::CrsMatrixWrap failed");
      }
#endif
    }

    static RCP<const Tpetra::RowMatrix<Scalar,LocalOrdinal,GlobalOrdinal,Node> >   Op2TpetraRow(RCP<const Matrix> Op)   {
#if ((defined(EPETRA_HAVE_OMP) && (!defined(HAVE_TPETRA_INST_OPENMP) || !defined(HAVE_TPETRA_INST_INT_INT))) || \
    (!defined(EPETRA_HAVE_OMP) && (!defined(HAVE_TPETRA_INST_SERIAL) || !defined(HAVE_TPETRA_INST_INT_INT))))
      throw Exceptions::RuntimeError("Op2TpetraRow: Tpetra has not been compiled with support for LO=GO=int.");
#else
      RCP<const CrsMatrixWrap> crsOp = rcp_dynamic_cast<const CrsMatrixWrap>(Op);
      if (crsOp == Teuchos::null)
        throw Exceptions::BadCast("Cast from Xpetra::Matrix to Xpetra::CrsMatrixWrap failed");

      RCP<const CrsMatrix> crsMat = crsOp->getCrsMatrix();
      const RCP<const Xpetra::TpetraCrsMatrix<Scalar,LocalOrdinal,GlobalOrdinal,Node> > tmp_Crs = rcp_dynamic_cast<const Xpetra::TpetraCrsMatrix<Scalar,LocalOrdinal,GlobalOrdinal,Node> >(crsMat);
      RCP<const Xpetra::TpetraBlockCrsMatrix<Scalar,LocalOrdinal,GlobalOrdinal,Node> > tmp_BlockCrs;
      if(!tmp_Crs.is_null()) {
        return tmp_Crs->getTpetra_CrsMatrixNonConst();
      }
      else {
        tmp_BlockCrs= rcp_dynamic_cast<const Xpetra::TpetraBlockCrsMatrix<Scalar,LocalOrdinal,GlobalOrdinal,Node> >(crsMat);
        if (tmp_BlockCrs.is_null())
          throw Exceptions::BadCast("Cast from Xpetra::CrsMatrix to Xpetra::TpetraCrsMatrix and Xpetra::TpetraBlockCrsMatrix failed");
        return tmp_BlockCrs->getTpetra_BlockCrsMatrixNonConst();
      }
#endif
    }
    static RCP<      Tpetra::RowMatrix<Scalar,LocalOrdinal,GlobalOrdinal,Node> >   Op2NonConstTpetraRow(RCP<Matrix> Op) {
#if ((defined(EPETRA_HAVE_OMP) && (!defined(HAVE_TPETRA_INST_OPENMP) || !defined(HAVE_TPETRA_INST_INT_INT))) || \
    (!defined(EPETRA_HAVE_OMP) && (!defined(HAVE_TPETRA_INST_SERIAL) || !defined(HAVE_TPETRA_INST_INT_INT))))
      throw Exceptions::RuntimeError("Op2NonConstTpetraRow: Tpetra has not been compiled with support for LO=GO=int.");
#else
      RCP<const CrsMatrixWrap> crsOp = rcp_dynamic_cast<const CrsMatrixWrap>(Op);
      if (crsOp == Teuchos::null)
        throw Exceptions::BadCast("Cast from Xpetra::Matrix to Xpetra::CrsMatrixWrap failed");

      RCP<const CrsMatrix> crsMat = crsOp->getCrsMatrix();
      const RCP<const Xpetra::TpetraCrsMatrix<Scalar,LocalOrdinal,GlobalOrdinal,Node> > tmp_Crs = rcp_dynamic_cast<const Xpetra::TpetraCrsMatrix<Scalar,LocalOrdinal,GlobalOrdinal,Node> >(crsMat);
      RCP<const Xpetra::TpetraBlockCrsMatrix<Scalar,LocalOrdinal,GlobalOrdinal,Node> > tmp_BlockCrs;
      if(!tmp_Crs.is_null()) {
        return tmp_Crs->getTpetra_CrsMatrixNonConst();
      }
      else {
        tmp_BlockCrs= rcp_dynamic_cast<const Xpetra::TpetraBlockCrsMatrix<Scalar,LocalOrdinal,GlobalOrdinal,Node> >(crsMat);
        if (tmp_BlockCrs.is_null())
          throw Exceptions::BadCast("Cast from Xpetra::CrsMatrix to Xpetra::TpetraCrsMatrix and Xpetra::TpetraBlockCrsMatrix failed");
        return tmp_BlockCrs->getTpetra_BlockCrsMatrixNonConst();
      }
#endif
    };


    static const RCP<const Tpetra::Map<LocalOrdinal,GlobalOrdinal,Node> >          Map2TpetraMap(const Map& map) {
#if ((defined(EPETRA_HAVE_OMP) && (!defined(HAVE_TPETRA_INST_OPENMP) || !defined(HAVE_TPETRA_INST_INT_INT))) || \
    (!defined(EPETRA_HAVE_OMP) && (!defined(HAVE_TPETRA_INST_SERIAL) || !defined(HAVE_TPETRA_INST_INT_INT))))
      throw Exceptions::RuntimeError("Map2TpetraMap: Tpetra has not been compiled with support for LO=GO=int.");
#else
      const RCP<const Xpetra::TpetraMap<LocalOrdinal,GlobalOrdinal,Node>>& tmp_TMap = rcp_dynamic_cast<const Xpetra::TpetraMap<LocalOrdinal,GlobalOrdinal,Node> >(rcpFromRef(map));
      if (tmp_TMap == Teuchos::null)
        throw Exceptions::BadCast("Utilities::Map2TpetraMap : Cast from Xpetra::Map to Xpetra::TpetraMap failed");
      return tmp_TMap->getTpetra_Map();
#endif
    };
#endif

    static RCP<Matrix>                                                           Crs2Op(RCP<CrsMatrix> Op) { return MueLu::UtilitiesBase<Scalar,LocalOrdinal,GlobalOrdinal,Node>::Crs2Op(Op); }
    static Teuchos::ArrayRCP<Scalar>                                             GetMatrixDiagonal(const Matrix& A) { return MueLu::UtilitiesBase<Scalar,LocalOrdinal,GlobalOrdinal,Node>::GetMatrixDiagonal(A); }
    static RCP<Vector>                                                           GetMatrixDiagonalInverse(const Matrix& A, Magnitude tol = Teuchos::ScalarTraits<Scalar>::eps()*100) { return MueLu::UtilitiesBase<Scalar,LocalOrdinal,GlobalOrdinal,Node>::GetMatrixDiagonalInverse(A,tol); }
<<<<<<< HEAD
    static Teuchos::ArrayRCP<Scalar>                                             GetLumpedMatrixDiagonal(const Matrix& A) { return MueLu::UtilitiesBase<Scalar,LocalOrdinal,GlobalOrdinal,Node>::GetLumpedMatrixDiagonal(A); }
    static Teuchos::RCP<Xpetra::Vector<Scalar,LocalOrdinal,GlobalOrdinal,Node> > GetLumpedMatrixDiagonal(Teuchos::RCP<const Xpetra::Matrix<Scalar,LocalOrdinal,GlobalOrdinal,Node> > A) { return MueLu::UtilitiesBase<Scalar,LocalOrdinal,GlobalOrdinal,Node>::GetLumpedMatrixDiagonal(A); }
=======
    static Teuchos::ArrayRCP<Scalar>                                             GetLumpedMatrixDiagonal(const Matrix& A, const bool doReciprocal=false, Magnitude tol = Teuchos::ScalarTraits<Scalar>::eps()*100, Scalar tolReplacement = Teuchos::ScalarTraits<Scalar>::zero()) { return MueLu::UtilitiesBase<Scalar,LocalOrdinal,GlobalOrdinal,Node>::GetLumpedMatrixDiagonal(A, doReciprocal, tol, tolReplacement); }
    static Teuchos::RCP<Xpetra::Vector<Scalar,LocalOrdinal,GlobalOrdinal,Node> > GetLumpedMatrixDiagonal(Teuchos::RCP<const Xpetra::Matrix<Scalar,LocalOrdinal,GlobalOrdinal,Node> > A, const bool doReciprocal=false, Magnitude tol = Teuchos::ScalarTraits<Scalar>::eps()*100, Scalar tolReplacement = Teuchos::ScalarTraits<Scalar>::zero())
    { return MueLu::UtilitiesBase<Scalar,LocalOrdinal,GlobalOrdinal,Node>::GetLumpedMatrixDiagonal(A, doReciprocal, tol, tolReplacement); }
>>>>>>> 4103bf6c
    static RCP<Vector>                                                           GetMatrixOverlappedDiagonal(const Matrix& A) { return MueLu::UtilitiesBase<Scalar,LocalOrdinal,GlobalOrdinal,Node>::GetMatrixOverlappedDiagonal(A); }
    static RCP<Vector>                                                           GetInverse(Teuchos::RCP<const Vector> v, Magnitude tol = Teuchos::ScalarTraits<Scalar>::eps()*100, Scalar tolReplacement = Teuchos::ScalarTraits<Scalar>::zero()) { return MueLu::UtilitiesBase<Scalar,LocalOrdinal,GlobalOrdinal,Node>::GetInverse(v,tol,tolReplacement); }
    static Teuchos::Array<Magnitude>                                             ResidualNorm(const Xpetra::Operator<Scalar,LocalOrdinal,GlobalOrdinal,Node>& Op, const Xpetra::MultiVector<Scalar,LocalOrdinal,GlobalOrdinal,Node>& X, const Xpetra::MultiVector<Scalar,LocalOrdinal,GlobalOrdinal,Node>& RHS) { return MueLu::UtilitiesBase<Scalar,LocalOrdinal,GlobalOrdinal,Node>::ResidualNorm(Op,X,RHS); }
    static Teuchos::Array<Magnitude>                                             ResidualNorm(const Xpetra::Operator<Scalar,LocalOrdinal,GlobalOrdinal,Node>& Op, const Xpetra::MultiVector<Scalar,LocalOrdinal,GlobalOrdinal,Node>& X, const Xpetra::MultiVector<Scalar,LocalOrdinal,GlobalOrdinal,Node>& RHS, Xpetra::MultiVector<Scalar,LocalOrdinal,GlobalOrdinal,Node>& Resid) { return MueLu::UtilitiesBase<Scalar,LocalOrdinal,GlobalOrdinal,Node>::ResidualNorm(Op,X,RHS,Resid); }
    static RCP<MultiVector>                                                      Residual(const Xpetra::Operator<Scalar,LocalOrdinal,GlobalOrdinal,Node>& Op, const Xpetra::MultiVector<Scalar,LocalOrdinal,GlobalOrdinal,Node>& X, const Xpetra::MultiVector<Scalar,LocalOrdinal,GlobalOrdinal,Node>& RHS) { return MueLu::UtilitiesBase<Scalar,LocalOrdinal,GlobalOrdinal,Node>::Residual(Op,X,RHS); }
    static void Residual(const Xpetra::Operator<Scalar,LocalOrdinal,GlobalOrdinal,Node>& Op,  const Xpetra::MultiVector<Scalar,LocalOrdinal,GlobalOrdinal,Node>& X,  const Xpetra::MultiVector<Scalar,LocalOrdinal,GlobalOrdinal,Node>& RHS, Xpetra::MultiVector<Scalar,LocalOrdinal,GlobalOrdinal,Node>& Resid) { MueLu::UtilitiesBase<Scalar,LocalOrdinal,GlobalOrdinal,Node>::Residual(Op,X,RHS,Resid);}
    static void                                                                  PauseForDebugger() { MueLu::UtilitiesBase<Scalar,LocalOrdinal,GlobalOrdinal,Node>::PauseForDebugger(); }
    static RCP<Teuchos::FancyOStream>                                            MakeFancy(std::ostream& os) { return MueLu::UtilitiesBase<Scalar,LocalOrdinal,GlobalOrdinal,Node>::MakeFancy(os); }
    static Teuchos::ScalarTraits<Scalar>::magnitudeType                 Distance2(const Teuchos::Array<Teuchos::ArrayRCP<const Scalar>>& v, LocalOrdinal i0, LocalOrdinal i1) { return MueLu::UtilitiesBase<Scalar,LocalOrdinal,GlobalOrdinal,Node>::Distance2(v,i0,i1); }
    static Teuchos::ArrayRCP<const bool>                                         DetectDirichletRows(const Matrix& A, const Magnitude& tol = Teuchos::ScalarTraits<Scalar>::zero(), const bool count_twos_as_dirichlet=false) { return MueLu::UtilitiesBase<Scalar,LocalOrdinal,GlobalOrdinal,Node>::DetectDirichletRows(A,tol,count_twos_as_dirichlet); }
    static Teuchos::ArrayRCP<const bool>                                         DetectDirichletRowsExt(const Matrix& A, bool & bHasZeroDiagonal, const Magnitude& tol = Teuchos::ScalarTraits<Scalar>::zero()) { return MueLu::UtilitiesBase<Scalar,LocalOrdinal,GlobalOrdinal,Node>::DetectDirichletRowsExt(A,bHasZeroDiagonal,tol); }
    static void                                                                  SetRandomSeed(const Teuchos::Comm<int> &comm) { MueLu::UtilitiesBase<Scalar,LocalOrdinal,GlobalOrdinal,Node>::SetRandomSeed(comm); }

    static Scalar PowerMethod(const Matrix& A, bool scaleByDiag = true,
                              LocalOrdinal niters = 10, Magnitude tolerance = 1e-2, bool verbose = false, unsigned int seed = 123) {
      return MueLu::UtilitiesBase<Scalar,LocalOrdinal,GlobalOrdinal,Node>::PowerMethod(A,scaleByDiag,niters,tolerance,verbose,seed);
    }

<<<<<<< HEAD
    static Scalar Frobenius(const Xpetra::Matrix<Scalar,LocalOrdinal,GlobalOrdinal,Node>& A, const Xpetra::Matrix<Scalar,LocalOrdinal,GlobalOrdinal,Node>& B) {
      return MueLu::UtilitiesBase<Scalar,LocalOrdinal,GlobalOrdinal,Node>::Frobenius(A, B);
    }
=======
    static Scalar PowerMethod(const Matrix& A, const RCP<Vector> &invDiag,
                              LocalOrdinal niters = 10, Magnitude tolerance = 1e-2, bool verbose = false, unsigned int seed = 123) {
      return MueLu::UtilitiesBase<Scalar,LocalOrdinal,GlobalOrdinal,Node>::PowerMethod(A,invDiag,niters,tolerance,verbose,seed);
    }

    static Scalar Frobenius(const Xpetra::Matrix<Scalar,LocalOrdinal,GlobalOrdinal,Node>& A, const Xpetra::Matrix<Scalar,LocalOrdinal,GlobalOrdinal,Node>& B) {
      return MueLu::UtilitiesBase<Scalar,LocalOrdinal,GlobalOrdinal,Node>::Frobenius(A, B);
    }
>>>>>>> 4103bf6c

    static void MyOldScaleMatrix(Matrix& Op, const Teuchos::ArrayRCP<const Scalar>& scalingVector, bool doInverse = true,
                                 bool doFillComplete = true, bool doOptimizeStorage = true) {
      Scalar one = Teuchos::ScalarTraits<Scalar>::one();
      Teuchos::ArrayRCP<Scalar> sv(scalingVector.size());
      if (doInverse) {
        for (int i = 0; i < scalingVector.size(); ++i)
          sv[i] = one / scalingVector[i];
      } else {
        for (int i = 0; i < scalingVector.size(); ++i)
          sv[i] = scalingVector[i];
      }

      switch (Op.getRowMap()->lib()) {
        case Xpetra::UseTpetra:
          MyOldScaleMatrix_Tpetra(Op, sv, doFillComplete, doOptimizeStorage);
          break;

        case Xpetra::UseEpetra:
          MyOldScaleMatrix_Epetra(Op, sv, doFillComplete, doOptimizeStorage);
          break;

        default:
          throw Exceptions::RuntimeError("Only Epetra and Tpetra matrices can be scaled.");
      }
    }

    // TODO This is the <double,int,int> specialization
    static void MyOldScaleMatrix_Tpetra(Matrix& Op, const Teuchos::ArrayRCP<Scalar>& scalingVector,
                                        bool doFillComplete, bool doOptimizeStorage) {
#ifdef HAVE_MUELU_TPETRA
#if ((defined(EPETRA_HAVE_OMP) && (!defined(HAVE_TPETRA_INST_OPENMP) || !defined(HAVE_TPETRA_INST_INT_INT))) || \
    (!defined(EPETRA_HAVE_OMP) && (!defined(HAVE_TPETRA_INST_SERIAL) || !defined(HAVE_TPETRA_INST_INT_INT))))
      throw Exceptions::RuntimeError("Matrix scaling is not possible because Tpetra has not been compiled with support for LO=GO=int.");
#else
      try {
        Tpetra::CrsMatrix<Scalar, LocalOrdinal, GlobalOrdinal, Node>& tpOp = Op2NonConstTpetraCrs(Op);

        const RCP<const Tpetra::Map<LocalOrdinal,GlobalOrdinal,Node> > rowMap    = tpOp.getRowMap();
        const RCP<const Tpetra::Map<LocalOrdinal,GlobalOrdinal,Node> > domainMap = tpOp.getDomainMap();
        const RCP<const Tpetra::Map<LocalOrdinal,GlobalOrdinal,Node> > rangeMap  = tpOp.getRangeMap();

        size_t maxRowSize = tpOp.getNodeMaxNumRowEntries();
        if (maxRowSize == Teuchos::as<size_t>(-1)) // hasn't been determined yet
          maxRowSize = 20;

        std::vector<Scalar> scaledVals(maxRowSize);
        if (tpOp.isFillComplete())
          tpOp.resumeFill();

        if (Op.isLocallyIndexed() == true) {
          Teuchos::ArrayView<const LocalOrdinal> cols;
          Teuchos::ArrayView<const Scalar> vals;

          for (size_t i = 0; i < rowMap->getNodeNumElements(); ++i) {
            tpOp.getLocalRowView(i, cols, vals);
            size_t nnz = tpOp.getNumEntriesInLocalRow(i);
            if (nnz > maxRowSize) {
              maxRowSize = nnz;
              scaledVals.resize(maxRowSize);
            }
            for (size_t j = 0; j < nnz; ++j)
              scaledVals[j] = vals[j]*scalingVector[i];

            if (nnz > 0) {
              Teuchos::ArrayView<const Scalar> valview(&scaledVals[0], nnz);
              tpOp.replaceLocalValues(i, cols, valview);
            }
          } //for (size_t i=0; ...

        } else {
          Teuchos::ArrayView<const GlobalOrdinal> cols;
          Teuchos::ArrayView<const Scalar> vals;

          for (size_t i = 0; i < rowMap->getNodeNumElements(); ++i) {
            GlobalOrdinal gid = rowMap->getGlobalElement(i);
            tpOp.getGlobalRowView(gid, cols, vals);
            size_t nnz = tpOp.getNumEntriesInGlobalRow(gid);
            if (nnz > maxRowSize) {
              maxRowSize = nnz;
              scaledVals.resize(maxRowSize);
            }
            // FIXME FIXME FIXME FIXME FIXME FIXME
            for (size_t j = 0; j < nnz; ++j)
              scaledVals[j] = vals[j]*scalingVector[i]; //FIXME i or gid?

            if (nnz > 0) {
              Teuchos::ArrayView<const Scalar> valview(&scaledVals[0], nnz);
              tpOp.replaceGlobalValues(gid, cols, valview);
            }
          } //for (size_t i=0; ...
        }

        if (doFillComplete) {
          if (domainMap == Teuchos::null || rangeMap == Teuchos::null)
            throw Exceptions::RuntimeError("In Utilities::Scaling: cannot fillComplete because the domain and/or range map hasn't been defined");

          RCP<Teuchos::ParameterList> params = rcp(new Teuchos::ParameterList());
          params->set("Optimize Storage",    doOptimizeStorage);
          params->set("No Nonlocal Changes", true);
          Op.fillComplete(Op.getDomainMap(), Op.getRangeMap(), params);
        }
      } catch(...) {
        throw Exceptions::RuntimeError("Only Tpetra::CrsMatrix types can be scaled (Err.1)");
      }
#endif
#else
      throw Exceptions::RuntimeError("Matrix scaling is not possible because Tpetra has not been enabled.");
#endif
    }

    static void MyOldScaleMatrix_Epetra (Matrix& Op, const Teuchos::ArrayRCP<Scalar>& scalingVector, bool /* doFillComplete */, bool /* doOptimizeStorage */) {
#ifdef HAVE_MUELU_EPETRA
      try {
        //const Epetra_CrsMatrix& epOp = Utilities<double,int,int>::Op2NonConstEpetraCrs(Op);
        const Epetra_CrsMatrix& epOp = Op2NonConstEpetraCrs(Op);

        Epetra_Map const &rowMap = epOp.RowMap();
        int nnz;
        double *vals;
        int *cols;

        for (int i = 0; i < rowMap.NumMyElements(); ++i) {
          epOp.ExtractMyRowView(i, nnz, vals, cols);
          for (int j = 0; j < nnz; ++j)
            vals[j] *= scalingVector[i];
        }

      } catch (...){
        throw Exceptions::RuntimeError("Only Epetra_CrsMatrix types can be scaled");
      }
#else
      throw Exceptions::RuntimeError("Matrix scaling is not possible because Epetra has not been enabled.");
#endif // HAVE_MUELU_EPETRA
    }

    /*! @brief Transpose a Xpetra::Matrix

        Note: Currently, an error is thrown if the matrix isn't a Tpetra::CrsMatrix or Epetra_CrsMatrix.
        In principle, however, we could allow any Epetra_RowMatrix because the Epetra transposer does.
    */
    static RCP<Matrix> Transpose(Matrix& Op, bool /* optimizeTranspose */ = false,const std::string & label = std::string(),const Teuchos::RCP<Teuchos::ParameterList> &params=Teuchos::null) {
      switch (Op.getRowMap()->lib()) {
        case Xpetra::UseTpetra: {
#ifdef HAVE_MUELU_TPETRA
#if ((defined(EPETRA_HAVE_OMP) && (!defined(HAVE_TPETRA_INST_OPENMP) || !defined(HAVE_TPETRA_INST_INT_INT))) || \
    (!defined(EPETRA_HAVE_OMP) && (!defined(HAVE_TPETRA_INST_SERIAL) || !defined(HAVE_TPETRA_INST_INT_INT))))
            throw Exceptions::RuntimeError("Utilities::Transpose: Tpetra is not compiled with LO=GO=int. Add TPETRA_INST_INT_INT:BOOL=ON to your configuration!");
#else
            try {
              const Tpetra::CrsMatrix<Scalar, LocalOrdinal, GlobalOrdinal, Node>& tpetraOp = Utilities<Scalar, LocalOrdinal, GlobalOrdinal, Node>::Op2TpetraCrs(Op);

              // Compute the transpose A of the Tpetra matrix tpetraOp.
              RCP<Tpetra::CrsMatrix<Scalar, LocalOrdinal, GlobalOrdinal, Node> > A;
              Tpetra::RowMatrixTransposer<Scalar, LocalOrdinal, GlobalOrdinal, Node> transposer(rcpFromRef(tpetraOp),label);

              {
                using Teuchos::ParameterList;
                using Teuchos::rcp;
                RCP<ParameterList> transposeParams = params.is_null () ?
                  rcp (new ParameterList) :
                  rcp (new ParameterList (*params));
                transposeParams->set ("sort", false);
                A = transposer.createTranspose(transposeParams);
              }

              RCP<Xpetra::TpetraCrsMatrix<Scalar, LocalOrdinal, GlobalOrdinal, Node> > AA   = rcp(new Xpetra::TpetraCrsMatrix<Scalar, LocalOrdinal, GlobalOrdinal, Node>(A));
              RCP<CrsMatrix>                                                           AAA  = rcp_implicit_cast<CrsMatrix>(AA);
              RCP<Matrix>                                                              AAAA = rcp( new CrsMatrixWrap(AAA));

              if (Op.IsView("stridedMaps"))
                AAAA->CreateView("stridedMaps", Teuchos::rcpFromRef(Op), true/*doTranspose*/);

              return AAAA;
            }
            catch (std::exception& e) {
              std::cout << "threw exception '" << e.what() << "'" << std::endl;
              throw Exceptions::RuntimeError("Utilities::Transpose failed, perhaps because matrix is not a Crs matrix");
            }
#endif
#else
            throw Exceptions::RuntimeError("Utilities::Transpose: Tpetra is not compiled!");
#endif
          }
        case Xpetra::UseEpetra:
          {
#if defined(HAVE_MUELU_EPETRA) && defined(HAVE_MUELU_EPETRAEXT)
            Teuchos::TimeMonitor tm(*Teuchos::TimeMonitor::getNewTimer("ZZ Entire Transpose"));
            // Epetra case
            Epetra_CrsMatrix& epetraOp = Utilities<Scalar, LocalOrdinal, GlobalOrdinal, Node>::Op2NonConstEpetraCrs(Op);
            EpetraExt::RowMatrix_Transpose transposer;
            Epetra_CrsMatrix * A = dynamic_cast<Epetra_CrsMatrix*>(&transposer(epetraOp));
            transposer.ReleaseTranspose(); // So we can keep A in Muelu...

            RCP<Epetra_CrsMatrix> rcpA(A);
            RCP<EpetraCrsMatrix> AA   = rcp(new EpetraCrsMatrix(rcpA));
            RCP<CrsMatrix>       AAA  = rcp_implicit_cast<CrsMatrix>(AA);
            RCP<Matrix>          AAAA = rcp( new CrsMatrixWrap(AAA));

            if (Op.IsView("stridedMaps"))
              AAAA->CreateView("stridedMaps", Teuchos::rcpFromRef(Op), true/*doTranspose*/);

            return AAAA;
#else
            throw Exceptions::RuntimeError("Epetra (Err. 2)");
#endif
          }
        default:
          throw Exceptions::RuntimeError("Only Epetra and Tpetra matrices can be transposed.");
      }

      TEUCHOS_UNREACHABLE_RETURN(Teuchos::null);
    }

    static RCP<Xpetra::MultiVector<typename Teuchos::ScalarTraits<Scalar>::magnitudeType,LocalOrdinal,GlobalOrdinal,Node> >
    RealValuedToScalarMultiVector(RCP<Xpetra::MultiVector<typename Teuchos::ScalarTraits<Scalar>::magnitudeType,LocalOrdinal,GlobalOrdinal,Node> > X) {
      RCP<Xpetra::MultiVector<Scalar,LocalOrdinal,GlobalOrdinal,Node> > Xscalar = rcp_dynamic_cast<Xpetra::MultiVector<Scalar,LocalOrdinal,GlobalOrdinal,Node> >(X);
      return Xscalar;
    }

    /*! @brief Extract coordinates from parameter list and return them in a Xpetra::MultiVector
    */
    static RCP<Xpetra::MultiVector<typename Teuchos::ScalarTraits<Scalar>::magnitudeType,LocalOrdinal,GlobalOrdinal,Node> > ExtractCoordinatesFromParameterList(ParameterList& paramList) {
      RCP<Xpetra::MultiVector<typename Teuchos::ScalarTraits<Scalar>::magnitudeType,LocalOrdinal,GlobalOrdinal,Node> > coordinates = Teuchos::null;

      // check whether coordinates are contained in parameter list
      if(paramList.isParameter ("Coordinates") == false)
        return coordinates;

  #if defined(HAVE_MUELU_TPETRA)
  #if ( defined(EPETRA_HAVE_OMP) && defined(HAVE_TPETRA_INST_OPENMP) && defined(HAVE_TPETRA_INST_INT_INT)) || \
      (!defined(EPETRA_HAVE_OMP) && defined(HAVE_TPETRA_INST_SERIAL) && defined(HAVE_TPETRA_INST_INT_INT))

      // define Tpetra::MultiVector type with Scalar=float only if
      // * ETI is turned off, since then the compiler will instantiate it automatically OR
      // * Tpetra is instantiated on Scalar=float
  #if !defined(HAVE_TPETRA_EXPLICIT_INSTANTIATION) || defined(HAVE_TPETRA_INST_FLOAT)
      typedef Tpetra::MultiVector<float, LocalOrdinal, GlobalOrdinal, Node> tfMV;
      RCP<tfMV> floatCoords = Teuchos::null;
  #endif

      // define Tpetra::MultiVector type with Scalar=double only if
      // * ETI is turned off, since then the compiler will instantiate it automatically OR
      // * Tpetra is instantiated on Scalar=double
      typedef Tpetra::MultiVector<typename Teuchos::ScalarTraits<Scalar>::magnitudeType, LocalOrdinal, GlobalOrdinal, Node> tdMV;
      RCP<tdMV> doubleCoords = Teuchos::null;
      if (paramList.isType<RCP<tdMV> >("Coordinates")) {
        // Coordinates are stored as a double vector
        doubleCoords = paramList.get<RCP<tdMV> >("Coordinates");
        paramList.remove("Coordinates");
      }
  #if !defined(HAVE_TPETRA_EXPLICIT_INSTANTIATION) || defined(HAVE_TPETRA_INST_FLOAT)
      else if (paramList.isType<RCP<tfMV> >("Coordinates")) {
        // check if coordinates are stored as a float vector
        floatCoords = paramList.get<RCP<tfMV> >("Coordinates");
        paramList.remove("Coordinates");
        doubleCoords = rcp(new tdMV(floatCoords->getMap(), floatCoords->getNumVectors()));
        deep_copy(*doubleCoords, *floatCoords);
      }
  #endif
      // We have the coordinates in a Tpetra double vector
      if(doubleCoords != Teuchos::null) {
        coordinates = Teuchos::rcp(new Xpetra::TpetraMultiVector<typename Teuchos::ScalarTraits<Scalar>::magnitudeType, LocalOrdinal, GlobalOrdinal, Node>(doubleCoords));
        TEUCHOS_TEST_FOR_EXCEPT(doubleCoords->getNumVectors() != coordinates->getNumVectors());
      }
  #endif // Tpetra instantiated on GO=int and EpetraNode
  #endif // endif HAVE_TPETRA

  #if defined(HAVE_MUELU_EPETRA)
      RCP<Epetra_MultiVector> doubleEpCoords;
      if (paramList.isType<RCP<Epetra_MultiVector> >("Coordinates")) {
        doubleEpCoords = paramList.get<RCP<Epetra_MultiVector> >("Coordinates");
        paramList.remove("Coordinates");
        RCP<Xpetra::EpetraMultiVectorT<GlobalOrdinal,Node> > epCoordinates = Teuchos::rcp(new Xpetra::EpetraMultiVectorT<GlobalOrdinal,Node>(doubleEpCoords));
        coordinates = rcp_dynamic_cast<Xpetra::MultiVector<typename Teuchos::ScalarTraits<Scalar>::magnitudeType,LocalOrdinal,GlobalOrdinal,Node> >(epCoordinates);
        TEUCHOS_TEST_FOR_EXCEPT(doubleEpCoords->NumVectors() != Teuchos::as<int>(coordinates->getNumVectors()));
      }
  #endif

      // check for Xpetra coordinates vector
      if(paramList.isType<decltype(coordinates)>("Coordinates")) {
        coordinates = paramList.get<decltype(coordinates)>("Coordinates");
      }

      TEUCHOS_TEST_FOR_EXCEPT(Teuchos::is_null(coordinates));
      return coordinates;
    }

  }; // class Utilities (specialization SC=double LO=GO=int)

#endif // HAVE_MUELU_EPETRA


<<<<<<< HEAD

  /*!
  \brief Extract non-serializable data from level-specific sublists and move it to a separate parameter list

  Look through the level-specific sublists form \c inList, extract non-serializable data and move it to \c nonSerialList.
  Everything else is copied to the \c serialList.

  \note Data is considered "non-serializable" if it is not the same on every rank/processor.

  Non-serializable data to be moved:
  - Operator "A"
  - Prolongator "P"
  - Restrictor "R"
  - "M"
  - "Mdiag"
  - "K"
  - Nullspace information "Nullspace"
  - Coordinate information "Coordinates"
  - "Node Comm"
  - Primal-to-dual node mapping "DualNodeID2PrimalNodeID"
  - "pcoarsen: element to node map

  @param[in] inList List with all input parameters/data as provided by the user
  @param[out] serialList All serializable data from the input list
  @param[out] nonSerialList All non-serializable, i.e. rank-specific data from the input list

  @return This function returns the level number of the highest level for which non-serializable data was provided.
=======

  /*!
  \brief Extract non-serializable data from level-specific sublists and move it to a separate parameter list

  Look through the level-specific sublists form \c inList, extract non-serializable data and move it to \c nonSerialList.
  Everything else is copied to the \c serialList.

  \note Data is considered "non-serializable" if it is not the same on every rank/processor.

  Non-serializable data to be moved:
  - Operator "A"
  - Prolongator "P"
  - Restrictor "R"
  - "M"
  - "Mdiag"
  - "K"
  - Nullspace information "Nullspace"
  - Coordinate information "Coordinates"
  - "Node Comm"
  - Primal-to-dual node mapping "DualNodeID2PrimalNodeID"
  - "pcoarsen: element to node map

  @param[in] inList List with all input parameters/data as provided by the user
  @param[out] serialList All serializable data from the input list
  @param[out] nonSerialList All non-serializable, i.e. rank-specific data from the input list

  @return This function returns the level number of the highest level for which non-serializable data was provided.

  */
  long ExtractNonSerializableData(const Teuchos::ParameterList& inList, Teuchos::ParameterList& serialList, Teuchos::ParameterList& nonSerialList);
>>>>>>> 4103bf6c

  */
  long ExtractNonSerializableData(const Teuchos::ParameterList& inList, Teuchos::ParameterList& serialList, Teuchos::ParameterList& nonSerialList);

<<<<<<< HEAD

  /*! Tokenizes a (comma)-separated string, removing all leading and trailing whitespace
  WARNING: This routine is not threadsafe on most architectures
  */
  void TokenizeStringAndStripWhiteSpace(const std::string & stream, std::vector<std::string> & tokenList, const char* token = ",");

=======
  /*! Tokenizes a (comma)-separated string, removing all leading and trailing whitespace
  WARNING: This routine is not threadsafe on most architectures
  */
  void TokenizeStringAndStripWhiteSpace(const std::string & stream, std::vector<std::string> & tokenList, const char* token = ",");

>>>>>>> 4103bf6c
  /*! Returns true if a parameter name is a valid Muemex custom level variable, e.g. "MultiVector myArray"
  */
  bool IsParamMuemexVariable(const std::string& name);

  /*! Returns true if a parameter name is a valid user custom level variable, e.g. "MultiVector myArray"
  */
  bool IsParamValidVariable(const std::string& name);

#ifdef HAVE_MUELU_EPETRA
  /*! \fn EpetraCrs_To_XpetraMatrix
      @brief Helper function to convert a Epetra::CrsMatrix to an Xpetra::Matrix
      TODO move this function to an Xpetra utility file
    */
  template <class Scalar, class LocalOrdinal, class GlobalOrdinal, class Node>
  RCP<Xpetra::Matrix<Scalar, LocalOrdinal, GlobalOrdinal, Node> >
  EpetraCrs_To_XpetraMatrix(const Teuchos::RCP<Epetra_CrsMatrix>& A) {
    typedef Xpetra::EpetraCrsMatrixT<GlobalOrdinal, Node>                      XECrsMatrix;
    typedef Xpetra::CrsMatrix<Scalar, LocalOrdinal, GlobalOrdinal, Node>       XCrsMatrix;
    typedef Xpetra::CrsMatrixWrap<Scalar, LocalOrdinal, GlobalOrdinal, Node>   XCrsMatrixWrap;

    RCP<XCrsMatrix> Atmp = rcp(new XECrsMatrix(A));
    return rcp(new XCrsMatrixWrap(Atmp));
  }

  /*! \fn EpetraMultiVector_To_XpetraMultiVector
    @brief Helper function to convert a Epetra::MultiVector to an Xpetra::MultiVector
    TODO move this function to an Xpetra utility file
    */
  template <class Scalar, class LocalOrdinal, class GlobalOrdinal, class Node>
  RCP<Xpetra::MultiVector<Scalar, LocalOrdinal, GlobalOrdinal, Node> >
  EpetraMultiVector_To_XpetraMultiVector(const Teuchos::RCP<Epetra_MultiVector>& V) {
    return rcp(new Xpetra::EpetraMultiVectorT<GlobalOrdinal, Node>(V));
  }
#endif

#ifdef HAVE_MUELU_TPETRA
  /*! \fn TpetraCrs_To_XpetraMatrix
    @brief Helper function to convert a Tpetra::CrsMatrix to an Xpetra::Matrix
    TODO move this function to an Xpetra utility file
    */
  template <class Scalar, class LocalOrdinal, class GlobalOrdinal, class Node>
  RCP<Xpetra::Matrix<Scalar, LocalOrdinal, GlobalOrdinal, Node> >
  TpetraCrs_To_XpetraMatrix(const Teuchos::RCP<Tpetra::CrsMatrix<Scalar, LocalOrdinal, GlobalOrdinal, Node> >& Atpetra) {
    typedef Xpetra::TpetraCrsMatrix<Scalar, LocalOrdinal, GlobalOrdinal, Node> XTCrsMatrix;
    typedef Xpetra::CrsMatrix<Scalar, LocalOrdinal, GlobalOrdinal, Node>       XCrsMatrix;
    typedef Xpetra::CrsMatrixWrap<Scalar, LocalOrdinal, GlobalOrdinal, Node>   XCrsMatrixWrap;

    RCP<XCrsMatrix> Atmp = rcp(new XTCrsMatrix(Atpetra));
    return rcp(new XCrsMatrixWrap(Atmp));
  }

  /*! \fn leftRghtDofScalingWithinNode
    @brief Helper function computes 2k left/right matrix scaling coefficients for PDE system with k x k blocks

    Heuristic algorithm computes rowScaling and colScaling so that one can effectively derive matrices
<<<<<<< HEAD
    rowScalingMatrix and colScalingMatrix such that the abs(rowsums) and abs(colsums) of 

              rowScalingMatrix * Amat * colScalingMatrix 
=======
    rowScalingMatrix and colScalingMatrix such that the abs(rowsums) and abs(colsums) of

              rowScalingMatrix * Amat * colScalingMatrix
>>>>>>> 4103bf6c

    are roughly constant. If D = diag(rowScalingMatrix), then

       D(i:blkSize:end) = rowScaling(i)   for i=1,..,blkSize .
<<<<<<< HEAD
   
    diag(colScalingMatrix) is defined analogously. This function only computes rowScaling/colScaling.
    You will need to copy them into a tpetra vector to use tpetra functions such as leftScale() and rightScale()
    via some kind of loop such as 
=======

    diag(colScalingMatrix) is defined analogously. This function only computes rowScaling/colScaling.
    You will need to copy them into a tpetra vector to use tpetra functions such as leftScale() and rightScale()
    via some kind of loop such as
>>>>>>> 4103bf6c

    rghtScaleVec = Teuchos::rcp(new Tpetra::Vector<SC,LO,GO,NO>(tpetraMat->getColMap()));
    rghtScaleData  = rghtScaleVec->getDataNonConst(0);
    size_t itemp = 0;
    for (size_t i = 0; i < tpetraMat->getColMap()->getNodeNumElements(); i++) {
      rghtScaleData[i] = rghtDofPerNodeScale[itemp++];
<<<<<<< HEAD
      if (itemp == blkSize) itemp = 0; 
    }   
=======
      if (itemp == blkSize) itemp = 0;
    }
>>>>>>> 4103bf6c
    followed by tpetraMat->rightScale(*rghtScaleVec);

    TODO move this function to an Xpetra utility file
    */
  template <class Scalar, class LocalOrdinal, class GlobalOrdinal, class Node>
<<<<<<< HEAD
  void leftRghtDofScalingWithinNode(const Xpetra::Matrix<Scalar,LocalOrdinal,GlobalOrdinal,Node> & Amat, size_t blkSize, size_t nSweeps, Teuchos::ArrayRCP<Scalar> & rowScaling, Teuchos::ArrayRCP<Scalar> & colScaling) { 

     LocalOrdinal     nBlks = (Amat.getRowMap()->getNodeNumElements())/blkSize;
  
     Teuchos::ArrayRCP<Scalar>   rowScaleUpdate(blkSize);
     Teuchos::ArrayRCP<Scalar>   colScaleUpdate(blkSize);
  
  
     for (size_t i = 0; i < blkSize; i++) rowScaling[i] = 1.0;
     for (size_t i = 0; i < blkSize; i++) colScaling[i] = 1.0;
  
     for (size_t k = 0; k < nSweeps; k++) {
       LocalOrdinal row = 0;
       for (size_t i = 0; i < blkSize; i++) rowScaleUpdate[i] = 0.0;
  
=======
  void leftRghtDofScalingWithinNode(const Xpetra::Matrix<Scalar,LocalOrdinal,GlobalOrdinal,Node> & Amat, size_t blkSize, size_t nSweeps, Teuchos::ArrayRCP<Scalar> & rowScaling, Teuchos::ArrayRCP<Scalar> & colScaling) {

     LocalOrdinal     nBlks = (Amat.getRowMap()->getNodeNumElements())/blkSize;

     Teuchos::ArrayRCP<Scalar>   rowScaleUpdate(blkSize);
     Teuchos::ArrayRCP<Scalar>   colScaleUpdate(blkSize);


     for (size_t i = 0; i < blkSize; i++) rowScaling[i] = 1.0;
     for (size_t i = 0; i < blkSize; i++) colScaling[i] = 1.0;

     for (size_t k = 0; k < nSweeps; k++) {
       LocalOrdinal row = 0;
       for (size_t i = 0; i < blkSize; i++) rowScaleUpdate[i] = 0.0;

>>>>>>> 4103bf6c
       for (LocalOrdinal i = 0; i < nBlks; i++) {
         for (size_t j = 0; j < blkSize; j++) {
           Teuchos::ArrayView<const LocalOrdinal> cols;
           Teuchos::ArrayView<const Scalar> vals;
           Amat.getLocalRowView(row, cols, vals);
<<<<<<< HEAD
  
=======

>>>>>>> 4103bf6c
           for (size_t kk = 0; kk < Teuchos::as<size_t>(vals.size()); kk++) {
             size_t modGuy = (cols[kk]+1)%blkSize;
             if (modGuy == 0) modGuy = blkSize;
             modGuy--;
             rowScaleUpdate[j] += rowScaling[j]*(Teuchos::ScalarTraits<Scalar>::magnitude(vals[kk]))*colScaling[modGuy];
           }
           row++;
         }
       }
       // combine information across processors
       Teuchos::ArrayRCP<Scalar>   tempUpdate(blkSize);
       Teuchos::reduceAll(*(Amat.getRowMap()->getComm()), Teuchos::REDUCE_SUM, (LocalOrdinal) blkSize, rowScaleUpdate.getRawPtr(), tempUpdate.getRawPtr());
       for (size_t i = 0; i < blkSize; i++) rowScaleUpdate[i] = tempUpdate[i];
<<<<<<< HEAD
  
       /* We want to scale by sqrt(1/rowScaleUpdate), but we'll         */
       /* normalize things by the minimum rowScaleUpdate. That is, the  */
       /* largest scaling is always one (as normalization is arbitrary).*/
  
       Scalar minUpdate = Teuchos::ScalarTraits<Scalar>::magnitude((rowScaleUpdate[0]/rowScaling[0])/rowScaling[0]);
  
       for (size_t i = 1; i < blkSize; i++) {
          Scalar  temp = (rowScaleUpdate[i]/rowScaling[i])/rowScaling[i]; 
          if ( Teuchos::ScalarTraits<Scalar>::magnitude(temp) < Teuchos::ScalarTraits<Scalar>::magnitude(minUpdate)) 
            minUpdate = Teuchos::ScalarTraits<Scalar>::magnitude(temp);
       }
       for (size_t i = 0; i < blkSize; i++) rowScaling[i] *= sqrt(minUpdate / rowScaleUpdate[i]);
  
       row = 0;
       for (size_t i = 0; i < blkSize; i++) colScaleUpdate[i] = 0.0;
  
=======

       /* We want to scale by sqrt(1/rowScaleUpdate), but we'll         */
       /* normalize things by the minimum rowScaleUpdate. That is, the  */
       /* largest scaling is always one (as normalization is arbitrary).*/

       Scalar minUpdate = Teuchos::ScalarTraits<Scalar>::magnitude((rowScaleUpdate[0]/rowScaling[0])/rowScaling[0]);

       for (size_t i = 1; i < blkSize; i++) {
          Scalar  temp = (rowScaleUpdate[i]/rowScaling[i])/rowScaling[i];
          if ( Teuchos::ScalarTraits<Scalar>::magnitude(temp) < Teuchos::ScalarTraits<Scalar>::magnitude(minUpdate))
            minUpdate = Teuchos::ScalarTraits<Scalar>::magnitude(temp);
       }
       for (size_t i = 0; i < blkSize; i++) rowScaling[i] *= sqrt(minUpdate / rowScaleUpdate[i]);

       row = 0;
       for (size_t i = 0; i < blkSize; i++) colScaleUpdate[i] = 0.0;

>>>>>>> 4103bf6c
       for (LocalOrdinal i = 0; i < nBlks; i++) {
         for (size_t j = 0; j < blkSize; j++) {
           Teuchos::ArrayView<const LocalOrdinal> cols;
           Teuchos::ArrayView<const Scalar> vals;
           Amat.getLocalRowView(row, cols, vals);
           for (size_t kk = 0; kk < Teuchos::as<size_t>(vals.size()); kk++) {
             size_t modGuy = (cols[kk]+1)%blkSize;
             if (modGuy == 0) modGuy = blkSize;
             modGuy--;
             colScaleUpdate[modGuy] += colScaling[modGuy]* (Teuchos::ScalarTraits<Scalar>::magnitude(vals[kk])) *rowScaling[j];
           }
           row++;
         }
       }
       Teuchos::reduceAll(*(Amat.getRowMap()->getComm()), Teuchos::REDUCE_SUM, (LocalOrdinal) blkSize, colScaleUpdate.getRawPtr(), tempUpdate.getRawPtr());
       for (size_t i = 0; i < blkSize; i++) colScaleUpdate[i] = tempUpdate[i];
<<<<<<< HEAD
  
       /* We want to scale by sqrt(1/colScaleUpdate), but we'll         */
       /* normalize things by the minimum colScaleUpdate. That is, the  */
       /* largest scaling is always one (as normalization is arbitrary).*/
  
          
       minUpdate = Teuchos::ScalarTraits<Scalar>::magnitude((colScaleUpdate[0]/colScaling[0])/colScaling[0]);
  
       for (size_t i = 1; i < blkSize; i++) {
          Scalar  temp = (colScaleUpdate[i]/colScaling[i])/colScaling[i]; 
          if ( Teuchos::ScalarTraits<Scalar>::magnitude(temp) < Teuchos::ScalarTraits<Scalar>::magnitude(minUpdate)) 
=======

       /* We want to scale by sqrt(1/colScaleUpdate), but we'll         */
       /* normalize things by the minimum colScaleUpdate. That is, the  */
       /* largest scaling is always one (as normalization is arbitrary).*/


       minUpdate = Teuchos::ScalarTraits<Scalar>::magnitude((colScaleUpdate[0]/colScaling[0])/colScaling[0]);

       for (size_t i = 1; i < blkSize; i++) {
          Scalar  temp = (colScaleUpdate[i]/colScaling[i])/colScaling[i];
          if ( Teuchos::ScalarTraits<Scalar>::magnitude(temp) < Teuchos::ScalarTraits<Scalar>::magnitude(minUpdate))
>>>>>>> 4103bf6c
            minUpdate = Teuchos::ScalarTraits<Scalar>::magnitude(temp);
       }
       for (size_t i = 0; i < blkSize; i++) colScaling[i] *= sqrt(minUpdate/colScaleUpdate[i]);
     }
  }

  /*! \fn TpetraCrs_To_XpetraMatrix
    @brief Helper function to convert a Tpetra::FECrsMatrix to an Xpetra::Matrix
    TODO move this function to an Xpetra utility file
    */
  template <class Scalar, class LocalOrdinal, class GlobalOrdinal, class Node>
  RCP<Xpetra::Matrix<Scalar, LocalOrdinal, GlobalOrdinal, Node> >
  TpetraFECrs_To_XpetraMatrix(const Teuchos::RCP<Tpetra::FECrsMatrix<Scalar, LocalOrdinal, GlobalOrdinal, Node> >& Atpetra) {
    typedef typename Tpetra::FECrsMatrix<Scalar, LocalOrdinal, GlobalOrdinal, Node>::crs_matrix_type tpetra_crs_matrix_type;
    typedef Xpetra::TpetraCrsMatrix<Scalar, LocalOrdinal, GlobalOrdinal, Node> XTCrsMatrix;
    typedef Xpetra::CrsMatrix<Scalar, LocalOrdinal, GlobalOrdinal, Node>       XCrsMatrix;
    typedef Xpetra::CrsMatrixWrap<Scalar, LocalOrdinal, GlobalOrdinal, Node>   XCrsMatrixWrap;

    RCP<XCrsMatrix> Atmp = rcp(new XTCrsMatrix(rcp_dynamic_cast<tpetra_crs_matrix_type>(Atpetra)));
    return rcp(new XCrsMatrixWrap(Atmp));
  }

  /*! \fn TpetraMultiVector_To_XpetraMultiVector
    @brief Helper function to convert a Tpetra::MultiVector to an Xpetra::MultiVector
    TODO move this function to an Xpetra utility file
    */
  template <class Scalar, class LocalOrdinal, class GlobalOrdinal, class Node>
  RCP<Xpetra::MultiVector<Scalar, LocalOrdinal, GlobalOrdinal, Node> >
  TpetraMultiVector_To_XpetraMultiVector(const Teuchos::RCP<Tpetra::MultiVector<Scalar, LocalOrdinal, GlobalOrdinal, Node> >& Vtpetra) {
    return rcp(new Xpetra::TpetraMultiVector<Scalar, LocalOrdinal, GlobalOrdinal, Node>(Vtpetra));
  }

  /*! \fn TpetraFEMultiVector_To_XpetraMultiVector
  @brief Helper function to convert a Tpetra::FEMultiVector to an Xpetra::MultiVector
    TODO move this function to an Xpetra utility file
    */
  template <class Scalar, class LocalOrdinal, class GlobalOrdinal, class Node>
  RCP<Xpetra::MultiVector<Scalar, LocalOrdinal, GlobalOrdinal, Node> >
  TpetraFEMultiVector_To_XpetraMultiVector(const Teuchos::RCP<Tpetra::FEMultiVector<Scalar, LocalOrdinal, GlobalOrdinal, Node> >& Vtpetra) {
    typedef Tpetra::MultiVector<Scalar, LocalOrdinal, GlobalOrdinal, Node> MV;
    RCP<const MV> Vmv = Teuchos::rcp_dynamic_cast<const MV>(Vtpetra);
    return rcp(new Xpetra::TpetraMultiVector<Scalar, LocalOrdinal, GlobalOrdinal, Node>(Vmv));
  }

#endif

  //! Little helper function to convert non-string types to strings
  template<class T>
  std::string toString(const T& what) {
    std::ostringstream buf;
    buf << what;
    return buf.str();
  }

#ifdef HAVE_MUELU_EPETRA
  /*! \fn EpetraCrs_To_XpetraMatrix
    @brief Helper function to convert a Epetra::CrsMatrix to an Xpetra::Matrix
    TODO move this function to an Xpetra utility file
    */
  template <class Scalar, class LocalOrdinal, class GlobalOrdinal, class Node>
  RCP<Xpetra::Matrix<Scalar, LocalOrdinal, GlobalOrdinal, Node> >
  EpetraCrs_To_XpetraMatrix(const Teuchos::RCP<Epetra_CrsMatrix>& A);

  /*! \fn EpetraMultiVector_To_XpetraMultiVector
    @brief Helper function to convert a Epetra::MultiVector to an Xpetra::MultiVector
    TODO move this function to an Xpetra utility file
    */
  template <class Scalar, class LocalOrdinal, class GlobalOrdinal, class Node>
  RCP<Xpetra::MultiVector<Scalar, LocalOrdinal, GlobalOrdinal, Node> >
  EpetraMultiVector_To_XpetraMultiVector(const Teuchos::RCP<Epetra_MultiVector>& V);
#endif

#ifdef HAVE_MUELU_TPETRA
  /*! \fn TpetraCrs_To_XpetraMatrix
    @brief Helper function to convert a Tpetra::CrsMatrix to an Xpetra::Matrix
    TODO move this function to an Xpetra utility file
    */
  template <class Scalar, class LocalOrdinal, class GlobalOrdinal, class Node>
  RCP<Xpetra::Matrix<Scalar, LocalOrdinal, GlobalOrdinal, Node> >
  TpetraCrs_To_XpetraMatrix(const Teuchos::RCP<Tpetra::CrsMatrix<Scalar, LocalOrdinal, GlobalOrdinal, Node> >& Atpetra);

  /*! \fn TpetraMultiVector_To_XpetraMultiVector
    @brief Helper function to convert a Tpetra::MultiVector to an Xpetra::MultiVector
    TODO move this function to an Xpetra utility file
    */
  template <class Scalar, class LocalOrdinal, class GlobalOrdinal, class Node>
  RCP<Xpetra::MultiVector<Scalar, LocalOrdinal, GlobalOrdinal, Node> >
  TpetraMultiVector_To_XpetraMultiVector(const Teuchos::RCP<Tpetra::MultiVector<Scalar, LocalOrdinal, GlobalOrdinal, Node> >& Vtpetra);
#endif

  // Generates a communicator whose only members are other ranks of the baseComm on my node
  Teuchos::RCP<const Teuchos::Comm<int> > GenerateNodeComm(RCP<const Teuchos::Comm<int> > & baseComm, int &NodeId, const int reductionFactor);

  // Lower case string
  std::string lowerCase (const std::string& s);

} //namespace MueLu

#define MUELU_UTILITIES_SHORT
#endif // MUELU_UTILITIES_DECL_HPP<|MERGE_RESOLUTION|>--- conflicted
+++ resolved
@@ -208,15 +208,10 @@
     static RCP<Xpetra::Matrix<Scalar,LocalOrdinal,GlobalOrdinal,Node> >          Crs2Op(RCP<Xpetra::CrsMatrix<Scalar,LocalOrdinal,GlobalOrdinal,Node> > Op) { return UtilitiesBase<Scalar,LocalOrdinal,GlobalOrdinal,Node>::Crs2Op(Op); }
     static Teuchos::ArrayRCP<Scalar>                                             GetMatrixDiagonal(const Xpetra::Matrix<Scalar,LocalOrdinal,GlobalOrdinal,Node>& A) { return MueLu::UtilitiesBase<Scalar,LocalOrdinal,GlobalOrdinal,Node>::GetMatrixDiagonal(A); }
     static RCP<Xpetra::Vector<Scalar,LocalOrdinal,GlobalOrdinal,Node> >          GetMatrixDiagonalInverse(const Xpetra::Matrix<Scalar,LocalOrdinal,GlobalOrdinal,Node>& A, Magnitude tol = Teuchos::ScalarTraits<Scalar>::eps()*100) { return MueLu::UtilitiesBase<Scalar,LocalOrdinal,GlobalOrdinal,Node>::GetMatrixDiagonalInverse(A,tol); }
-<<<<<<< HEAD
-    static Teuchos::ArrayRCP<Scalar>                                             GetLumpedMatrixDiagonal(const Xpetra::Matrix<Scalar,LocalOrdinal,GlobalOrdinal,Node>& A) { return MueLu::UtilitiesBase<Scalar,LocalOrdinal,GlobalOrdinal,Node>::GetLumpedMatrixDiagonal(A); }
-    static Teuchos::RCP<Xpetra::Vector<Scalar,LocalOrdinal,GlobalOrdinal,Node> > GetLumpedMatrixDiagonal(Teuchos::RCP<const Xpetra::Matrix<Scalar,LocalOrdinal,GlobalOrdinal,Node> > A) { return MueLu::UtilitiesBase<Scalar,LocalOrdinal,GlobalOrdinal,Node>::GetLumpedMatrixDiagonal(A); }
-=======
     static Teuchos::ArrayRCP<Scalar>                                             GetLumpedMatrixDiagonal(const Xpetra::Matrix<Scalar,LocalOrdinal,GlobalOrdinal,Node>& A, const bool doReciprocal=false, Magnitude tol = Teuchos::ScalarTraits<Scalar>::eps()*100, Scalar tolReplacement = Teuchos::ScalarTraits<Scalar>::zero())
     { return MueLu::UtilitiesBase<Scalar,LocalOrdinal,GlobalOrdinal,Node>::GetLumpedMatrixDiagonal(A, doReciprocal, tol, tolReplacement); }
     static Teuchos::RCP<Xpetra::Vector<Scalar,LocalOrdinal,GlobalOrdinal,Node> > GetLumpedMatrixDiagonal(Teuchos::RCP<const Xpetra::Matrix<Scalar,LocalOrdinal,GlobalOrdinal,Node> > A, const bool doReciprocal=false, Magnitude tol = Teuchos::ScalarTraits<Scalar>::eps()*100, Scalar tolReplacement = Teuchos::ScalarTraits<Scalar>::zero())
     { return MueLu::UtilitiesBase<Scalar,LocalOrdinal,GlobalOrdinal,Node>::GetLumpedMatrixDiagonal(A, doReciprocal, tol, tolReplacement); }
->>>>>>> 4103bf6c
     static RCP<Xpetra::Vector<Scalar,LocalOrdinal,GlobalOrdinal,Node> >          GetMatrixOverlappedDiagonal(const Xpetra::Matrix<Scalar,LocalOrdinal,GlobalOrdinal,Node>& A) { return MueLu::UtilitiesBase<Scalar,LocalOrdinal,GlobalOrdinal,Node>::GetMatrixOverlappedDiagonal(A); }
     static Teuchos::RCP<Xpetra::Vector<Scalar,LocalOrdinal,GlobalOrdinal,Node> > GetInverse(Teuchos::RCP<const Xpetra::Vector<Scalar,LocalOrdinal,GlobalOrdinal,Node> > v, Magnitude tol = Teuchos::ScalarTraits<Scalar>::eps()*100, Scalar tolReplacement = Teuchos::ScalarTraits<Scalar>::zero()) { return MueLu::UtilitiesBase<Scalar,LocalOrdinal,GlobalOrdinal,Node>::GetInverse(v,tol,tolReplacement); }
     static Teuchos::Array<Magnitude>                                             ResidualNorm(const Xpetra::Operator<Scalar,LocalOrdinal,GlobalOrdinal,Node>& Op, const Xpetra::MultiVector<Scalar,LocalOrdinal,GlobalOrdinal,Node>& X, const Xpetra::MultiVector<Scalar,LocalOrdinal,GlobalOrdinal,Node>& RHS) { return MueLu::UtilitiesBase<Scalar,LocalOrdinal,GlobalOrdinal,Node>::ResidualNorm(Op,X,RHS); }
@@ -236,14 +231,11 @@
       return MueLu::UtilitiesBase<Scalar,LocalOrdinal,GlobalOrdinal,Node>::PowerMethod(A,scaleByDiag,niters,tolerance,verbose,seed);
     }
 
-<<<<<<< HEAD
-=======
     static Scalar PowerMethod(const Xpetra::Matrix<Scalar,LocalOrdinal,GlobalOrdinal,Node>& A, const RCP<Xpetra::Vector<Scalar,LocalOrdinal,GlobalOrdinal,Node>> &invDiag,
                               LocalOrdinal niters = 10, Magnitude tolerance = 1e-2, bool verbose = false, unsigned int seed = 123) {
       return MueLu::UtilitiesBase<Scalar,LocalOrdinal,GlobalOrdinal,Node>::PowerMethod(A,invDiag,niters,tolerance,verbose,seed);
     }
 
->>>>>>> 4103bf6c
     static Scalar Frobenius(const Xpetra::Matrix<Scalar,LocalOrdinal,GlobalOrdinal,Node>& A, const Xpetra::Matrix<Scalar,LocalOrdinal,GlobalOrdinal,Node>& B) {
       return MueLu::UtilitiesBase<Scalar,LocalOrdinal,GlobalOrdinal,Node>::Frobenius(A, B);
     }
@@ -259,7 +251,6 @@
     static RCP<Xpetra::Matrix<Scalar,LocalOrdinal,GlobalOrdinal,Node> > Transpose(Xpetra::Matrix<Scalar,LocalOrdinal,GlobalOrdinal,Node>& Op, bool optimizeTranspose = false,const std::string & label = std::string(),const Teuchos::RCP<Teuchos::ParameterList> &params=Teuchos::null);
 
     static RCP<Xpetra::MultiVector<Scalar,LocalOrdinal,GlobalOrdinal,Node> > RealValuedToScalarMultiVector(RCP<Xpetra::MultiVector<typename Teuchos::ScalarTraits<Scalar>::magnitudeType,LocalOrdinal,GlobalOrdinal,Node> > X);
-<<<<<<< HEAD
 
     static RCP<Xpetra::MultiVector<typename Teuchos::ScalarTraits<Scalar>::magnitudeType,LocalOrdinal,GlobalOrdinal,Node> > ExtractCoordinatesFromParameterList(ParameterList& paramList);
 
@@ -284,32 +275,6 @@
       MueLu::UtilitiesBase<Scalar,LocalOrdinal,GlobalOrdinal,Node>::ZeroDirichletRows(A,dirichletRows,replaceWith);
     }
 
-=======
-
-    static RCP<Xpetra::MultiVector<typename Teuchos::ScalarTraits<Scalar>::magnitudeType,LocalOrdinal,GlobalOrdinal,Node> > ExtractCoordinatesFromParameterList(ParameterList& paramList);
-
-    static void FindDirichletRows(Teuchos::RCP<Xpetra::Matrix<Scalar,LocalOrdinal,GlobalOrdinal,Node> > & A, std::vector<LocalOrdinal>& dirichletRows,bool count_twos_as_dirichlet=false) {
-      MueLu::UtilitiesBase<Scalar,LocalOrdinal,GlobalOrdinal,Node>::FindDirichletRows(A,dirichletRows,count_twos_as_dirichlet);
-    }
-
-
-    static void ApplyOAZToMatrixRows(Teuchos::RCP<Xpetra::Matrix<Scalar,LocalOrdinal,GlobalOrdinal,Node> >& A,const std::vector<LocalOrdinal>& dirichletRows) {
-      MueLu::UtilitiesBase<Scalar,LocalOrdinal,GlobalOrdinal,Node>::ApplyOAZToMatrixRows(A,dirichletRows);
-    }
-
-    static void ApplyOAZToMatrixRows(Teuchos::RCP<Xpetra::Matrix<Scalar,LocalOrdinal,GlobalOrdinal,Node> >& A,const Teuchos::ArrayRCP<const bool>& dirichletRows) {
-      MueLu::UtilitiesBase<Scalar,LocalOrdinal,GlobalOrdinal,Node>::ApplyOAZToMatrixRows(A,dirichletRows);
-    }
-
-    static void ZeroDirichletRows(Teuchos::RCP<Xpetra::Matrix<Scalar,LocalOrdinal,GlobalOrdinal,Node> >& A,const std::vector<LocalOrdinal>& dirichletRows, Scalar replaceWith=Teuchos::ScalarTraits<Scalar>::zero()) {
-      MueLu::UtilitiesBase<Scalar,LocalOrdinal,GlobalOrdinal,Node>::ZeroDirichletRows(A,dirichletRows,replaceWith);
-    }
-
-    static void ZeroDirichletRows(Teuchos::RCP<Xpetra::Matrix<Scalar,LocalOrdinal,GlobalOrdinal,Node> >& A,const Teuchos::ArrayRCP<const bool>& dirichletRows, Scalar replaceWith=Teuchos::ScalarTraits<Scalar>::zero()) {
-      MueLu::UtilitiesBase<Scalar,LocalOrdinal,GlobalOrdinal,Node>::ZeroDirichletRows(A,dirichletRows,replaceWith);
-    }
-
->>>>>>> 4103bf6c
     static void ZeroDirichletRows(Teuchos::RCP<Xpetra::MultiVector<Scalar,LocalOrdinal,GlobalOrdinal,Node> >& X,const Teuchos::ArrayRCP<const bool>& dirichletRows,Scalar replaceWith=Teuchos::ScalarTraits<Scalar>::zero()) {
       MueLu::UtilitiesBase<Scalar,LocalOrdinal,GlobalOrdinal,Node>::ZeroDirichletRows(X,dirichletRows,replaceWith);
     }
@@ -386,7 +351,6 @@
         throw Exceptions::BadCast("Cast from Xpetra::Matrix to Xpetra::CrsMatrixWrap failed");
       const RCP<const EpetraCrsMatrix>& tmp_ECrsMtx = rcp_dynamic_cast<const EpetraCrsMatrix>(crsOp->getCrsMatrix());
       if (tmp_ECrsMtx == Teuchos::null)
-<<<<<<< HEAD
         throw Exceptions::BadCast("Cast from Xpetra::CrsMatrix to Xpetra::EpetraCrsMatrix failed");
       return tmp_ECrsMtx->getEpetra_CrsMatrix();
     }
@@ -397,18 +361,6 @@
       const RCP<const EpetraCrsMatrix> &tmp_ECrsMtx = rcp_dynamic_cast<const EpetraCrsMatrix>(crsOp->getCrsMatrix());
       if (tmp_ECrsMtx == Teuchos::null)
         throw Exceptions::BadCast("Cast from Xpetra::CrsMatrix to Xpetra::EpetraCrsMatrix failed");
-=======
-        throw Exceptions::BadCast("Cast from Xpetra::CrsMatrix to Xpetra::EpetraCrsMatrix failed");
-      return tmp_ECrsMtx->getEpetra_CrsMatrix();
-    }
-    static RCP<      Epetra_CrsMatrix>                      Op2NonConstEpetraCrs(RCP<Matrix> Op) {
-      RCP<const CrsMatrixWrap> crsOp = rcp_dynamic_cast<const CrsMatrixWrap>(Op);
-      if (crsOp == Teuchos::null)
-        throw Exceptions::BadCast("Cast from Xpetra::Matrix to Xpetra::CrsMatrixWrap failed");
-      const RCP<const EpetraCrsMatrix> &tmp_ECrsMtx = rcp_dynamic_cast<const EpetraCrsMatrix>(crsOp->getCrsMatrix());
-      if (tmp_ECrsMtx == Teuchos::null)
-        throw Exceptions::BadCast("Cast from Xpetra::CrsMatrix to Xpetra::EpetraCrsMatrix failed");
->>>>>>> 4103bf6c
       return tmp_ECrsMtx->getEpetra_CrsMatrixNonConst();
     }
 
@@ -633,14 +585,9 @@
     static RCP<Matrix>                                                           Crs2Op(RCP<CrsMatrix> Op) { return MueLu::UtilitiesBase<Scalar,LocalOrdinal,GlobalOrdinal,Node>::Crs2Op(Op); }
     static Teuchos::ArrayRCP<Scalar>                                             GetMatrixDiagonal(const Matrix& A) { return MueLu::UtilitiesBase<Scalar,LocalOrdinal,GlobalOrdinal,Node>::GetMatrixDiagonal(A); }
     static RCP<Vector>                                                           GetMatrixDiagonalInverse(const Matrix& A, Magnitude tol = Teuchos::ScalarTraits<Scalar>::eps()*100) { return MueLu::UtilitiesBase<Scalar,LocalOrdinal,GlobalOrdinal,Node>::GetMatrixDiagonalInverse(A,tol); }
-<<<<<<< HEAD
-    static Teuchos::ArrayRCP<Scalar>                                             GetLumpedMatrixDiagonal(const Matrix& A) { return MueLu::UtilitiesBase<Scalar,LocalOrdinal,GlobalOrdinal,Node>::GetLumpedMatrixDiagonal(A); }
-    static Teuchos::RCP<Xpetra::Vector<Scalar,LocalOrdinal,GlobalOrdinal,Node> > GetLumpedMatrixDiagonal(Teuchos::RCP<const Xpetra::Matrix<Scalar,LocalOrdinal,GlobalOrdinal,Node> > A) { return MueLu::UtilitiesBase<Scalar,LocalOrdinal,GlobalOrdinal,Node>::GetLumpedMatrixDiagonal(A); }
-=======
     static Teuchos::ArrayRCP<Scalar>                                             GetLumpedMatrixDiagonal(const Matrix& A, const bool doReciprocal=false, Magnitude tol = Teuchos::ScalarTraits<Scalar>::eps()*100, Scalar tolReplacement = Teuchos::ScalarTraits<Scalar>::zero()) { return MueLu::UtilitiesBase<Scalar,LocalOrdinal,GlobalOrdinal,Node>::GetLumpedMatrixDiagonal(A, doReciprocal, tol, tolReplacement); }
     static Teuchos::RCP<Xpetra::Vector<Scalar,LocalOrdinal,GlobalOrdinal,Node> > GetLumpedMatrixDiagonal(Teuchos::RCP<const Xpetra::Matrix<Scalar,LocalOrdinal,GlobalOrdinal,Node> > A, const bool doReciprocal=false, Magnitude tol = Teuchos::ScalarTraits<Scalar>::eps()*100, Scalar tolReplacement = Teuchos::ScalarTraits<Scalar>::zero())
     { return MueLu::UtilitiesBase<Scalar,LocalOrdinal,GlobalOrdinal,Node>::GetLumpedMatrixDiagonal(A, doReciprocal, tol, tolReplacement); }
->>>>>>> 4103bf6c
     static RCP<Vector>                                                           GetMatrixOverlappedDiagonal(const Matrix& A) { return MueLu::UtilitiesBase<Scalar,LocalOrdinal,GlobalOrdinal,Node>::GetMatrixOverlappedDiagonal(A); }
     static RCP<Vector>                                                           GetInverse(Teuchos::RCP<const Vector> v, Magnitude tol = Teuchos::ScalarTraits<Scalar>::eps()*100, Scalar tolReplacement = Teuchos::ScalarTraits<Scalar>::zero()) { return MueLu::UtilitiesBase<Scalar,LocalOrdinal,GlobalOrdinal,Node>::GetInverse(v,tol,tolReplacement); }
     static Teuchos::Array<Magnitude>                                             ResidualNorm(const Xpetra::Operator<Scalar,LocalOrdinal,GlobalOrdinal,Node>& Op, const Xpetra::MultiVector<Scalar,LocalOrdinal,GlobalOrdinal,Node>& X, const Xpetra::MultiVector<Scalar,LocalOrdinal,GlobalOrdinal,Node>& RHS) { return MueLu::UtilitiesBase<Scalar,LocalOrdinal,GlobalOrdinal,Node>::ResidualNorm(Op,X,RHS); }
@@ -659,11 +606,6 @@
       return MueLu::UtilitiesBase<Scalar,LocalOrdinal,GlobalOrdinal,Node>::PowerMethod(A,scaleByDiag,niters,tolerance,verbose,seed);
     }
 
-<<<<<<< HEAD
-    static Scalar Frobenius(const Xpetra::Matrix<Scalar,LocalOrdinal,GlobalOrdinal,Node>& A, const Xpetra::Matrix<Scalar,LocalOrdinal,GlobalOrdinal,Node>& B) {
-      return MueLu::UtilitiesBase<Scalar,LocalOrdinal,GlobalOrdinal,Node>::Frobenius(A, B);
-    }
-=======
     static Scalar PowerMethod(const Matrix& A, const RCP<Vector> &invDiag,
                               LocalOrdinal niters = 10, Magnitude tolerance = 1e-2, bool verbose = false, unsigned int seed = 123) {
       return MueLu::UtilitiesBase<Scalar,LocalOrdinal,GlobalOrdinal,Node>::PowerMethod(A,invDiag,niters,tolerance,verbose,seed);
@@ -672,7 +614,6 @@
     static Scalar Frobenius(const Xpetra::Matrix<Scalar,LocalOrdinal,GlobalOrdinal,Node>& A, const Xpetra::Matrix<Scalar,LocalOrdinal,GlobalOrdinal,Node>& B) {
       return MueLu::UtilitiesBase<Scalar,LocalOrdinal,GlobalOrdinal,Node>::Frobenius(A, B);
     }
->>>>>>> 4103bf6c
 
     static void MyOldScaleMatrix(Matrix& Op, const Teuchos::ArrayRCP<const Scalar>& scalingVector, bool doInverse = true,
                                  bool doFillComplete = true, bool doOptimizeStorage = true) {
@@ -966,7 +907,6 @@
 #endif // HAVE_MUELU_EPETRA
 
 
-<<<<<<< HEAD
 
   /*!
   \brief Extract non-serializable data from level-specific sublists and move it to a separate parameter list
@@ -994,56 +934,16 @@
   @param[out] nonSerialList All non-serializable, i.e. rank-specific data from the input list
 
   @return This function returns the level number of the highest level for which non-serializable data was provided.
-=======
-
-  /*!
-  \brief Extract non-serializable data from level-specific sublists and move it to a separate parameter list
-
-  Look through the level-specific sublists form \c inList, extract non-serializable data and move it to \c nonSerialList.
-  Everything else is copied to the \c serialList.
-
-  \note Data is considered "non-serializable" if it is not the same on every rank/processor.
-
-  Non-serializable data to be moved:
-  - Operator "A"
-  - Prolongator "P"
-  - Restrictor "R"
-  - "M"
-  - "Mdiag"
-  - "K"
-  - Nullspace information "Nullspace"
-  - Coordinate information "Coordinates"
-  - "Node Comm"
-  - Primal-to-dual node mapping "DualNodeID2PrimalNodeID"
-  - "pcoarsen: element to node map
-
-  @param[in] inList List with all input parameters/data as provided by the user
-  @param[out] serialList All serializable data from the input list
-  @param[out] nonSerialList All non-serializable, i.e. rank-specific data from the input list
-
-  @return This function returns the level number of the highest level for which non-serializable data was provided.
 
   */
   long ExtractNonSerializableData(const Teuchos::ParameterList& inList, Teuchos::ParameterList& serialList, Teuchos::ParameterList& nonSerialList);
->>>>>>> 4103bf6c
-
-  */
-  long ExtractNonSerializableData(const Teuchos::ParameterList& inList, Teuchos::ParameterList& serialList, Teuchos::ParameterList& nonSerialList);
-
-<<<<<<< HEAD
+
 
   /*! Tokenizes a (comma)-separated string, removing all leading and trailing whitespace
   WARNING: This routine is not threadsafe on most architectures
   */
   void TokenizeStringAndStripWhiteSpace(const std::string & stream, std::vector<std::string> & tokenList, const char* token = ",");
 
-=======
-  /*! Tokenizes a (comma)-separated string, removing all leading and trailing whitespace
-  WARNING: This routine is not threadsafe on most architectures
-  */
-  void TokenizeStringAndStripWhiteSpace(const std::string & stream, std::vector<std::string> & tokenList, const char* token = ",");
-
->>>>>>> 4103bf6c
   /*! Returns true if a parameter name is a valid Muemex custom level variable, e.g. "MultiVector myArray"
   */
   bool IsParamMuemexVariable(const std::string& name);
@@ -1099,91 +999,51 @@
     @brief Helper function computes 2k left/right matrix scaling coefficients for PDE system with k x k blocks
 
     Heuristic algorithm computes rowScaling and colScaling so that one can effectively derive matrices
-<<<<<<< HEAD
-    rowScalingMatrix and colScalingMatrix such that the abs(rowsums) and abs(colsums) of 
-
-              rowScalingMatrix * Amat * colScalingMatrix 
-=======
     rowScalingMatrix and colScalingMatrix such that the abs(rowsums) and abs(colsums) of
 
               rowScalingMatrix * Amat * colScalingMatrix
->>>>>>> 4103bf6c
 
     are roughly constant. If D = diag(rowScalingMatrix), then
 
        D(i:blkSize:end) = rowScaling(i)   for i=1,..,blkSize .
-<<<<<<< HEAD
-   
-    diag(colScalingMatrix) is defined analogously. This function only computes rowScaling/colScaling.
-    You will need to copy them into a tpetra vector to use tpetra functions such as leftScale() and rightScale()
-    via some kind of loop such as 
-=======
 
     diag(colScalingMatrix) is defined analogously. This function only computes rowScaling/colScaling.
     You will need to copy them into a tpetra vector to use tpetra functions such as leftScale() and rightScale()
     via some kind of loop such as
->>>>>>> 4103bf6c
 
     rghtScaleVec = Teuchos::rcp(new Tpetra::Vector<SC,LO,GO,NO>(tpetraMat->getColMap()));
     rghtScaleData  = rghtScaleVec->getDataNonConst(0);
     size_t itemp = 0;
     for (size_t i = 0; i < tpetraMat->getColMap()->getNodeNumElements(); i++) {
       rghtScaleData[i] = rghtDofPerNodeScale[itemp++];
-<<<<<<< HEAD
-      if (itemp == blkSize) itemp = 0; 
-    }   
-=======
       if (itemp == blkSize) itemp = 0;
     }
->>>>>>> 4103bf6c
     followed by tpetraMat->rightScale(*rghtScaleVec);
 
     TODO move this function to an Xpetra utility file
     */
   template <class Scalar, class LocalOrdinal, class GlobalOrdinal, class Node>
-<<<<<<< HEAD
-  void leftRghtDofScalingWithinNode(const Xpetra::Matrix<Scalar,LocalOrdinal,GlobalOrdinal,Node> & Amat, size_t blkSize, size_t nSweeps, Teuchos::ArrayRCP<Scalar> & rowScaling, Teuchos::ArrayRCP<Scalar> & colScaling) { 
+  void leftRghtDofScalingWithinNode(const Xpetra::Matrix<Scalar,LocalOrdinal,GlobalOrdinal,Node> & Amat, size_t blkSize, size_t nSweeps, Teuchos::ArrayRCP<Scalar> & rowScaling, Teuchos::ArrayRCP<Scalar> & colScaling) {
 
      LocalOrdinal     nBlks = (Amat.getRowMap()->getNodeNumElements())/blkSize;
-  
+
      Teuchos::ArrayRCP<Scalar>   rowScaleUpdate(blkSize);
      Teuchos::ArrayRCP<Scalar>   colScaleUpdate(blkSize);
-  
-  
+
+
      for (size_t i = 0; i < blkSize; i++) rowScaling[i] = 1.0;
      for (size_t i = 0; i < blkSize; i++) colScaling[i] = 1.0;
-  
+
      for (size_t k = 0; k < nSweeps; k++) {
        LocalOrdinal row = 0;
        for (size_t i = 0; i < blkSize; i++) rowScaleUpdate[i] = 0.0;
-  
-=======
-  void leftRghtDofScalingWithinNode(const Xpetra::Matrix<Scalar,LocalOrdinal,GlobalOrdinal,Node> & Amat, size_t blkSize, size_t nSweeps, Teuchos::ArrayRCP<Scalar> & rowScaling, Teuchos::ArrayRCP<Scalar> & colScaling) {
-
-     LocalOrdinal     nBlks = (Amat.getRowMap()->getNodeNumElements())/blkSize;
-
-     Teuchos::ArrayRCP<Scalar>   rowScaleUpdate(blkSize);
-     Teuchos::ArrayRCP<Scalar>   colScaleUpdate(blkSize);
-
-
-     for (size_t i = 0; i < blkSize; i++) rowScaling[i] = 1.0;
-     for (size_t i = 0; i < blkSize; i++) colScaling[i] = 1.0;
-
-     for (size_t k = 0; k < nSweeps; k++) {
-       LocalOrdinal row = 0;
-       for (size_t i = 0; i < blkSize; i++) rowScaleUpdate[i] = 0.0;
-
->>>>>>> 4103bf6c
+
        for (LocalOrdinal i = 0; i < nBlks; i++) {
          for (size_t j = 0; j < blkSize; j++) {
            Teuchos::ArrayView<const LocalOrdinal> cols;
            Teuchos::ArrayView<const Scalar> vals;
            Amat.getLocalRowView(row, cols, vals);
-<<<<<<< HEAD
-  
-=======
-
->>>>>>> 4103bf6c
+
            for (size_t kk = 0; kk < Teuchos::as<size_t>(vals.size()); kk++) {
              size_t modGuy = (cols[kk]+1)%blkSize;
              if (modGuy == 0) modGuy = blkSize;
@@ -1197,25 +1057,6 @@
        Teuchos::ArrayRCP<Scalar>   tempUpdate(blkSize);
        Teuchos::reduceAll(*(Amat.getRowMap()->getComm()), Teuchos::REDUCE_SUM, (LocalOrdinal) blkSize, rowScaleUpdate.getRawPtr(), tempUpdate.getRawPtr());
        for (size_t i = 0; i < blkSize; i++) rowScaleUpdate[i] = tempUpdate[i];
-<<<<<<< HEAD
-  
-       /* We want to scale by sqrt(1/rowScaleUpdate), but we'll         */
-       /* normalize things by the minimum rowScaleUpdate. That is, the  */
-       /* largest scaling is always one (as normalization is arbitrary).*/
-  
-       Scalar minUpdate = Teuchos::ScalarTraits<Scalar>::magnitude((rowScaleUpdate[0]/rowScaling[0])/rowScaling[0]);
-  
-       for (size_t i = 1; i < blkSize; i++) {
-          Scalar  temp = (rowScaleUpdate[i]/rowScaling[i])/rowScaling[i]; 
-          if ( Teuchos::ScalarTraits<Scalar>::magnitude(temp) < Teuchos::ScalarTraits<Scalar>::magnitude(minUpdate)) 
-            minUpdate = Teuchos::ScalarTraits<Scalar>::magnitude(temp);
-       }
-       for (size_t i = 0; i < blkSize; i++) rowScaling[i] *= sqrt(minUpdate / rowScaleUpdate[i]);
-  
-       row = 0;
-       for (size_t i = 0; i < blkSize; i++) colScaleUpdate[i] = 0.0;
-  
-=======
 
        /* We want to scale by sqrt(1/rowScaleUpdate), but we'll         */
        /* normalize things by the minimum rowScaleUpdate. That is, the  */
@@ -1233,7 +1074,6 @@
        row = 0;
        for (size_t i = 0; i < blkSize; i++) colScaleUpdate[i] = 0.0;
 
->>>>>>> 4103bf6c
        for (LocalOrdinal i = 0; i < nBlks; i++) {
          for (size_t j = 0; j < blkSize; j++) {
            Teuchos::ArrayView<const LocalOrdinal> cols;
@@ -1250,23 +1090,10 @@
        }
        Teuchos::reduceAll(*(Amat.getRowMap()->getComm()), Teuchos::REDUCE_SUM, (LocalOrdinal) blkSize, colScaleUpdate.getRawPtr(), tempUpdate.getRawPtr());
        for (size_t i = 0; i < blkSize; i++) colScaleUpdate[i] = tempUpdate[i];
-<<<<<<< HEAD
-  
+
        /* We want to scale by sqrt(1/colScaleUpdate), but we'll         */
        /* normalize things by the minimum colScaleUpdate. That is, the  */
        /* largest scaling is always one (as normalization is arbitrary).*/
-  
-          
-       minUpdate = Teuchos::ScalarTraits<Scalar>::magnitude((colScaleUpdate[0]/colScaling[0])/colScaling[0]);
-  
-       for (size_t i = 1; i < blkSize; i++) {
-          Scalar  temp = (colScaleUpdate[i]/colScaling[i])/colScaling[i]; 
-          if ( Teuchos::ScalarTraits<Scalar>::magnitude(temp) < Teuchos::ScalarTraits<Scalar>::magnitude(minUpdate)) 
-=======
-
-       /* We want to scale by sqrt(1/colScaleUpdate), but we'll         */
-       /* normalize things by the minimum colScaleUpdate. That is, the  */
-       /* largest scaling is always one (as normalization is arbitrary).*/
 
 
        minUpdate = Teuchos::ScalarTraits<Scalar>::magnitude((colScaleUpdate[0]/colScaling[0])/colScaling[0]);
@@ -1274,7 +1101,6 @@
        for (size_t i = 1; i < blkSize; i++) {
           Scalar  temp = (colScaleUpdate[i]/colScaling[i])/colScaling[i];
           if ( Teuchos::ScalarTraits<Scalar>::magnitude(temp) < Teuchos::ScalarTraits<Scalar>::magnitude(minUpdate))
->>>>>>> 4103bf6c
             minUpdate = Teuchos::ScalarTraits<Scalar>::magnitude(temp);
        }
        for (size_t i = 0; i < blkSize; i++) colScaling[i] *= sqrt(minUpdate/colScaleUpdate[i]);

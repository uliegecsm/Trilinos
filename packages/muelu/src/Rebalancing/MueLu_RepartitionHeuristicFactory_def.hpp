// @HEADER
//
// ***********************************************************************
//
//        MueLu: A package for multigrid based preconditioning
//                  Copyright 2012 Sandia Corporation
//
// Under the terms of Contract DE-AC04-94AL85000 with Sandia Corporation,
// the U.S. Government retains certain rights in this software.
//
// Redistribution and use in source and binary forms, with or without
// modification, are permitted provided that the following conditions are
// met:
//
// 1. Redistributions of source code must retain the above copyright
// notice, this list of conditions and the following disclaimer.
//
// 2. Redistributions in binary form must reproduce the above copyright
// notice, this list of conditions and the following disclaimer in the
// documentation and/or other materials provided with the distribution.
//
// 3. Neither the name of the Corporation nor the names of the
// contributors may be used to endorse or promote products derived from
// this software without specific prior written permission.
//
// THIS SOFTWARE IS PROVIDED BY SANDIA CORPORATION "AS IS" AND ANY
// EXPRESS OR IMPLIED WARRANTIES, INCLUDING, BUT NOT LIMITED TO, THE
// IMPLIED WARRANTIES OF MERCHANTABILITY AND FITNESS FOR A PARTICULAR
// PURPOSE ARE DISCLAIMED. IN NO EVENT SHALL SANDIA CORPORATION OR THE
// CONTRIBUTORS BE LIABLE FOR ANY DIRECT, INDIRECT, INCIDENTAL, SPECIAL,
// EXEMPLARY, OR CONSEQUENTIAL DAMAGES (INCLUDING, BUT NOT LIMITED TO,
// PROCUREMENT OF SUBSTITUTE GOODS OR SERVICES; LOSS OF USE, DATA, OR
// PROFITS; OR BUSINESS INTERRUPTION) HOWEVER CAUSED AND ON ANY THEORY OF
// LIABILITY, WHETHER IN CONTRACT, STRICT LIABILITY, OR TORT (INCLUDING
// NEGLIGENCE OR OTHERWISE) ARISING IN ANY WAY OUT OF THE USE OF THIS
// SOFTWARE, EVEN IF ADVISED OF THE POSSIBILITY OF SUCH DAMAGE.
//
// Questions? Contact
//                    Jonathan Hu       (jhu@sandia.gov)
//                    Andrey Prokopenko (aprokop@sandia.gov)
//                    Ray Tuminaro      (rstumin@sandia.gov)
//                    Tobias Wiesner    (tawiesn@sandia.gov)
//
// ***********************************************************************
//
// @HEADER
#ifndef PACKAGES_MUELU_SRC_REBALANCING_MUELU_REPARTITIONHEURISTICFACTORY_DEF_HPP_
#define PACKAGES_MUELU_SRC_REBALANCING_MUELU_REPARTITIONHEURISTICFACTORY_DEF_HPP_

#include <algorithm>
#include <iostream>
#include <sstream>

#ifdef HAVE_MPI
#include <Teuchos_DefaultMpiComm.hpp>
#include <Teuchos_CommHelpers.hpp>

//#include <Xpetra_Map.hpp>
#include <Xpetra_Matrix.hpp>

#include "MueLu_Utilities.hpp"

#include "MueLu_RAPFactory.hpp"
#include "MueLu_BlockedRAPFactory.hpp"
#include "MueLu_SubBlockAFactory.hpp"
#include "MueLu_Level.hpp"
#include "MueLu_MasterList.hpp"
#include "MueLu_Monitor.hpp"

#include "MueLu_RepartitionHeuristicFactory.hpp"

namespace MueLu {

 template <class Scalar, class LocalOrdinal, class GlobalOrdinal, class Node>
 RCP<const ParameterList> RepartitionHeuristicFactory<Scalar, LocalOrdinal, GlobalOrdinal, Node>::GetValidParameterList() const {
    RCP<ParameterList> validParamList = rcp(new ParameterList());

#define SET_VALID_ENTRY(name) validParamList->setEntry(name, MasterList::getEntry(name))
    SET_VALID_ENTRY("repartition: start level");
    SET_VALID_ENTRY("repartition: node repartition level");
    SET_VALID_ENTRY("repartition: min rows per proc");
    SET_VALID_ENTRY("repartition: target rows per proc");
    SET_VALID_ENTRY("repartition: min rows per thread");
    SET_VALID_ENTRY("repartition: target rows per thread");
    SET_VALID_ENTRY("repartition: max imbalance");
#undef  SET_VALID_ENTRY

    validParamList->set< RCP<const FactoryBase> >("A", Teuchos::null, "Factory of the matrix A");
    validParamList->set< RCP<const FactoryBase> >("Node Comm", Teuchos::null, "Generating factory of the node level communicator");

    return validParamList;
  }

  template <class Scalar, class LocalOrdinal, class GlobalOrdinal, class Node>
  void RepartitionHeuristicFactory<Scalar, LocalOrdinal, GlobalOrdinal, Node>::DeclareInput(Level &currentLevel) const {
    Input(currentLevel, "A");
    const Teuchos::ParameterList & pL = GetParameterList();    
    if(pL.isParameter("repartition: node repartition level")) {
      const int nodeRepartLevel = pL.get<int>("repartition: node repartition level");
      if(currentLevel.GetLevelID() == nodeRepartLevel) {
        Input(currentLevel,"Node Comm");
      }
    }
  }

  template <class Scalar, class LocalOrdinal, class GlobalOrdinal, class Node>
  void RepartitionHeuristicFactory<Scalar, LocalOrdinal, GlobalOrdinal, Node>::Build(Level& currentLevel) const {
    FactoryMonitor m(*this, "Build", currentLevel);

    const Teuchos::ParameterList & pL = GetParameterList();
    // Access parameters here to make sure that we set the parameter entry flag to "used" even in case of short-circuit evaluation.
    // TODO (JG): I don't really know if we want to do this.
    const int    startLevel           = pL.get<int>   ("repartition: start level");
    const int    nodeRepartLevel      = pL.get<int>   ("repartition: node repartition level");
          LO     minRowsPerProcess    = pL.get<LO>    ("repartition: min rows per proc");
          LO     targetRowsPerProcess = pL.get<LO>    ("repartition: target rows per proc");
          LO     minRowsPerThread     = pL.get<LO>    ("repartition: min rows per thread");
          LO     targetRowsPerThread  = pL.get<LO>    ("repartition: target rows per thread");
    const double nonzeroImbalance     = pL.get<double>("repartition: max imbalance");

    int thread_per_mpi_rank = 1;
#if defined(HAVE_MUELU_KOKKOSCORE) && defined(KOKKOS_ENABLE_OPENMP)
    using execution_space = typename Node::device_type::execution_space;
    if (std::is_same<execution_space, Kokkos::OpenMP>::value)
      thread_per_mpi_rank = execution_space::concurrency();
#endif

    if (minRowsPerThread > 0)
      // We ignore the value given by minRowsPerProcess and repartition based on threads instead
      minRowsPerProcess *= minRowsPerThread*thread_per_mpi_rank;

    if (targetRowsPerThread == 0)
      targetRowsPerThread = minRowsPerThread;

    if (targetRowsPerThread > 0)
      // We ignore the value given by targetRowsPerProcess and repartition based on threads instead
      targetRowsPerProcess = targetRowsPerThread*thread_per_mpi_rank;

    if (targetRowsPerProcess == 0)
      targetRowsPerProcess = minRowsPerProcess;

<<<<<<< HEAD
    // Stick this on the level so Zoltan2Interface can use this later
    Set<LO>(currentLevel,"repartition: heuristic target rows per process",targetRowsPerProcess);
=======
    // Check for validity of the node repartition option
    TEUCHOS_TEST_FOR_EXCEPTION(nodeRepartLevel >= startLevel, Exceptions::RuntimeError, "MueLu::RepartitionHeuristicFactory::Build(): If 'repartition: node repartition level' is set, it must be less than or equal to 'repartition: start level'");
>>>>>>> 30457dff

    RCP<const FactoryBase> Afact = GetFactory("A");
    if(!Afact.is_null() && Teuchos::rcp_dynamic_cast<const RAPFactory>(Afact) == Teuchos::null &&
       Teuchos::rcp_dynamic_cast<const BlockedRAPFactory>(Afact) == Teuchos::null &&
       Teuchos::rcp_dynamic_cast<const SubBlockAFactory>(Afact) == Teuchos::null) {
      GetOStream(Warnings) <<
        "MueLu::RepartitionHeuristicFactory::Build: The generation factory for A must " \
        "be a RAPFactory or a SubBlockAFactory providing the non-rebalanced matrix information! " \
        "It specifically must not be of type Rebalance(Blocked)AcFactory or similar. " \
        "Please check the input. Make also sure that \"number of partitions\" is provided to " \
        "the Interface class and the RepartitionFactory instance.  Instead, we have a "<<Afact->description() << std::endl;
    }
    // TODO: We only need a CrsGraph. This class does not have to be templated on Scalar types.
    RCP<Matrix> A = Get< RCP<Matrix> >(currentLevel, "A");

    // ======================================================================================================
    // Determine whether partitioning is needed
    // ======================================================================================================
    // NOTE: most tests include some global communication, which is why we currently only do tests until we make
    // a decision on whether to repartition. However, there is value in knowing how "close" we are to having to
    // rebalance an operator. So, it would probably be beneficial to do and report *all* tests.

    // Test0: Should we do node repartitioning? 
    if (currentLevel.GetLevelID() == nodeRepartLevel && A->getMap()->getComm()->getSize() > 1) {
      RCP<const Teuchos::Comm<int> > NodeComm = Get< RCP<const Teuchos::Comm<int> > >(currentLevel, "Node Comm");
      TEUCHOS_TEST_FOR_EXCEPTION(NodeComm.is_null(), Exceptions::RuntimeError, "MueLu::RepartitionHeuristicFactory::Build(): NodeComm is null.");

      // If we only have one node, then we don't want to pop down to one rank
      if(NodeComm()->getSize() != A->getMap()->getComm()->getSize()) {
        GetOStream(Statistics1) << "Repartitioning?  YES: \n  Within node only"<<std::endl;
        int nodeRank = NodeComm->getRank();
        
        // Do a reduction to get the total number of nodes
        int isZero = (nodeRank == 0);
        int numNodes=0;
        Teuchos::reduceAll(*A->getMap()->getComm(), Teuchos::REDUCE_SUM, isZero, Teuchos::outArg(numNodes));
        Set(currentLevel, "number of partitions", numNodes);
        return;
      }
    }  

    // Test1: skip repartitioning if current level is less than the specified minimum level for repartitioning     
    if (currentLevel.GetLevelID() < startLevel) {
      GetOStream(Statistics1) << "Repartitioning?  NO:" <<
          "\n  current level = " << Teuchos::toString(currentLevel.GetLevelID()) <<
          ", first level where repartitioning can happen is " + Teuchos::toString(startLevel) << std::endl;

      // a negative number of processors means: no repartitioning
      Set(currentLevel, "number of partitions", -1);

      return;
    }

    RCP<const Map> rowMap = A->getRowMap();

    RCP<const Teuchos::Comm<int> > origComm = rowMap->getComm();
    RCP<const Teuchos::Comm<int> > comm     = origComm;

    // Test 2: check whether A is actually distributed, i.e. more than one processor owns part of A
    // TODO: this global communication can be avoided if we store the information with the matrix (it is known when matrix is created)
    // TODO: further improvements could be achieved when we use subcommunicator for the active set. Then we only need to check its size

    // TODO: The block transfer factories do not check correctly whether or not repartitioning actually took place.
    {
      if (comm->getSize() == 1 && Teuchos::rcp_dynamic_cast<const RAPFactory>(Afact) != Teuchos::null) {
        GetOStream(Statistics1) << "Repartitioning?  NO:" <<
            "\n  comm size = 1" << std::endl;

        Set(currentLevel, "number of partitions", -1);
        return;
      }

      int numActiveProcesses = 0;
      MueLu_sumAll(comm, Teuchos::as<int>((A->getNodeNumRows() > 0) ? 1 : 0), numActiveProcesses);

      if (numActiveProcesses == 1) {
        GetOStream(Statistics1) << "Repartitioning?  NO:" <<
            "\n  # processes with rows = " << Teuchos::toString(numActiveProcesses) << std::endl;

        Set(currentLevel, "number of partitions", 1);
        return;
      }
    }

    bool test3 = false, test4 = false;
    std::string msg3, msg4;

    // Test3: check whether number of rows on any processor satisfies the minimum number of rows requirement
    // NOTE: Test2 ensures that repartitionning is not done when there is only one processor (it may or may not satisfy Test3)
    if (minRowsPerProcess > 0) {
      LO numMyRows = Teuchos::as<LO>(A->getNodeNumRows()), minNumRows, LOMAX = Teuchos::OrdinalTraits<LO>::max();
      LO haveFewRows = (numMyRows < minRowsPerProcess ? 1 : 0), numWithFewRows = 0;
      MueLu_sumAll(comm, haveFewRows, numWithFewRows);
      MueLu_minAll(comm, (numMyRows > 0 ? numMyRows : LOMAX), minNumRows);

      // TODO: we could change it to repartition only if the number of processors with numRows < minNumRows is larger than some
      // percentage of the total number. This way, we won't repartition if 2 out of 1000 processors don't have enough elements.
      // I'm thinking maybe 20% threshold. To implement, simply add " && numWithFewRows < .2*numProcs" to the if statement.
      if (numWithFewRows > 0)
        test3 = true;

      msg3 = "\n  min # rows per proc = " + Teuchos::toString(minNumRows) + ", min allowable = " + Teuchos::toString(minRowsPerProcess);
    }

    // Test4: check whether the balance in the number of nonzeros per processor is greater than threshold
    if (!test3) {
      GO minNnz, maxNnz, numMyNnz = Teuchos::as<GO>(A->getNodeNumEntries());
      MueLu_maxAll(comm, numMyNnz,                           maxNnz);
      MueLu_minAll(comm, (numMyNnz > 0 ? numMyNnz : maxNnz), minNnz); // min nnz over all active processors
      double imbalance = Teuchos::as<double>(maxNnz)/minNnz;

      if (imbalance > nonzeroImbalance)
        test4 = true;

      msg4 = "\n  nonzero imbalance = " + Teuchos::toString(imbalance) + ", max allowable = " + Teuchos::toString(nonzeroImbalance);
    }

    if (!test3 && !test4) {
      GetOStream(Statistics1) << "Repartitioning?  NO:" << msg3 + msg4 << std::endl;

      // A negative number of partitions means: no repartitioning
      Set(currentLevel, "number of partitions", -1);
      return;
    }

    GetOStream(Statistics1) << "Repartitioning? YES:" << msg3 + msg4 << std::endl;

    // ======================================================================================================
    // Calculate number of partitions
    // ======================================================================================================
    // FIXME Quick way to figure out how many partitions there should be (same algorithm as ML)
    // FIXME Should take into account nnz? Perhaps only when user is using min #nnz per row threshold.

    // The number of partitions is calculated by the RepartitionFactory and stored in "number of partitions" variable on
    // the current level. If this variable is already set (e.g., by another instance of RepartitionFactory) then this number
    // is used. The "number of partitions" variable serves as basic communication between the RepartitionFactory (which
    // requests a certain number of partitions) and the *Interface classes which call the underlying partitioning algorithms
    // and produce the "Partition" array with the requested number of partitions.
    const auto globalNumRows = Teuchos::as<GO>(A->getGlobalNumRows());
    int numPartitions = 1;
    if (globalNumRows >= targetRowsPerProcess) {
      // Make sure that each CPU thread has approximately targetRowsPerProcess
      numPartitions = std::max(Teuchos::as<int>(globalNumRows / targetRowsPerProcess), 1);
    }
    numPartitions = std::min(numPartitions, comm->getSize());

    Set(currentLevel, "number of partitions", numPartitions);

    GetOStream(Statistics1) << "Number of partitions to use = " << numPartitions << std::endl;
  } // Build
} // namespace MueLu

#endif //ifdef HAVE_MPI
#endif /* PACKAGES_MUELU_SRC_REBALANCING_MUELU_REPARTITIONHEURISTICFACTORY_DEF_HPP_ */<|MERGE_RESOLUTION|>--- conflicted
+++ resolved
@@ -139,13 +139,12 @@
     if (targetRowsPerProcess == 0)
       targetRowsPerProcess = minRowsPerProcess;
 
-<<<<<<< HEAD
     // Stick this on the level so Zoltan2Interface can use this later
     Set<LO>(currentLevel,"repartition: heuristic target rows per process",targetRowsPerProcess);
-=======
+
     // Check for validity of the node repartition option
     TEUCHOS_TEST_FOR_EXCEPTION(nodeRepartLevel >= startLevel, Exceptions::RuntimeError, "MueLu::RepartitionHeuristicFactory::Build(): If 'repartition: node repartition level' is set, it must be less than or equal to 'repartition: start level'");
->>>>>>> 30457dff
+
 
     RCP<const FactoryBase> Afact = GetFactory("A");
     if(!Afact.is_null() && Teuchos::rcp_dynamic_cast<const RAPFactory>(Afact) == Teuchos::null &&

--- conflicted
+++ resolved
@@ -212,6 +212,7 @@
        Xpetra::IO<SC,LO,GO,NO>::Write("A.dat", *A);
        RCP<Matrix> origFilteredA = MatrixFactory::Build(A->getRowMap(), A->getColMap(), A->getNodeMaxNumRowEntries());
        BuildNew(*A, *G, lumping, dirichlet_threshold,*origFilteredA);
+       if (use_spread_lumping) ExperimentalLumping(*A, *origFilteredA, DdomAllowGrowthRate, DdomCap);
        origFilteredA->fillComplete(A->getDomainMap(), A->getRangeMap(), fillCompleteParams);
        Xpetra::IO<SC,LO,GO,NO>::Write("origFilteredA.dat", *origFilteredA);
      }
@@ -524,6 +525,8 @@
     }//end nodesInAgg.unaggregated.size();
 
 
+    std::vector<LO> badCount(numAggs,0);
+
     // Find the biggest aggregate size in *nodes*
     LO maxAggSize=0;
     for(LO i=0; i<numAggs; i++)
@@ -569,43 +572,6 @@
       // don't have an amalgamated version of the original matrix, we use the matrix directly
       badAggNeighbors.resize(0);
       for(LO j = 0; j < (LO)blkSize; j++) {
-<<<<<<< HEAD
-	LO row = amalgInfo->ComputeLocalDOF(root_node,j);
- 	if (row >= (LO)numRows) continue;
-	A.getLocalRowView(row, indsA, valsA);
-	for(LO k=0; k<(LO)indsA.size(); k++) {
-	  if(indsA[k] < (LO)numRows) {
-	    LO node = amalgInfo->ComputeLocalNode(indsA[k]);
-	    LO agg = vertex2AggId[node];
-	    if(!std::binary_search(goodAggNeighbors.begin(),goodAggNeighbors.end(),agg))
-	      badAggNeighbors.push_back(agg);
-	  }
-	}	
-      }
-      sort_and_unique(badAggNeighbors);
-
-      // For each of the badAggNeighbors, we go and blitz their connections to dofs in this aggregate.
-      // We remove the INVALID marker when we do this so we don't wind up doubling this up lated      
-      for(LO b=0; b<(LO)badAggNeighbors.size(); b++) {
-	LO bad_agg = badAggNeighbors[b];
-	for (LO k=nodesInAgg.ptr[bad_agg]; k < nodesInAgg.ptr[bad_agg+1]; k++) {
-	  LO bad_node = nodesInAgg.nodes[k];
-	  for(LO j = 0; j < (LO)blkSize; j++) {
-	    LO bad_row = amalgInfo->ComputeLocalDOF(bad_node,j);
- 	    if (bad_row >= (LO)numRows) continue;
-	    size_t index_start = rowptr[bad_row];	
-	    A.getLocalRowView(bad_row, indsA, valsA);
-	    for(LO l = 0; l < (LO)indsA.size(); l++) {
-	      if(indsA[l] < (LO)numRows && vertex2AggId[amalgInfo->ComputeLocalNode(indsA[l])] == i && vals_dropped_indicator[index_start+l] == false) {
-		vals_dropped_indicator[index_start + l] = true;
-		vals[index_start + l] = ZERO;
-		diagExtra[bad_row] += valsA[l];
-		numSymDrops++;
-	      }
-	    }
-	  }
-	}
-=======
         LO row = amalgInfo->ComputeLocalDOF(root_node,j);
         if (row >= (LO)numRows) continue;
         A.getLocalRowView(row, indsA, valsA);
@@ -664,71 +630,12 @@
             }
           }
         }
->>>>>>> a10282d9
       }
 
       // Now lets fill the rows in this aggregate and figure out the diagonal lumping
       // We loop over each node in the aggregate and then over the neighbors of that node
 
       for(LO k=nodesInAgg.ptr[i]; k<nodesInAgg.ptr[i+1]; k++) {
-<<<<<<< HEAD
-	LO row_node = nodesInAgg.nodes[k];
-
-	// Set up filtering array
-	ArrayView<const LO> indsG = G.getNeighborVertices(row_node);
-	for (size_t j = 0; j < as<size_t>(indsG.size()); j++)
-	  filter[indsG[j]]=true;
-	
-	for (LO m = 0; m < (LO)blkSize; m++) {
-	  LO row = amalgInfo->ComputeLocalDOF(row_node,m);
- 	  if (row >= (LO)numRows) continue;
-	  size_t index_start = rowptr[row];	
-	  A.getLocalRowView(row, indsA, valsA);
-	  
-	  for(LO l = 0; l < (LO)indsA.size(); l++) {
-	    int col_node = amalgInfo->ComputeLocalNode(indsA[l]);
-	    bool is_good = filter[col_node];
-	    if (indsA[l] == row) {
-	      diagIndex[row] = l;
-	      vals[index_start + l] = valsA[l];
-	      continue;
-	    }
-
-	    // If we've already dropped this guy (from symmetry above), then continue onward
-	    if(vals_dropped_indicator[index_start +l] == true) {
-	      if(is_good) numOldDrops++;
-	      else numNewDrops++;
-	      continue;
-	    }
-
-	    
-	    // FIXME: I'm assuming vertex2AggId is only length of the rowmap, so
-	    // we won'd do secondary dropping on off-processor neighbors
-	    if(is_good && indsA[l] < (LO)numRows)  {
-	      int agg = vertex2AggId[col_node];
-	      if(std::binary_search(badAggNeighbors.begin(),badAggNeighbors.end(),agg))
-		is_good = false;
-	    }
-	    
-	    if(is_good){
-	      vals[index_start+l] = valsA[l];
-	    }
-	    else {
-	      if(!filter[col_node]) numOldDrops++;
-	      else numNewDrops++;
-	      diagExtra[row] += valsA[l];
-	      vals[index_start+l]=ZERO;
-	      vals_dropped_indicator[index_start+l]=true;
-	    }
-	  } //end for l "indsA.size()" loop
-	  
-	}//end m "blkSize" loop
-
-	// Clear filtering array
-	for (size_t j = 0; j < as<size_t>(indsG.size()); j++)
-	  filter[indsG[j]]=false;
-	
-=======
         LO row_node = nodesInAgg.nodes[k];
 
         // Set up filtering array
@@ -785,7 +692,6 @@
         for (size_t j = 0; j < as<size_t>(indsG.size()); j++)
           filter[indsG[j]]=false;
 
->>>>>>> a10282d9
       }// end k loop over number of nodes in this agg
     }//end i loop over numAggs
 
@@ -911,7 +817,7 @@
                                                      // have things in same order
         fvals = ArrayView<SC>(const_cast<SC*>(tvals.getRawPtr()), nnz);
 
-        LO diagIndex = -1;
+        LO diagIndex = -1, fdiagIndex = -1;
 
         PosOffSum=zero; NegOffSum=zero; PosOffDropSum=zero; NegOffDropSum=zero;
         diag=zero; NumPosKept=0; NumNegKept=0;
@@ -923,17 +829,27 @@
             diag = vals[j];
           }
           else { // offdiagonal
+            if (TST::real(vals[j]) > TST::real(zero) ) PosOffSum += vals[j];
+            else                                       NegOffSum += vals[j];
+          }
+        }
+        PosOffDropSum = PosOffSum;
+        NegOffDropSum = NegOffSum;
+        NumPosKept = 0;
+        NumNegKept = 0;
+        LO j = 0;
+        for (size_t jj = 0; jj < (size_t) finds.size(); jj++) {
+          while( inds[j] != finds[jj] ) j++;    // assumes that finds is in the same order as
+                                                // inds ... but perhaps has some entries missing
+          if (finds[jj] == row) fdiagIndex = jj;
+          else {
             if (TST::real(vals[j]) > TST::real(zero) ) {
-              PosOffSum += vals[j];
-              if (TST::magnitude(fvals[j]) == TST::magnitude(zero) ) // not in filtered matrix
-                PosOffDropSum += vals[j];
-              else NumPosKept++;
+              PosOffDropSum -=  fvals[jj];
+              if (TST::real(fvals[jj]) != TST::real(zero) ) NumPosKept++;
             }
             else {
-              NegOffSum += vals[j];
-              if (TST::magnitude(fvals[j]) == TST::magnitude(zero) ) // not in filtered matrix
-                NegOffDropSum += vals[j];
-              else NumNegKept++;
+              NegOffDropSum -=  fvals[jj];
+              if (TST::real(fvals[jj]) != TST::real(zero) ) NumNegKept++;
             }
           }
         }
@@ -946,7 +862,7 @@
         // which should really be larger than 1
 
         Target = rho*noLumpDdom;
-        if (TST::magnitude(Target) <= TST::magnitude(rho)) Target = rho2;//rstumin change
+        if (TST::magnitude(Target) <= TST::magnitude(rho)) Target = rho2;
 
         PosFilteredSum = PosOffSum - PosOffDropSum;
         NegFilteredSum = NegOffSum - NegOffDropSum;
@@ -972,10 +888,14 @@
           // Note: in this case the diagonal is not changed as all lumping
           //       occurs to the pos offdiags
 
-          if (diagIndex != -1) fvals[diagIndex] = diag;
-          for(LO j = 0; j < (LO)nnz; j++)  {
-            if ((j != diagIndex)&&(TST::real(vals[j]) > TST::real(zero) ) && (TST::magnitude(fvals[j]) != TST::magnitude(zero))) 
-              fvals[j] =  -gamma*(vals[j]/PosFilteredSum);
+          if (fdiagIndex != -1) fvals[fdiagIndex] = diag;
+          j = 0;
+          for(LO jj = 0; jj < (LO)finds.size(); jj++)  {
+            while( inds[j] != finds[jj] ) j++;   // assumes that finds is in the same order as
+                                                  // inds ... but perhaps has some entries missing
+            if ((j != diagIndex)&&(TST::real(vals[j]) > TST::real(zero) ) && (TST::magnitude(fvals[jj]) != TST::magnitude(zero)))
+              fvals[jj] =  -gamma*(vals[j]/PosFilteredSum);
+
           }
         }
         else {
@@ -1008,7 +928,7 @@
             // that now there are no positive off-diags so the sum(abs(offdiags))
             // is just the negative of NegFilteredSum
 
-            if (diagIndex != -1) fvals[diagIndex] = diag - gamma;
+            if (fdiagIndex != -1) fvals[fdiagIndex] = diag - gamma;
           }
           else if (NumNegKept > 0) {
             // need to do some lumping to neg offdiags to avoid a large
@@ -1037,13 +957,8 @@
             //          Should guarantee that numer is positive. This is obvious when
             //          the second condition is false. When it is the first condition that
             //          is false, it follows that the two indiviudal terms in the numer
-<<<<<<< HEAD
-            //          formula must be positive. 
-            
-=======
             //          formula must be positive.
 
->>>>>>> a10282d9
             if ( TST::magnitude(denom) < TST::magnitude(numer) ) alpha = TST::one();
             else alpha = numer/denom;
             if ( TST::real(alpha) < TST::real(zero)) alpha = zero;
@@ -1051,7 +966,7 @@
 
             // first change the diagonal
 
-            if (diagIndex != -1) fvals[diagIndex] = diag - (one-alpha)*gamma;
+            if (fdiagIndex != -1) fvals[fdiagIndex] = diag - (one-alpha)*gamma;
 
             // after lumping the sum of neg offdiags will be NegFilteredSum
             // + alpha*gamma. That is the remaining negative entries altered
@@ -1062,18 +977,13 @@
             //  proportional to vals[j]/NegFilteredSum
 
             SC temp = (NegFilteredSum+alpha*gamma)/NegFilteredSum;
-<<<<<<< HEAD
-            for(LO j = 0; j < (LO)nnz; j++)  {
-              if  ( (j != diagIndex)&&(TST::magnitude(fvals[j]) != TST::magnitude(zero) ) && 
-=======
             j = 0;
             for(LO jj = 0; jj < (LO)finds.size(); jj++)  {
               while( inds[j] != finds[jj] ) j++;   // assumes that finds is in the same order as
                                                     // inds ... but perhaps has some entries missing
               if  ( (jj != fdiagIndex)&&(TST::magnitude(fvals[jj]) != TST::magnitude(zero) ) &&
->>>>>>> a10282d9
                     ( TST::real(vals[j]) < TST::real(zero) ) )
-                fvals[j] = temp*vals[j];
+                fvals[jj] = temp*vals[j];
             }
           }
           else { // desperate case
@@ -1084,12 +994,6 @@
               // which now makes them negative
               flipPosOffDiagsToNeg = true;
 
-<<<<<<< HEAD
-              for(LO j = 0; j < (LO)nnz; j++)  {
-                if  ( (j != diagIndex)&&(TST::magnitude(fvals[j]) != TST::magnitude(zero) ) && 
-                      (TST::real(vals[j]) > TST::real(zero) )) 
-                  fvals[j] = -gamma/( (SC) NumPosKept);
-=======
               j = 0;
               for(LO jj = 0; jj < (LO)finds.size(); jj++)  {
                 while( inds[j] != finds[jj] ) j++;    // assumes that finds is in the same order as
@@ -1097,7 +1001,6 @@
                 if  ( (j != diagIndex)&&(TST::magnitude(fvals[jj]) != TST::magnitude(zero) ) &&
                       (TST::real(vals[j]) > TST::real(zero) ))
                   fvals[jj] = -gamma/( (SC) NumPosKept);
->>>>>>> a10282d9
               }
             }
             // else abandon rowsum preservation and do nothing
@@ -1107,8 +1010,12 @@
                                        // all pos terms including some
                                        // not originally filtered
                                        // but zeroed due to lumping
-              for(LO j = 0; j < (LO)nnz; j++) 
-                if ((j != diagIndex)&& (TST::real(vals[j]) > TST::real(zero))) fvals[j] = zero;
+              j = 0;
+              for(LO jj = 0; jj < (LO)finds.size(); jj++) {
+                while( inds[j] != finds[jj] ) j++;    // assumes that finds is in the same order as
+                                                      // inds ... but perhaps has some entries missing
+                if ((jj != fdiagIndex)&& (TST::real(vals[j]) > TST::real(zero))) fvals[jj] = zero;
+              }
           }
         } // positive gamma else
 

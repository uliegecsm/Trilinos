<masterlist>

  <general>

    <parameter>
      <name>problem: type</name>
      <type>string</type>
      <default>"unknown"</default>
      <description>Type of problem to be solved. Possible values: see Table~\ref{t:problem_types}.</description>
      <name-ML>default values</name-ML>
      <comment-ML>needs special treatment in ML. problem types have different names in ML and MueLu</comment-ML>
      <type-ML>string</type-ML>
    </parameter>

    <parameter>
      <name>verbosity</name>
      <type>string</type>
      <default>"high"</default>
      <description>Control of the amount of printed information. Possible values: see Table~\ref{t:verbosity_types}.</description>
      <name-ML>ML output</name-ML>
      <comment-ML>The ML type of this parameter is int! MLParameter interpreter transformes int to MueLu verbosity strings</comment-ML>
      <type-ML>int</type-ML>
      <default-ML>0</default-ML>
      <compatibility-ML>MLParameterListInterpreter, ML2MueLuParameterTranslator</compatibility-ML>
      <description-ML>Control of the amount of printed information. Possible values: 0-10 with 0=no output and 10=maximum verbosity.</description-ML>
    </parameter>

    <parameter>
      <name>number of equations</name>
      <type>int</type>
      <default>1</default>
      <Poisson-2D>1</Poisson-2D>
      <Poisson-3D>1</Poisson-3D>
      <Elasticity-2D>2</Elasticity-2D>
      <Elasticity-3D>3</Elasticity-3D>
      <Poisson-2D-complex>1</Poisson-2D-complex>
      <Poisson-3D-complex>1</Poisson-3D-complex>
      <Elasticity-2D-complex>2</Elasticity-2D-complex>
      <Elasticity-3D-complex>3</Elasticity-3D-complex>
      <description>Number of PDE equations at each grid node. Only constant block size is considered.</description>
      <name-ML>PDE equations</name-ML>
      <compatibility-ML>MLParameterListInterpreter, ML2MueLuParameterTranslator</compatibility-ML>
      <description-ML>Number of PDE equations at each grid node. Only constant block size is considered.</description-ML>
    </parameter>

    <parameter>
      <name>max levels</name>
      <type>int</type>
      <default>10</default>
      <description>Maximum number of levels in a hierarchy.</description>
      <compatibility-ML>MLParameterListInterpreter, ML2MueLuParameterTranslator</compatibility-ML>
      <description-ML>Maximum number of levels in a hierarchy.</description-ML>
    </parameter>

    <parameter>
      <name>cycle type</name>
      <type>string</type>
      <default>"V"</default>
      <description>Multigrid cycle type. Possible values: "V", "W".</description>
      <name-ML>prec type</name-ML>
      <type-ML>string</type-ML>
      <comment-ML>needs special treatment in ML. ML uses different namings than MueLu</comment-ML>
      <default-ML>"MGV"</default-ML>
      <compatibility-ML>MLParameterListInterpreter, ML2MueLuParameterTranslator</compatibility-ML>
      <description-ML>Multigrid cycle type. Possible values: "MGV", "MGW". Other values are NOT supported by MueLu.</description-ML>
    </parameter>

    <parameter>
      <name>coarse grid correction scaling factor</name>
      <type>double</type>
      <default>1.0</default>
      <description>Scaling factor to be applied to the coarse grid correction. This only affects the solve phase.</description>
      <visible>false</visible>
    </parameter>

    <parameter>
      <name>fuse prolongation and update</name>
      <type>bool</type>
      <default>false</default>
      <description>Fuse prolongation and update into one kernel call. Due to round-off error accumulation, this can in some cases result in slightly higher iteration counts. This only affects the solve phase.</description>
      <visible>false</visible>
    </parameter>

    <parameter>
      <name>problem: symmetric</name>
      <type>bool</type>
      <default>true</default>
      <ConvectionDiffusion>false</ConvectionDiffusion>
      <description>Symmetry of a problem. This setting affects the construction of a restrictor. If set to true, the restrictor is set to be the transpose of a prolongator. If set to false, underlying multigrid algorithm makes the decision.</description>
    </parameter>

     <parameter>
      <name>xml parameter file</name>
      <type>string</type>
      <default>""</default>
      <description>An XML file from which to read additional
      parameters.  In case of a conflict, parameters manually set on
      the list will override parameters in the file. If the string is
      empty a file will not be read.</description>
      <comment-ML>parameter not existing in ML</comment-ML>
    </parameter>

     <parameter>
      <name>parameterlist: syntax</name>
      <type>string</type>
      <default>muelu</default>
      <description>Syntax of ParameterList to use.  This should either be "muelu" or "ml." </description>
      <visible>false</visible>
      <comment-ML>parameter not existing in ML</comment-ML>
     </parameter>

     <parameter>
       <name>hierarchy label</name>
       <type>string</type>
       <default>""</default>
       <description>Label for the hierarchy. Is applied to timer labels.</description>
       <visible>true</visible>
     </parameter>

     <parameter>
      <name>matvec params</name>
      <type>\parameterlist</type>
      <description>Pass parameters to the underlying linear algebra</description>
      <comment-ML>not supported by ML</comment-ML>
      <visible>false</visible>
    </parameter>

  </general>

  <smoothing_and_coarse>

    <parameter>
      <name>smoother: pre or post</name>
      <comment-ML>needs special treatment in ML</comment-ML>
      <type>string</type>
      <default>"both"</default>
      <description>Pre- and post-smoother combination. Possible values: "pre" (only pre-smoother), "post" (only post-smoother), "both" (both pre-and post-smoothers), "none" (no smoothing).</description>
      <compatibility-ML>MLParameterListInterpreter, ML2MueLuParameterTranslator</compatibility-ML>
      <description-ML>Pre- and post-smoother combination. Possible values: "pre" (only pre-smoother), "post" (only post-smoother), "both" (both pre-and post-smoothers).</description-ML>
    </parameter>

    <parameter>
      <name>smoother: type</name>
      <comment-ML>needs special treatment in ML</comment-ML>
      <type>string</type>
      <default>"RELAXATION"</default>
      <Poisson-2D>"CHEBYSHEV"</Poisson-2D>
      <Poisson-3D>"CHEBYSHEV"</Poisson-3D>
      <Elasticity-2D>"CHEBYSHEV"</Elasticity-2D>
      <Elasticity-3D>"CHEBYSHEV"</Elasticity-3D>
      <Poisson-2D-complex>"RELAXATION"</Poisson-2D-complex>
      <Poisson-3D-complex>"RELAXATION"</Poisson-3D-complex>
      <Elasticity-2D-complex>"RELAXATION"</Elasticity-2D-complex>
      <Elasticity-3D-complex>"RELAXATION"</Elasticity-3D-complex>
      <MHD>"SCHWARZ"</MHD>
      <ConvectionDiffusion>"RELAXATION"</ConvectionDiffusion>
      <description>Smoother type. Possible values: see Table~\ref{tab:smoothers}.</description>
    </parameter>

    <parameter>
      <name>smoother: pre type</name>
      <comment-ML>needs special treatment in ML</comment-ML>
      <type>string</type>
      <default>"RELAXATION"</default>
      <description>Pre-smoother type. Possible values: see Table~\ref{tab:smoothers}.</description>
    </parameter>

    <parameter>
      <name>smoother: post type</name>
      <comment-ML>needs special treatment in ML</comment-ML>
      <type>string</type>
      <default>"RELAXATION"</default>
      <description>Post-smoother type. Possible values: see Table~\ref{tab:smoothers}.</description>
    </parameter>

    <parameter>
      <name>smoother: params</name>
      <comment-ML>not supported by ML</comment-ML>
      <type>\parameterlist</type>
      <Poisson-2D-complex>
        <parameter>
          <name>relaxation: type</name>
          <type>string</type>
          <default>Symmetric Gauss-Seidel</default>
        </parameter>
      </Poisson-2D-complex>
      <Poisson-3D-complex>
        <parameter>
          <name>relaxation: type</name>
          <type>string</type>
          <default>Symmetric Gauss-Seidel</default>
        </parameter>
      </Poisson-3D-complex>
      <Elasticity-2D-complex>
        <parameter>
          <name>relaxation: type</name>
          <type>string</type>
          <default>Symmetric Gauss-Seidel</default>
        </parameter>
      </Elasticity-2D-complex>
      <Elasticity-3D-complex>
        <parameter>
          <name>relaxation: type</name>
          <type>string</type>
          <default>Symmetric Gauss-Seidel</default>
        </parameter>
      </Elasticity-3D-complex>
      <MHD>
        <parameter>
          <name>schwarz: overlap level</name>
          <type>int</type>
          <default>1</default>
        </parameter>
        <parameter>
          <name>schwarz: combine mode</name>
          <type>string</type>
          <default>"Zero"</default>
        </parameter>
        <parameter>
          <name>schwarz: use reordering</name>
          <type>bool</type>
          <default>false</default>
        </parameter>

        <parameter>
          <name>subdomain solver name</name>
          <type>string</type>
          <default>"RILUK"</default>/>
        </parameter>
        <parameter>
          <name>subdomain solver parameters</name>
          <comment-ML>not supported by ML</comment-ML>
          <type>\parameterlist</type>

            <parameter>
              <name>fact: iluk level-of-fill</name>
              <type>int</type>
              <default>0</default>
            </parameter>

            <parameter>
              <name>fact: absolute threshold</name>
              <type>double</type>
              <default>0.</default>
            </parameter>

            <parameter>
              <name>fact: relative threshold</name>
              <type>double</type>
              <default>1.</default>
            </parameter>

            <parameter>
              <name>fact: relax value</name>
              <type>double</type>
              <default>0.</default>
            </parameter>
        </parameter>
      </MHD>
      <ConvectionDiffusion>
        <parameter>
          <name>relaxation: type</name>
          <type>string</type>
          <default>"Gauss-Seidel"</default>
        </parameter>
      </ConvectionDiffusion>
      <description>Smoother parameters. For standard smoothers, \muelu passes them directly to the appropriate package library.</description>
    </parameter>

    <parameter>
      <name>smoother: pre params</name>
      <comment-ML>not supported by ML</comment-ML>
      <type>\parameterlist</type>
      <description>Pre-smoother parameters. For standard smoothers, \muelu passes them directly to the appropriate package library.</description>
    </parameter>

    <parameter>
      <name>smoother: post params</name>
      <comment-ML>not supported by ML</comment-ML>
      <type>\parameterlist</type>
      <description>Post-smoother parameters. For standard smoothers, \muelu passes them directly to the appropriate package library.</description>
    </parameter>

    <parameter>
      <name>smoother: overlap</name>
      <comment-ML>needs special treatment in ML</comment-ML>
      <type>int</type>
      <default>0</default>
      <description>Smoother subdomain overlap.</description>
    </parameter>

    <parameter>
      <name>smoother: pre overlap</name>
      <comment-ML>needs special treatment in ML</comment-ML>
      <type>int</type>
      <default>0</default>
      <description>Pre-smoother subdomain overlap.</description>
    </parameter>

    <parameter>
      <name>smoother: post overlap</name>
      <comment-ML>needs special treatment in ML</comment-ML>
      <type>int</type>
      <default>0</default>
      <description>Post-smoother subdomain overlap.</description>
    </parameter>

    <parameter>
      <name>coarse: max size</name>
      <type>int</type>
      <default>2000</default>
      <description>Maximum dimension of a coarse grid. \muelu will stop coarsening once it is achieved.</description>
      <name-ML>max size</name-ML>
      <default-ML>128</default-ML>
      <comment-ML>needs special treatment in ML</comment-ML>
      <compatibility-ML>MLParameterListInterpreter, ML2MueLuParameterTranslator</compatibility-ML>
      <description-ML>Maximum dimension of a coarse grid. \ml will stop coarsening once it is achieved.</description-ML>
    </parameter>

    <parameter>
      <name>coarse: type</name>
      <comment-ML>needs special treatment in ML</comment-ML>
      <type>string</type>
      <default>"SuperLU"</default>
      <description>Coarse solver. Possible values: see Table~\ref{tab:coarse_solvers}.</description>
    </parameter>

    <parameter>
      <name>coarse: params</name>
      <comment-ML>not supported by ML</comment-ML>
      <type>\parameterlist</type>
      <description>Coarse solver parameters. \muelu passes them directly to the appropriate package library.</description>
    </parameter>

    <parameter>
      <name>coarse: overlap</name>
      <comment-ML>needs special treatment in ML</comment-ML>
      <type>int</type>
      <default>0</default>
      <description>Coarse solver subdomain overlap.</description>
    </parameter>

  </smoothing_and_coarse>

  <aggregation>

    <parameter>
      <name>aggregation: type</name>
      <type>string</type>
      <default>"uncoupled"</default>
      <description>Aggregation scheme. Possible values: see Table~\ref{t:aggregation}.</description>
      <comment-ML>needs special treatment in ML</comment-ML>
      <default-ML>Uncoupled</default-ML>
    </parameter>

    <parameter>
      <name>aggregation: mode</name>
      <type>string</type>
      <default>"uncoupled"</default>
      <description>Controls whether aggregates are allowed to cross processor boundaries. Possible values: "coupled" aggregates can cross processor boundaries, "uncoupled" aggregates cannot cross processor boundaries.</description>
      <comment-ML>parameter not existing in ML</comment-ML>
    </parameter>

    <parameter>
      <name>aggregation: ordering</name>
      <type>string</type>
      <default>"natural"</default>
      <description>Node ordering strategy. Possible values: "natural" (local index order), "graph" (filtered graph breadth-first order), "random" (random local index order).</description>
      <comment-ML>parameter not existing in ML</comment-ML>
    </parameter>

    <!--
    <parameter>
      <name>aggregation: symmetrize</name>
      <type>bool</type>
      <default>false</default>
      <description>Symmetrize connectivity graph for nonsymmetric matrices.</description>
    </parameter>
    -->

    <parameter>
      <name>aggregation: drop scheme</name>
      <type>string</type>
      <default>"classical"</default>
      <description>Connectivity dropping scheme for a graph used in aggregation. Possible values: "classical", "distance laplacian".</description>
      <comment-ML>parameter not existing in ML</comment-ML>
    </parameter>

    <parameter>
      <name>aggregation: distance laplacian algo</name>
      <type>string</type>
      <default>"default"</default>
      <description>Type of sub-algorithm for "distance laplacian" dropping. Possible values: "default", "unscaled cut", "scaled cut".</description>
      <visible>false</visible>
      <comment-ML>parameter not existing in ML</comment-ML>
    </parameter>

    <parameter>
      <name>aggregation: drop tol</name>
      <type>double</type>
      <default>0.0</default>
      <description>Connectivity dropping threshold for a graph used in aggregation.</description>
      <name-ML>aggregation: threshold</name-ML>
    </parameter>

    <parameter>
      <name>aggregation: min agg size</name>
      <type>int</type>
      <default>2</default>
      <description>Minimum size of an aggregate.</description>
      <visible>true</visible>
      <comment-ML>parameter not existing in ML</comment-ML>
    </parameter>

    <parameter>
      <name>aggregation: max agg size</name>
      <type>int</type>
      <default>-1</default>
      <description>Maximum size of an aggregate (-1 means unlimited).</description>
      <visible>true</visible>
      <comment-ML>parameter not existing in ML</comment-ML>
    </parameter>

    <parameter>
      <name>aggregation: compute aggregate qualities</name>
      <type>bool</type>
      <default>false</default>
      <description>Whether to compute aggregate quality estimates.</description>
      <comment-ML>parameter not existing in ML</comment-ML>
    </parameter>

    <parameter>
      <name>aggregation: brick x size</name>
      <type>int</type>
      <default>2</default>
      <description>Number of points for x axis in "brick" aggregation (limited to 3).</description>
      <comment-ML>parameter not existing in ML</comment-ML>
    </parameter>

    <parameter>
      <name>aggregation: brick y size</name>
      <type>int</type>
      <default>2</default>
      <description>Number of points for y axis in "brick" aggregation (limited to 3).</description>
      <comment-ML>parameter not existing in ML</comment-ML>
    </parameter>

    <parameter>
      <name>aggregation: brick z size</name>
      <type>int</type>
      <default>2</default>
      <description>Number of points for z axis in "brick" aggregation (limited to 3).</description>
      <comment-ML>parameter not existing in ML</comment-ML>
    </parameter>

    <parameter>
      <name>aggregation: max selected neighbors</name>
      <type>int</type>
      <default>0</default>
      <description>Maximum number of neighbor nodes that are already aggregated. If a new aggregate has some neighbors that are already aggregated, this node probably can be added to one of these aggregates. We don't need a new one.</description>
      <visible>false</visible>
      <comment-ML>parameter not existing in ML</comment-ML>
    </parameter>

    <parameter>
      <name>aggregation: Dirichlet threshold</name>
      <type>double</type>
      <default>0.0</default>
      <description>Threshold for determining whether entries are zero during Dirichlet row detection.</description>
      <comment-ML>parameter not existing in ML</comment-ML>
    </parameter>

    <parameter>
      <name>aggregation: deterministic</name>
      <type>bool</type>
      <default>false</default>
      <description>Boolean indicating whether or not aggregation will be run deterministically in the kokkos refactored path (only used in uncoupled aggregation).</description>
      <comment-ML>parameter not existing in ML</comment-ML>
    </parameter>

    <parameter>
      <name>aggregation: coloring algorithm</name>
      <type>string</type>
      <default>serial</default>
      <description>Choice of distance 2 coloring algorithm used by Uncoupled Aggregation. Currently set by defulat to COLORING_D2_SERIAL.</description>
      <comment-ML>parameter not existing in ML</comment-ML>
    </parameter>

    <parameter>
      <name>aggregation: enable phase 1</name>
      <type>bool</type>
      <default>true</default>
      <description>Turn on/off phase 1 of aggregation</description>
      <visible>false</visible>
      <comment-ML>parameter not existing in ML</comment-ML>
    </parameter>

    <parameter>
      <name>aggregation: enable phase 2a</name>
      <type>bool</type>
      <default>true</default>
      <description>Turn on/off phase 2a of aggregation</description>
      <visible>false</visible>
      <comment-ML>parameter not existing in ML</comment-ML>
    </parameter>

    <parameter>
      <name>aggregation: enable phase 2b</name>
      <type>bool</type>
      <default>true</default>
      <description>Turn on/off phase 2b of aggregation</description>
      <visible>false</visible>
      <comment-ML>parameter not existing in ML</comment-ML>
    </parameter>

    <parameter>
      <name>aggregation: enable phase 3</name>
      <type>bool</type>
      <default>true</default>
      <description>Turn on/off phase 3 of aggregation</description>
      <visible>false</visible>
      <comment-ML>parameter not existing in ML</comment-ML>
    </parameter>

    <parameter>
      <name>aggregation: error on nodes with no on-rank neighbors</name>
      <type>bool</type>
      <default>false</default>
      <description>Causes phase 3 aggregation to throw an error for
      non-Dirichlet nodes that have no on-rank neighbors.  This only
      works for Uncoupled Aggregation.</description>
      <visible>false</visible>
      <comment-ML>parameter not existing in ML</comment-ML>
    </parameter>

    <parameter>
      <name>aggregation: phase3 avoid singletons</name>
      <type>bool</type>
      <default>false</default>
      <description>Causes phase 3 aggregation to try and group any
      vertices that remain unaggregated with any other on-rank vertex
      (even if it is not a neighbor) to define an aggregate.  This only
      works for Uncoupled Aggregation.</description>
      <visible>false</visible>
      <comment-ML>parameter not existing in ML</comment-ML>
    </parameter>

    <parameter>
      <name>aggregation: allow empty prolongator columns</name>
      <type>bool</type>
      <default>false</default>
      <description>Fix diagonal of coarse level operator A resulting from empty columns (rows) in the prolongation (restriction) operators caused by singleton aggregates and number of null space vectors larger than number of DOFs per node. This option might be helpful for elasticity problems with singleton aggregates.</description>
      <visible>false</visible>
      <comment-ML>parameter not existing in ML</comment-ML>
    </parameter>

    <parameter>
      <name>aggregation: preserve Dirichlet points</name>
      <type>bool</type>
      <default>false</default>
      <description>Turn on/off Dirichlet points preservation</description>
      <visible>false</visible>
      <comment-ML>parameter not existing in ML</comment-ML>
    </parameter>

    <parameter>
      <name>aggregation: allow user-specified singletons</name>
      <type>bool</type>
      <default>false</default>
      <description>Allow special nodes to be marked for one-to-one transfer to the coarsest level. (default = off)</description>
      <visible>false</visible>
      <comment-ML>parameter not existing in ML</comment-ML>
    </parameter>

    <parameter>
      <name>aggregation: use interface aggregation</name>
      <type>bool</type>
      <default>false</default>
      <description>Allow an application to prescribe root nodes to uncoupled aggregation</description>
      <visible>false</visible>
      <comment-ML>parameter not existing in ML</comment-ML>
    </parameter>

    <parameter>
      <name>aggregation: export visualization data</name>
      <type>bool</type>
      <default>false</default>
      <description>Export data for visualization post-processing.</description>
      <comment-ML>parameter not existing in ML</comment-ML>
    </parameter>

    <parameter>
      <name>aggregation: output filename</name>
      <type>string</type>
      <default>""</default>
      <description>Filename to write VTK visualization data to.</description>
      <comment-ML>parameter not existing in ML</comment-ML>
    </parameter>

    <parameter>
      <name>aggregation: output file: time step</name>
      <type>int</type>
      <default>0</default>
      <description>Time step ID for non-linear problems.</description>
      <comment-ML>parameter not existing in ML</comment-ML>
    </parameter>

    <parameter>
      <name>aggregation: output file: iter</name>
      <type>int</type>
      <default>0</default>
      <description>Iteration for non-linear problems.</description>
      <comment-ML>parameter not existing in ML</comment-ML>
    </parameter>

    <parameter>
      <name>aggregation: output file: agg style</name>
      <type>string</type>
      <default>Point Cloud</default>
      <description>Style of aggregate visualization.</description>
      <comment-ML>parameter not existing in ML</comment-ML>
    </parameter>

    <parameter>
      <name>aggregation: output file: fine graph edges</name>
      <type>bool</type>
      <default>false</default>
      <description>Whether to draw all fine node connections along with the aggregates.</description>
      <comment-ML>parameter not existing in ML</comment-ML>
    </parameter>

    <parameter>
      <name>aggregation: output file: coarse graph edges</name>
      <type>bool</type>
      <default>false</default>
      <description>Whether to draw all coarse node connections along with the aggregates.</description>
      <comment-ML>parameter not existing in ML</comment-ML>
    </parameter>

    <parameter>
      <name>aggregation: output file: build colormap</name>
      <type>bool</type>
      <default>false</default>
      <description>Whether to output a random colormap in a separate XML file.</description>
      <comment-ML>parameter not existing in ML</comment-ML>
    </parameter>

    <parameter>
      <name>aggregation: params</name>
      <type>\parameterlist</type>
      <visible>false</visible>
      <description>Sublist of options for use by aggregation.</description>
      <comment-ML>parameter not existing in ML</comment-ML>
    </parameter>

    <parameter>
      <name>strength-of-connection: params</name>
      <type>\parameterlist</type>
      <visible>false</visible>
      <description>Sublist of options for use by coalesce/drop.</description>
      <comment-ML>parameter not existing in ML</comment-ML>
    </parameter>

    <parameter>
      <name>aggregation: mesh layout</name>
      <type>string</type>
      <default>Global Lexicographic</default>
      <description>Type of ordering for structured mesh aggregation. Possible values: "Global Lexicographic" and "Local Lexicographic".</description>
      <comment-ML>parameter not existing in ML</comment-ML>
    </parameter>

    <parameter>
      <name>aggregation: output type</name>
      <type>string</type>
      <default>Aggregates</default>
      <description>Type of object holding the aggregation data. Possible values: "Aggregates" or "CrsGraph".</description>
      <comment-ML>parameter not existing in ML</comment-ML>
    </parameter>

    <parameter>
      <name>aggregation: coarsening rate</name>
      <type>string</type>
      <default>{3}</default>
      <description>Coarsening rate per spatial dimensions, the string must be interpretable as an array by Teuchos.</description>
      <comment-ML>parameter not existing in ML</comment-ML>
    </parameter>

    <parameter>
      <name>aggregation: number of spatial dimensions</name>
      <type>int</type>
      <default>3</default>
      <description>The number of spatial dimensions in the problem.</description>
      <comment-ML>parameter not existing in ML</comment-ML>
    </parameter>

    <parameter>
      <name>aggregation: coarsening order</name>
      <type>int</type>
      <default>0</default>
      <description>The interpolation order used while constructing these aggregates, this value will be passed to the prolongator factory.</description>
      <comment-ML>parameter not existing in ML</comment-ML>
    </parameter>


    <parameter>
      <name>aggregation: pairwise: size</name>
      <type>int</type>
      <default>8</default>
      <description>Target size for pairwise aggregation.  The number
      of pairwise steps used will be log base-2 of this number.</description>
      <visible>false</visible>
      <comment-ML>parameter not existing in ML</comment-ML>
    </parameter>

  </aggregation>

  <aggregate_qualities>

    <parameter>
      <name>aggregate qualities: check symmetry</name>
      <type>bool</type>
      <default>false</default>
      <description>Whether to check symmetry and use nonsymmetric aggregate quality estimate if necessary.</description>
      <comment-ML>parameter not existing in ML</comment-ML>
    </parameter>

    <parameter>
      <name>aggregate qualities: good aggregate threshold</name>
      <type>double</type>
      <default>100.0</default>
      <description>Maximum quality where aggregate is considered acceptable.</description>
      <comment-ML>parameter not existing in ML</comment-ML>
    </parameter>

    <parameter>
      <name>aggregate qualities: file output</name>
      <type>bool</type>
      <default>false</default>
      <description>Whether to output files containing the aggregate qualities.</description>
      <comment-ML>parameter not existing in ML</comment-ML>
    </parameter>

    <parameter>
      <name>aggregate qualities: file base</name>
      <type>string</type>
      <default>agg_qualities</default>
      <description>Base of filename for aggregate quality output.</description>
      <comment-ML>parameter not existing in ML</comment-ML>
    </parameter>

    <parameter>
<<<<<<< HEAD
      <name>aggregate qualities: algorithm</name>
      <type>string</type>
      <default>forward</default>
      <description>Algorithm to use ``forward'' or ``reverse.''</description>
      <comment-ML>parameter not existing in ML</comment-ML>
    </parameter>
    
    <parameter>
      <name>aggregate qualities: zero threshold</name>
      <type>double</type>
      <default>1e-12</default>
      <description>The zero threshold for the reverse algorithm.</description>
      <comment-ML>parameter not existing in ML</comment-ML>
=======
      <name>aggregate qualities: percentiles</name>
      <type>Array(double)</type>
      <default>{.5}</default>
      <description>Percentiles of aggregate qualities to report (in a [0,1] range).</description>
      <comment-ML>not supported by ML</comment-ML>
>>>>>>> 0f3bcddf
    </parameter>

  </aggregate_qualities>

  <misc>

    <parameter>
      <name>export data</name>
      <type>\parameterlist</type>
      <description>Exporting a subset of the hierarchy data in a
      file. Currently, the list can contain any of the following parameter
      names (``A'', ``P'', ``R'', ``Nullspace'', ``Coordinates'') of type \texttt{string}
      and value ``\{levels separated by commas\}''. A
      matrix/multivector with a name ``X'' is saved in two or three
      three MatrixMarket files: a) data is saved in
      \textit{X\_level.mm}; b) its row map is saved in
      \textit{rowmap\_X\_level.mm}; c) its column map (for matrices) is saved in
      \textit{colmap\_X\_level.mm}.</description>
      <comment-ML>not supported by ML</comment-ML>
    </parameter>

    <parameter>
      <name>print initial parameters</name>
      <type>bool</type>
      <default>true</default>
      <description>Print parameters provided for a hierarchy construction.</description>
      <name-ML>ML print initial list</name-ML>
      <type-ML>int</type-ML>
      <default-ML>-2</default-ML>
    </parameter>

    <parameter>
      <name>print unused parameters</name>
      <type>bool</type>
      <default>true</default>
      <description>Print parameters unused during a hierarchy construction.</description>
      <name-ML>print unused</name-ML>
      <type-ML>int</type-ML>
      <default-ML>-2</default-ML>
    </parameter>

    <parameter>
      <name>transpose: use implicit</name>
      <type>bool</type>
      <default>false</default>
      <MHD>true</MHD>
      <description>Use implicit transpose for the restriction operator.</description>
      <comment-ML>not supported by ML</comment-ML>
    </parameter>

    <parameter>
      <name>restriction: scale nullspace</name>
      <type>bool</type>
      <default>false</default>
      <description>Block-diagonally scale (based on number of PDEs) the nullspace for the restriction only.</description>
      <comment-ML>not supported by ML</comment-ML>
      <visible>false</visible>
    </parameter>

    <parameter>
      <name>use kokkos refactor</name>
      <type>bool</type>
      <default>false</default>
      <description>Switch on the new \kokkos based version for on-node parallelism.</description>
      <comment-ML>not supported by ML</comment-ML>
      <visible>true</visible>
    </parameter>

    <parameter>
      <name>synchronize factory timers</name>
      <type>bool</type>
      <default>false</default>
      <description>Add barriers before and after Factory Build() calls.</description>
      <comment-ML>not supported by ML</comment-ML>
      <visible>false</visible>
    </parameter>

    <parameter>
      <name>rap: triple product</name>
      <type>bool</type>
      <default>false</default>
      <description>Use all-at-once triple matrix product kernel</description>
      <comment-ML>not supported by ML</comment-ML>
      <visible>true</visible>
    </parameter>

  </misc>

  <multigrid>

    <parameter>
      <name>multigrid algorithm</name>
      <type>string</type>
      <default>"sa"</default>
      <Poisson-2D>"sa"</Poisson-2D>
      <Poisson-3D>"sa"</Poisson-3D>
      <Elasticity-2D>"sa"</Elasticity-2D>
      <Elasticity-3D>"sa"</Elasticity-3D>
      <Poisson-2D-complex>"sa"</Poisson-2D-complex>
      <Poisson-3D-complex>"sa"</Poisson-3D-complex>
      <Elasticity-2D-complex>"sa"</Elasticity-2D-complex>
      <Elasticity-3D-complex>"sa"</Elasticity-3D-complex>
      <MHD>"unsmoothed"</MHD>
      <ConvectionDiffusion>"pg"</ConvectionDiffusion>
      <description>Multigrid method. Possible values: see Table~\ref{t:mgs}.</description>
      <name-ML>energy minimization: enable</name-ML>
      <type-ML>int</type-ML>
      <default-ML>0</default-ML>
      <compatibility-ML>MLParameterListInterpreter, ML2MueLuParameterTranslator</compatibility-ML>
      <description-ML>Enable energy minimization transfer operators (using Petrov-Galerkin approach).</description-ML>
      <comment-ML>not supported by ML</comment-ML>
    </parameter>

    <parameter>
      <name>toggle: mode</name>
      <type>string</type>
      <default>semicoarsen</default>
      <description>Toggling strategy for transfer operators (default=semicoarsen)</description>
      <comment-ML>not supported by ML</comment-ML>
      <visible>false</visible>
    </parameter>

    <parameter>
      <name>semicoarsen: coarsen rate</name>
      <type>int</type>
      <default>3</default>
      <description>Rate at which to coarsen unknowns in the z direction.</description>
      <comment-ML>not supported by ML</comment-ML>
      <visible>true</visible>
    </parameter>

    <parameter>
      <name>semicoarsen: number of levels</name>
      <type>int</type>
      <default>3</default>
      <description>Determines the maximum number of times that semicoarsening is applied.</description>
      <comment-ML>not supported by ML</comment-ML>
      <visible>false</visible>
    </parameter>

    <parameter>
      <name>linedetection: orientation</name>
      <type>string</type>
      <default>vertical</default>
      <description>Line orientation: can be either 'vertical', 'horizontal' or 'coordinates'.</description>
      <comment-ML>not supported by ML</comment-ML>
      <visible>false</visible>
    </parameter>

    <parameter>
      <name>linedetection: num layers</name>
      <type>int</type>
      <default>-1</default>
      <description>Line detection: number of layers on finest level. Alternatively, set the number of layers on the finest level as \"NumZLayers\" in the finest level container class.</description>
      <comment-ML>not supported by ML</comment-ML>
      <visible>false</visible>
    </parameter>

    <parameter>
      <name>sa: damping factor</name>
      <type>double</type>
      <default>1.33</default>
      <description>Damping factor for smoothed aggregation.</description>
      <name-ML>aggregation: damping factor</name-ML>
      <default-ML>1.33</default-ML>
      <compatibility-ML>MLParameterListInterpreter, ML2MueLuParameterTranslator</compatibility-ML>
      <description-ML>Damping factor for smoothed aggregation.</description-ML>
    </parameter>

    <parameter>
      <name>sa: use filtered matrix</name>
      <type>bool</type>
      <default>true</default>
      <ConvectionDiffusion>true</ConvectionDiffusion>
      <description>Matrix to use for smoothing the tentative prolongator. The two options are: to use the original matrix, and to use the filtered matrix with filtering based on filtered graph used for aggregation.</description>
      <comment-ML>not supported by ML</comment-ML>
    </parameter>

    <parameter>
      <name>sa: calculate eigenvalue estimate</name>
      <type>bool</type>
      <default>false</default>
      <description>Force calculation of eigenvalue estimate during prolongator smoothing.</description>
      <visible>false</visible>
      <comment-ML>not supported by ML</comment-ML>
    </parameter>

    <parameter>
      <name>sa: eigenvalue estimate num iterations</name>
      <type>int</type>
      <default>10</default>
      <description>Number of power iterations to use to estimate max eigenvalue. This has effect only if estimation occurs during prolongator smoothing.</description>
      <visible>false</visible>
      <name-ML>eigen-analysis: iterations</name-ML>
    </parameter>

    <parameter>
      <name>interp: interpolation order</name>
      <type>int</type>
      <default>1</default>
      <description>Interpolation order used to interpolate values from coarse points to fine points. Possible values are 0 for piece-wise constant interpolation and 1 for piece-wise linear interpolation. This parameter is set to 1 by default.</description>
      <visible>true</visible>
      <comment-ML>parameter not existing in ML</comment-ML>
    </parameter>

    <parameter>
      <name>interp: build coarse coordinates</name>
      <type>bool</type>
      <default>true</default>
      <description>If false, skip the calculation of coarse coordinates.</description>
      <visible>true</visible>
      <comment-ML>not supported by ML</comment-ML>
    </parameter>

    <parameter>
      <name>transfer: params</name>
      <type>\parameterlist</type>
      <visible>false</visible>
      <description>Sublist of options for use by transfer.</description>
      <comment-ML>parameter not existing in ML</comment-ML>
    </parameter>

    <parameter>
      <name>pcoarsen: element</name>
      <type>string</type>
      <default>""</default>
      <description>Element class for IntrepidPCoarsening</description>
      <visible>false</visible>
    </parameter>

    <parameter>
      <name>pcoarsen: schedule</name>
      <type>string</type>
      <default>""</default>
      <description>Coarsening schedule for IntrepidPCoarsening</description>
      <visible>false</visible>
    </parameter>
    <parameter>
      <name>pcoarsen: hi basis</name>
      <type>string</type>
      <default>""</default>
      <description>Higher order basis for IntrepidPCoarsening</description>
      <visible>false</visible>
    </parameter>

    <parameter>
      <name>pcoarsen: lo basis</name>
      <type>string</type>
      <default>""</default>
      <description>Lower order basis for IntrepidPCoarsening</description>
      <visible>false</visible>
    </parameter>

    <parameter>
      <name>smoother: neighborhood type</name>
      <type>string</type>
      <default>""</default>
      <description>Valid options: node, edge, face, cell</description>
      <visible>false</visible>
    </parameter>

    <parameter>
      <name>filtered matrix: use lumping</name>
      <type>bool</type>
      <default>true</default>
      <description>Lump (add to diagonal) dropped entries during the construction of a filtered matrix. This allows user to preserve constant nullspace.</description>
      <comment-ML>not supported by ML</comment-ML>
    </parameter>

    <parameter>
      <name>filtered matrix: reuse eigenvalue</name>
      <type>bool</type>
      <default>true</default>
      <description>Skip eigenvalue calculation during the construction of a filtered matrix by reusing eigenvalue estimate from the original matrix. This allows us to skip heavy computation, but may lead to poorer convergence.</description>
      <comment-ML>not supported by ML</comment-ML>
    </parameter>

    <parameter>
      <name>filtered matrix: reuse graph</name>
      <type>bool</type>
      <default>true</default>
      <description>Set values to zero instead of constructing a new graph.</description>
      <visible>false</visible>
      <comment-ML>not supported by ML</comment-ML>
    </parameter>

    <parameter>
      <name>emin: iterative method</name>
      <type>string</type>
      <default>"cg"</default>
      <description>Iterative method to use for energy minimization of initial prolongator in energy-minimization. Possible values: "cg" (conjugate gradient), "gmres" (generalized minimum residual), "sd" (steepest descent).</description>
      <comment-ML>not supported by ML</comment-ML>
    </parameter>

    <parameter>
      <name>emin: num iterations</name>
      <type>int</type>
      <default>2</default>
      <description>Number of iterations to minimize initial prolongator energy in energy-minimization.</description>
      <comment-ML>not supported by ML</comment-ML>
    </parameter>

    <parameter>
      <name>emin: num reuse iterations</name>
      <type>int</type>
      <default>1</default>
      <description>Number of iterations to minimize the reused prolongator energy in energy-minimization.</description>
      <comment-ML>not supported by ML</comment-ML>
    </parameter>

    <parameter>
      <name>emin: pattern</name>
      <type>string</type>
      <default>"AkPtent"</default>
      <description>Sparsity pattern to use for energy minimization. Possible values: "AkPtent".</description>
      <comment-ML>not supported by ML</comment-ML>
    </parameter>

    <parameter>
      <name>emin: pattern order</name>
      <type>int</type>
      <default>1</default>
      <description>Matrix order for the "AkPtent" pattern.</description>
      <comment-ML>not supported by ML</comment-ML>
    </parameter>

    <parameter>
      <name>tentative: calculate qr</name>
      <type>bool</type>
      <default>true</default>
      <description>If false, skip local QR decomposition phase of smoothed aggregation.</description>
      <visible>false</visible>
    </parameter>

    <parameter>
      <name>tentative: constant column sums</name>
      <type>bool</type>
      <default>false</default>
      <description>If true, scale the column sums to one (before applying nullspace).</description>
      <visible>false</visible>
    </parameter>

    <parameter>
      <name>tentative: build coarse coordinates</name>
      <type>bool</type>
      <default>true</default>
      <description>If false, skip the calculation of coarse coordinates.</description>
      <visible>false</visible>
      <comment-ML>not supported by ML</comment-ML>
    </parameter>

  </multigrid>

  <rebalancing>

    <parameter>
      <name>repartition: enable</name>
      <type>bool</type>
      <default>false</default>
      <description>Rebalancing on/off switch.</description>
      <name-ML>repartition: enable</name-ML>
      <type-ML>int</type-ML>
      <default-ML>0</default-ML>
      <compatibility-ML>MLParameterListInterpreter</compatibility-ML>
      <description-ML>Rebalancing on/off switch. Only limited support for repartitioning. Does not use provided node coordinates.</description-ML>
    </parameter>

    <parameter>
      <name>repartition: partitioner</name>
      <type>string</type>
      <default>"zoltan2"</default>
      <description>Partitioning package to use. Possible values: "zoltan" (\zoltan{} library), "zoltan2" (\zoltantwo{} library).</description>
      <default-ML>Zoltan</default-ML>
      <comment-ML>needs special handling</comment-ML>
    </parameter>

    <parameter>
      <name>repartition: params</name>
      <type>\parameterlist</type>
      <description>Partitioner parameters. \muelu passes them directly to the appropriate package library. In particular, this allows to choose a partitioning algorithm from \zoltan{} or \zoltan2{} or from external packages such as \parmetis{}.</description>
      <comment-ML>not supported by ML</comment-ML>
    </parameter>

    <parameter>
      <name>repartition: start level</name>
      <type>int</type>
      <default>2</default>
      <description>Minimum level to run partitioner. \muelu does not rebalance levels finer than this one.</description>
      <name-ML>repartition: start level</name-ML>
      <default-ML>1</default-ML>
      <compatibility-ML>MLParameterListInterpreter</compatibility-ML>
      <description-ML>Minimum level to run partitioner. \muelu does not rebalance levels finer than this one.</description-ML>
    </parameter>


    <parameter>
      <name>repartition: node repartition level</name>
      <type>int</type>
      <default>-1</default>
      <description>Level on which to run node-level repartitioning (negative means don't).</description>
      <visible>false</visible>
    </parameter>

    <parameter>
      <name>repartition: node id</name>
      <type>int</type>
      <default>-1</default>
      <description>Id of the current node (only used for node-level repartitioning).</description>
      <visible>false</visible>
    </parameter>


    <parameter>
      <name>repartition: min rows per proc</name>
      <type>int</type>
      <default>800</default>
      <description>Minimum number of rows per MPI process. If the actual number if smaller, then rebalancing occurs. The value is not used if "repartition: min rows per thread" is positive.</description>
      <name-ML>repartition: min per proc</name-ML>
      <default-ML>512</default-ML>
      <compatibility-ML>MLParameterListInterpreter</compatibility-ML>
      <description-ML>Minimum number of rows per MPI process. If the actual number if smaller, then rebalancing occurs.</description-ML>
    </parameter>

    <parameter>
      <name>repartition: target rows per proc</name>
      <type>int</type>
      <!-- We want to be backwards compatible at the moment. If the value is
           0, we set it to the value of `min rows per proc` in the code. -->
      <default>0</default>
      <description>Target number of rows per MPI process after rebalancing. If the value is set to 0, it will use the value of "repartition: min rows per proc"</description>
      <comment-ML>not supported by ML</comment-ML>
    </parameter>

    <parameter>
      <name>repartition: min rows per thread</name>
      <type>int</type>
      <default>0</default>
      <description>Minimum number of rows per thread. If the actual number if smaller, then rebalancing occurs. If the value is set to 0, no repartitioning based on thread count will occur.</description>
      <comment-ML>not supported by ML</comment-ML>
    </parameter>

    <parameter>
      <name>repartition: target rows per thread</name>
      <type>int</type>
      <!-- We want to be backwards compatible at the moment. If the value is
           0, we set it to the value of `min rows per thread` in the code. -->
      <default>0</default>
      <description>Target number of rows per thread after rebalancing. If the value is set to 0, it will use the value of "repartition: min rows per thread".</description>
      <comment-ML>not supported by ML</comment-ML>
    </parameter>

    <parameter>
      <name>repartition: max imbalance</name>
      <type>double</type>
      <default>1.2</default>
      <description>Maximum nonzero imbalance ratio. If the actual number is larger, the rebalancing occurs.</description>
      <name-ML>repartition: max min ratio</name-ML>
      <default-ML>1.3</default-ML>
      <compatibility-ML>MLParameterListInterpreter</compatibility-ML>
      <description-ML>Maximum nonzero imbalance ratio. If the actual number is larger, the rebalancing occurs.</description-ML>
    </parameter>

    <parameter>
      <name>repartition: remap parts</name>
      <type>bool</type>
      <default>true</default>
      <description>Postprocessing for partitioning to reduce data migration.</description>
      <comment-ML>not supported by ML</comment-ML>
    </parameter>

    <parameter>
      <name>repartition: remap num values</name>
      <type>int</type>
      <default>4</default>
      <description>Number of maximum components from each processor used to construct partial bipartite graph.</description>
      <visible>false</visible>
      <comment-ML>not supported by ML</comment-ML>
    </parameter>

    <parameter>
      <name>repartition: remap accept partition</name>
      <type>bool</type>
      <default>true</default>
      <description>Whether the local rank should accept a partition.</description>
      <visible>false</visible>
      <comment-ML>not supported by ML</comment-ML>
    </parameter>

    <parameter>
      <name>repartition: print partition distribution</name>
      <type>bool</type>
      <default>false</default>
      <description>Partition distribution printout.</description>
      <visible>false</visible>
      <comment-ML>not supported by ML</comment-ML>
    </parameter>

    <parameter>
      <name>repartition: rebalance P and R</name>
      <type>bool</type>
      <default>false</default>
      <description>Explicit rebalancing of R and P during the setup. This speeds up the solve, but slows down the setup phases.</description>
      <comment-ML>not supported by ML</comment-ML>
    </parameter>

    <parameter>
      <name>repartition: rebalance Nullspace</name>
      <type>bool</type>
      <default>true</default>
      <description>Rebalancing of Nullspace during the setup.</description>
      <visible>false</visible>
      <comment-ML>not supported by ML</comment-ML>
    </parameter>

    <parameter>
      <name>repartition: use subcommunicators</name>
      <type>bool</type>
      <default>true</default>
      <description>Use subcommunicators on coarser levels.</description>
      <comment-ML>not supported by ML</comment-ML>
      <visible>false</visible>
    </parameter>

  </rebalancing>

  <rap>

    <parameter>
      <name>rap: relative diagonal floor</name>
      <type>Array(double)</type>
      <default>{}</default>
      <description>Will boost diagonals on A matrices to the given floor.</description>
      <comment-ML>not supported by ML</comment-ML>
      <visible>false</visible>
    </parameter>


    <parameter>
      <name>rap: fix zero diagonals</name>
      <type>bool</type>
      <default>false</default>
      <description>Set zero diagonals on coarse grids to one.</description>
      <comment-ML>not supported by ML</comment-ML>
      <visible>false</visible>
    </parameter>

    <parameter>
      <name>rap: fix zero diagonals threshold</name>
      <type>double</type>
      <default>0.</default>
      <description>Threshold at which diagonal entry is considered zero.</description>
      <comment-ML>not supported by ML</comment-ML>
      <visible>false</visible>
    </parameter>

    <parameter>
      <name>rap: shift</name>
      <type>double</type>
      <default>0.0</default>
      <description>Shift to use in the RAPShiftFactory</description>
      <comment-ML>not supported by ML</comment-ML>
      <visible>false</visible>
    </parameter>

    <parameter>
      <name>rap: shift diagonal M</name>
      <type>bool</type>
      <default>false</default>
      <description>Shift for the RAPShiftFactory is stored as a
      vector (representing the matrix diagonal)</description>
      <comment-ML>not supported by ML</comment-ML>
      <visible>false</visible>
    </parameter>

    <parameter>
      <name>rap: shift low storage</name>
      <type>bool</type>
      <default>false</default>
      <description>Use the low-storage version of the rap: shift</description>
      <comment-ML>not supported by ML</comment-ML>
      <visible>false</visible>
    </parameter>

    <parameter>
      <name>rap: shift array</name>
      <type>Array(double)</type>
      <default>{}</default>
      <description>Effective shift at each level to use in the RAPShiftFactory (the string must be interpretable as an array by Teuchos).</description>
      <comment-ML>not supported by ML</comment-ML>
      <visible>false</visible>
    </parameter>

    <parameter>
      <name>rap: cfl array</name>
      <type>Array(double)</type>
      <default>{}</default>
      <description>Effective CFl at each level to use in the RAPShiftFactory (the string must be interpretable as an array by Teuchos).  </description>
      <comment-ML>not supported by ML</comment-ML>
      <visible>false</visible>
    </parameter>

    <parameter>
      <name>rap: algorithm</name>
      <type>string</type>
      <default>galerkin</default>
      <description>Whether to use the Galerkin RAP or the Shift version</description>
      <comment-ML>not supported by ML</comment-ML>
      <visible>false</visible>
    </parameter>

  </rap>

  <matrixmatrix>
    <parameter>
      <name>matrixmatrix: kernel params</name>
      <type>\parameterlist</type>
      <description>Controls the kernel algorithms for matrix-matrix operations</description>
      <comment-ML>not supported by ML</comment-ML>
      <visible>false</visible>
    </parameter>
     <parameter>
      <name>matrixmatrix: kernel params:MM_TAFC_OptimizationCoreCount </name>
      <type>int</type>
      <description>Core Count above which the
optimized neighbor discovery is used for Importer construction, for some matrix
multiplication operations.</description>
      <default>3000 </default>
      <comment-ML>not supported by ML</comment-ML>
      <visible>false</visible>
    </parameter>
    <parameter>
      <name>isMatrixMatrix_TransferAndFillComplete </name>
      <type>bool</type>
      <description>Try to use the
optimized neighbor discovery for Importer construction.</description>
      <comment-ML>not supported by ML</comment-ML>
      <default>false</default>
      <visible>false</visible>
    </parameter>

  </matrixmatrix>
  <reuse>

    <parameter>
      <name>reuse: type</name>
      <type>string</type>
      <default>"none"</default>
      <description>Reuse options for consecutive hierarchy construction. This speeds up the setup phase, but may lead to poorer convergence. Possible values: see Table~\ref{t:reuse_types}.</description>
      <comment-ML>not supported by ML</comment-ML>
    </parameter>

  </reuse>

  <external>
    <parameter>
       <name>use external multigrid package</name>
       <type>string</type>
       <default>"none"</default>
       <description>Option to utilize external multigrid package for computations, for example allows for use of AMGX</description>
       <visible>false</visible>
    </parameter>
  </external>

  <amgx>
    <parameter>
      <name>amgx:params</name>
      <type>\parameterlist</type>
      <description>Sublist for listing AMGX configuration parameters</description>
      <visible>false</visible>
      <comment-ML>not supported by ML</comment-ML>
    </parameter>
  </amgx>

  <debug>

    <parameter>
      <name>debug: graph level</name>
      <type>int</type>
      <default>-1</default>
      <description>Output dependency graph.</description>
      <comment-ML>not supported by ML</comment-ML>
      <visible>false</visible>
    </parameter>

  </debug>

  <refmaxwell>
    <parameter>
      <name>refmaxwell: mode</name>
      <type>string</type>
      <default>"additive"</default>
      <description>Specifying the order of solve of the block system. Allowed values are: "additive" (default), "121", "212", "1", "2"</description>
      <name-ML>refmaxwell: mode</name-ML>
      <type-ML>int</type-ML>
      <default-ML>"additive"</default-ML>
      <compatibility-ML>MLParameterListInterpreter, ML2MueLuParameterTranslator</compatibility-ML>
      <description-ML>Specifying the order of solve of the block system. Allowed values are: "additive" (default), "121", "212"</description-ML>
    </parameter>

    <parameter>
      <name>refmaxwell: disable addon</name>
      <type>bool</type>
      <default>true</default>
      <description>Specifing whether the addon should be built for stabilization</description>
      <name-ML>refmaxwell: disable addon</name-ML>
      <type-ML>bool</type-ML>
      <default-ML>true</default-ML>
      <compatibility-ML>MLParameterListInterpreter, ML2MueLuParameterTranslator</compatibility-ML>
      <description-ML>Specifing whether the addon should be built for stabilization</description-ML>
    </parameter>

    <parameter>
      <name>refmaxwell: 11list</name>
      <comment-ML>not supported by ML</comment-ML>
      <type>\parameterlist</type>
      <description>Specifies the multigrid solver for the 11 block</description>
    </parameter>

    <parameter>
      <name>refmaxwell: 22list</name>
      <comment-ML>not supported by ML</comment-ML>
      <type>\parameterlist</type>
      <description>Specifies the multigrid solver for the 22 block</description>
    </parameter>

    <parameter>
      <name>refmaxwell: use as preconditioner</name>
      <type>bool</type>
      <default>false</default>
      <description>Assume zero initial guess</description>
      <name-ML>zero starting solution</name-ML>
      <type-ML>bool</type-ML>
      <default-ML>false</default-ML>
      <compatibility-ML>MLParameterListInterpreter, ML2MueLuParameterTranslator</compatibility-ML>
      <description-ML>Assume zero initial guess</description-ML>
    </parameter>

    <parameter>
      <name>refmaxwell: dump matrices</name>
      <type>bool</type>
      <default>false</default>
      <description>Dump matrices to disk.</description>
    </parameter>

    <parameter>
      <name>refmaxwell: subsolves on subcommunicators</name>
      <type>bool</type>
      <default>false</default>
      <description>Redistribute the two subsolves to disjoint sub-communicators (so that the additive solve can occur in parallel).</description>
    </parameter>

    <parameter>
      <name>refmaxwell: ratio AH / A22 subcommunicators</name>
      <type>double</type>
      <default>1.0</default>
      <description>Ratio for the split into sub-communicators.</description>
    </parameter>

  </refmaxwell>



</masterlist><|MERGE_RESOLUTION|>--- conflicted
+++ resolved
@@ -749,7 +749,6 @@
     </parameter>
 
     <parameter>
-<<<<<<< HEAD
       <name>aggregate qualities: algorithm</name>
       <type>string</type>
       <default>forward</default>
@@ -763,13 +762,14 @@
       <default>1e-12</default>
       <description>The zero threshold for the reverse algorithm.</description>
       <comment-ML>parameter not existing in ML</comment-ML>
-=======
+    </parameter>
+
+    <parameter>
       <name>aggregate qualities: percentiles</name>
       <type>Array(double)</type>
       <default>{.5}</default>
       <description>Percentiles of aggregate qualities to report (in a [0,1] range).</description>
       <comment-ML>not supported by ML</comment-ML>
->>>>>>> 0f3bcddf
     </parameter>
 
   </aggregate_qualities>

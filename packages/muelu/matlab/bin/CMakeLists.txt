--- conflicted
+++ resolved
@@ -15,13 +15,8 @@
   SET_AND_INC_DIRS(DIR ${CMAKE_CURRENT_BINARY_DIR})
 
   # Force the code into R2017b compatibility mode
-<<<<<<< HEAD
-  SET(CMAKE_CXX_FLAGS "${CMAKE_CXX_FLAGS} -DMX_COMPAT_64 -DMATLAB_MEXCMD_RELEASE=R2017b") 
-  SET(CMAKE_C_FLAGS "${CMAKE_C_FLAGS} -DMX_COMPAT_64 -DMATLAB_MEXCMD_RELEASE=R2017b") 
-=======
   SET(CMAKE_CXX_FLAGS "${CMAKE_CXX_FLAGS} -DMX_COMPAT_64 -fPIC -DMATLAB_MEXCMD_RELEASE=R2017b") 
   SET(CMAKE_C_FLAGS "${CMAKE_C_FLAGS} -DMX_COMPAT_64 -fPIC -DMATLAB_MEXCMD_RELEASE=R2017b") 
->>>>>>> 4103bf6c
 
 
   # Debugging information

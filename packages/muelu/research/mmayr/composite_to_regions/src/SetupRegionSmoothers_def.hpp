--- conflicted
+++ resolved
@@ -98,13 +98,11 @@
                  const std::vector<RCP<Xpetra::Import<LocalOrdinal, GlobalOrdinal, Node> > > rowImportPerGrp) ///< row importer in region layout [in]
 {
 #include "Xpetra_UseShortNames.hpp"
-<<<<<<< HEAD
   using Teuchos::TimeMonitor;
   RCP<TimeMonitor> tm = rcp(new TimeMonitor(*TimeMonitor::getNewTimer("Region Relaxation Setup")));
-=======
+
   // Get max number of regions per proc
   const int maxRegPerProc = regionGrpMats.size();
->>>>>>> f75c4c81
 
   Array<RCP<Vector> > regRes(maxRegPerProc);
   createRegionalVector(regRes, revisedRowMapPerGrp);
@@ -144,14 +142,11 @@
     )
 {
 #include "Xpetra_UseShortNames.hpp"
-<<<<<<< HEAD
   using Teuchos::TimeMonitor;
   RCP<TimeMonitor> tm = rcp(new TimeMonitor(*TimeMonitor::getNewTimer("Region Jacobi Iterate")));
-=======
 
   // Get max number of regions per proc
   const int maxRegPerProc = regX.size();
->>>>>>> f75c4c81
 
   // const Scalar SC_ZERO = Teuchos::ScalarTraits<Scalar>::zero();
   const Scalar SC_ONE = Teuchos::ScalarTraits<Scalar>::one();
@@ -197,14 +192,11 @@
                )
 {
 #include "Xpetra_UseShortNames.hpp"
-<<<<<<< HEAD
   using Teuchos::TimeMonitor;
   RCP<TimeMonitor> tm = rcp(new TimeMonitor(*TimeMonitor::getNewTimer("Region Gauss-Seidel Iterate")));
-=======
 
   // Get max number of regions per proc
   const int maxRegPerProc = regX.size();
->>>>>>> f75c4c81
 
   const int maxIter    = smootherParams->get<int>   ("smoother: sweeps");
   const double damping = smootherParams->get<double>("smoother: damping");
@@ -402,13 +394,11 @@
                    )
 {
 #include "Xpetra_UseShortNames.hpp"
-<<<<<<< HEAD
   using Teuchos::TimeMonitor;
   RCP<TimeMonitor> tm = rcp(new TimeMonitor(*TimeMonitor::getNewTimer("Region Chebyshev Iterate")));
-=======
+
   // Get max number of regions per proc
   const int maxRegPerProc = regX.size();
->>>>>>> f75c4c81
 
   const int maxIter      = params->get<int>   ("smoother: sweeps");
   const Scalar eigRatio  = params->get<double>("smoother: eigRatio");

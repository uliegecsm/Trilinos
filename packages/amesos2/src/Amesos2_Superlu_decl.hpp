--- conflicted
+++ resolved
@@ -296,18 +296,10 @@
   /// Persisting 1D store for X
   mutable host_solve_array_t host_xValues_;
   mutable Teuchos::Array<slu_convert_type> convert_xValues_; // copy to SuperLU native array before calling SuperLU
-<<<<<<< HEAD
-  int ldx_;
-=======
->>>>>>> 4103bf6c
 
   /// Persisting 1D store for B
   mutable host_solve_array_t host_bValues_;
   mutable Teuchos::Array<slu_convert_type> convert_bValues_; // copy to SuperLU native array before calling SuperLU
-<<<<<<< HEAD
-  int ldb_;
-=======
->>>>>>> 4103bf6c
 
 #if defined(KOKKOSKERNELS_ENABLE_SUPERNODAL_SPTRSV) && defined(KOKKOSKERNELS_ENABLE_TPL_SUPERLU)
   typedef Kokkos::DefaultExecutionSpace DeviceExecSpaceType;

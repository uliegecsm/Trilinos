--- conflicted
+++ resolved
@@ -83,21 +83,6 @@
                                        size_t& nnz) const
   {
     using Teuchos::as;
-<<<<<<< HEAD
-
-    local_ordinal_t local_row = this->row_map_->getLocalElement(row);
-    int nnz_ret = 0;
-    int rowmatrix_return_val
-      = this->mat_->ExtractMyRowCopy(as<int>(local_row),
-                                     as<int>(std::min(indices.size(), vals.size())),
-                                     nnz_ret,
-                                     vals.getRawPtr(),
-                                     indices.getRawPtr());
-    TEUCHOS_TEST_FOR_EXCEPTION( rowmatrix_return_val != 0,
-                        std::runtime_error,
-                        "Epetra_RowMatrix object returned error code "
-                        << rowmatrix_return_val << " from ExtractMyRowCopy." );
-=======
     const int local_row = this->row_map_->getLocalElement(row);
     bool threw = false;
 
@@ -151,7 +136,6 @@
       (! threw && rowmatrix_return_val != 0, std::runtime_error,
        "Epetra_RowMatrix object returned error code "
        << rowmatrix_return_val << " from ExtractMyRowCopy." );
->>>>>>> 1e7e8d39
     nnz = as<size_t>(nnz_ret);
 
     // Epetra_CrsMatrix::ExtractMyRowCopy returns local column
@@ -296,7 +280,6 @@
                         std::runtime_error,
                         "Column access to row-based object not yet supported.  "
                         "Please contact the Amesos2 developers." );
-<<<<<<< HEAD
   }
 
   template <class DerivedMat>
@@ -311,31 +294,12 @@
         If your map contains non-contiguous GIDs please use Tpetra instead of Epetra. \n");
     */
     return( Teuchos::null );
-=======
->>>>>>> 1e7e8d39
   }
 
   template <class DerivedMat>
   const RCP<const Tpetra::Map<MatrixTraits<Epetra_RowMatrix>::local_ordinal_t,
                               MatrixTraits<Epetra_RowMatrix>::global_ordinal_t,
                               MatrixTraits<Epetra_RowMatrix>::node_t> >
-<<<<<<< HEAD
-=======
-  AbstractConcreteMatrixAdapter<Epetra_RowMatrix, DerivedMat>::getMap_impl() const
-  {
-    // Should Map() be used (returns Epetra_BlockMap)
-    /*
-    printf("Amesos2_EpetraRowMatrix_AbstractMatrixAdapter: Epetra does not support a 'getMap()' method. Returning rcp(Teuchos::null). \
-        If your map contains non-contiguous GIDs please use Tpetra instead of Epetra. \n");
-    */
-    return( Teuchos::null );
-  }
-
-  template <class DerivedMat>
-  const RCP<const Tpetra::Map<MatrixTraits<Epetra_RowMatrix>::local_ordinal_t,
-                              MatrixTraits<Epetra_RowMatrix>::global_ordinal_t,
-                              MatrixTraits<Epetra_RowMatrix>::node_t> >
->>>>>>> 1e7e8d39
   AbstractConcreteMatrixAdapter<Epetra_RowMatrix, DerivedMat>::getRowMap_impl() const
   {
     // Must transform to a Tpetra::Map
@@ -392,13 +356,8 @@
   template <class DerivedMat>
   typename AbstractConcreteMatrixAdapter<Epetra_RowMatrix,DerivedMat>
   ::super_t::spmtx_ptr_t
-<<<<<<< HEAD
-  AbstractConcreteMatrixAdapter<Epetra_RowMatrix, DerivedMat>::getSparseRowPtr() const 
-  { 
-=======
   AbstractConcreteMatrixAdapter<Epetra_RowMatrix, DerivedMat>::getSparseRowPtr() const
   {
->>>>>>> 1e7e8d39
     typename AbstractConcreteMatrixAdapter<Epetra_RowMatrix,DerivedMat>::super_t::spmtx_ptr_t  sp_rowptr = nullptr;
     typename AbstractConcreteMatrixAdapter<Epetra_RowMatrix,DerivedMat>::super_t::spmtx_idx_t  sp_colind = nullptr;
     typename AbstractConcreteMatrixAdapter<Epetra_RowMatrix,DerivedMat>::super_t::spmtx_vals_t sp_values = nullptr;
@@ -411,13 +370,8 @@
   template <class DerivedMat>
   typename AbstractConcreteMatrixAdapter<Epetra_RowMatrix,DerivedMat>
   ::super_t::spmtx_idx_t
-<<<<<<< HEAD
-  AbstractConcreteMatrixAdapter<Epetra_RowMatrix, DerivedMat>::getSparseColInd() const 
-  { 
-=======
   AbstractConcreteMatrixAdapter<Epetra_RowMatrix, DerivedMat>::getSparseColInd() const
   {
->>>>>>> 1e7e8d39
     typename AbstractConcreteMatrixAdapter<Epetra_RowMatrix,DerivedMat>::super_t::spmtx_ptr_t  sp_rowptr = nullptr;
     typename AbstractConcreteMatrixAdapter<Epetra_RowMatrix,DerivedMat>::super_t::spmtx_idx_t  sp_colind = nullptr;
     typename AbstractConcreteMatrixAdapter<Epetra_RowMatrix,DerivedMat>::super_t::spmtx_vals_t sp_values = nullptr;
@@ -430,13 +384,8 @@
   template <class DerivedMat>
   typename AbstractConcreteMatrixAdapter<Epetra_RowMatrix,DerivedMat>
   ::super_t::spmtx_vals_t
-<<<<<<< HEAD
-  AbstractConcreteMatrixAdapter<Epetra_RowMatrix, DerivedMat>::getSparseValues() const 
-  { 
-=======
   AbstractConcreteMatrixAdapter<Epetra_RowMatrix, DerivedMat>::getSparseValues() const
   {
->>>>>>> 1e7e8d39
     typename AbstractConcreteMatrixAdapter<Epetra_RowMatrix,DerivedMat>::super_t::spmtx_ptr_t  sp_rowptr = nullptr;
     typename AbstractConcreteMatrixAdapter<Epetra_RowMatrix,DerivedMat>::super_t::spmtx_idx_t  sp_colind = nullptr;
     typename AbstractConcreteMatrixAdapter<Epetra_RowMatrix,DerivedMat>::super_t::spmtx_vals_t sp_values = nullptr;

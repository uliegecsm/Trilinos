//@HEADER
// ************************************************************************
//
//               ShyLU: Hybrid preconditioner package
//                 Copyright 2012 Sandia Corporation
//
// Under the terms of Contract DE-AC04-94AL85000 with Sandia Corporation,
// the U.S. Government retains certain rights in this software.
//
// Redistribution and use in source and binary forms, with or without
// modification, are permitted provided that the following conditions are
// met:
//
// 1. Redistributions of source code must retain the above copyright
// notice, this list of conditions and the following disclaimer.
//
// 2. Redistributions in binary form must reproduce the above copyright
// notice, this list of conditions and the following disclaimer in the
// documentation and/or other materials provided with the distribution.
//
// 3. Neither the name of the Corporation nor the names of the
// contributors may be used to endorse or promote products derived from
// this software without specific prior written permission.
//
// THIS SOFTWARE IS PROVIDED BY SANDIA CORPORATION "AS IS" AND ANY
// EXPRESS OR IMPLIED WARRANTIES, INCLUDING, BUT NOT LIMITED TO, THE
// IMPLIED WARRANTIES OF MERCHANTABILITY AND FITNESS FOR A PARTICULAR
// PURPOSE ARE DISCLAIMED. IN NO EVENT SHALL SANDIA CORPORATION OR THE
// CONTRIBUTORS BE LIABLE FOR ANY DIRECT, INDIRECT, INCIDENTAL, SPECIAL,
// EXEMPLARY, OR CONSEQUENTIAL DAMAGES (INCLUDING, BUT NOT LIMITED TO,
// PROCUREMENT OF SUBSTITUTE GOODS OR SERVICES; LOSS OF USE, DATA, OR
// PROFITS; OR BUSINESS INTERRUPTION) HOWEVER CAUSED AND ON ANY THEORY OF
// LIABILITY, WHETHER IN CONTRACT, STRICT LIABILITY, OR TORT (INCLUDING
// NEGLIGENCE OR OTHERWISE) ARISING IN ANY WAY OUT OF THE USE OF THIS
// SOFTWARE, EVEN IF ADVISED OF THE POSSIBILITY OF SUCH DAMAGE.
//
// Questions? Contact Alexander Heinlein (alexander.heinlein@uni-koeln.de)
//
// ************************************************************************
//@HEADER

#ifndef _FROSCH_TOOLS_DEF_HPP
#define _FROSCH_TOOLS_DEF_HPP

#include <FROSch_Tools_decl.hpp>

namespace FROSch {

    template <typename LO,typename GO>
    OverlappingData<LO,GO>::OverlappingData(GO gid,
                                            int pid,
                                            LO lid) :
    GID_ (gid),
    PIDs_ (1,pid),
    LIDs_ (1,lid)
    {

    }

    template <typename LO,typename GO>
    int OverlappingData<LO,GO>::Merge(const Teuchos::RCP<OverlappingData<LO,GO> > od) const
    {
        FROSCH_ASSERT(GID_ == od->GID_,"FROSch::OverlappingData : ERROR: GID_ != od->GID_");
        for (typename IntVec::iterator it = od->PIDs_.begin(); it != od->PIDs_.end(); it++) {
            PIDs_.push_back(*it);
        }
        for (typename LOVec::iterator it = od->LIDs_.begin(); it != od->LIDs_.end(); it++) {
            LIDs_.push_back(*it);
        }
        return 0;
    }

    template <typename LO,typename GO>
    int MergeList(Teuchos::Array<Teuchos::RCP<OverlappingData<LO,GO> > > &odList)
    {
        int numPackages = 0;
        std::sort(odList.begin(),
                  odList.end(),
                  [] (const Teuchos::RCP<OverlappingData<LO,GO> >& lhs, const Teuchos::RCP<OverlappingData<LO,GO> >& rhs) {
                      return lhs->GID_ < rhs->GID_;
                  }
                  );
        odList.erase(std::unique(odList.begin(),
                                 odList.end(),
                                 [] (const Teuchos::RCP<OverlappingData<LO,GO> > lhs, const Teuchos::RCP<OverlappingData<LO,GO> > rhs) {
                                     if (lhs->GID_ == rhs->GID_) {
                                         lhs->Merge(rhs);
                                         return true;
                                     } else {
                                         return false;
                                     }
                                 }
                                 ),odList.end());

        typename Teuchos::Array<Teuchos::RCP<OverlappingData<LO,GO> > >::iterator tmpODPtrVecIt;
        for (tmpODPtrVecIt=odList.begin(); tmpODPtrVecIt!=odList.end(); tmpODPtrVecIt++) {
            numPackages += (*tmpODPtrVecIt)->PIDs_.size()*(*tmpODPtrVecIt)->PIDs_.size();
        }
        return numPackages;
    }

    template <typename LO,typename GO,typename NO>
    LowerPIDTieBreak<LO,GO,NO>::LowerPIDTieBreak(CommPtr comm,
                                                 ConstMapPtr originalMap) :
    MpiComm_ (comm),
    OriginalMap_ (originalMap),
    ElementCounter_ (),
    OverlappingDataList_ (2*(OriginalMap_->getGlobalNumElements()/MpiComm_->getSize())),
    ComponentsSubdomains_ (OriginalMap_->getNodeNumElements())
    {

    }

    template <typename LO,typename GO,typename NO>
    int LowerPIDTieBreak<LO,GO,NO>::sendDataToOriginalMap()
    {
        // This is done analogously to  DistributedNoncontiguousDirectory<LO, GO, NT>::DistributedNoncontiguousDirectory(const map_type& map,const tie_break_type& tie_break)
        typedef typename Teuchos::ArrayView<const GO>::size_type size_type;

        OverlappingDataList_.resize(ElementCounter_);

        int numPackages = MergeList(OverlappingDataList_);

        Tpetra::Distributor distor (MpiComm_);

        const int packetSize = 2;
        IntVec sendImageIDs(numPackages);
        GOVec exportEntries(packetSize*numPackages); // data to send out
        {
            typename OverlappingDataPtrVec::iterator tmpODPtrVecIt;
            typename IntVec::iterator tmpIntVecIt;
            typename IntVec::iterator tmpIntVecIt2;
            typename LOVec::iterator tmpLOVecIt;

            size_type exportIndex = 0;
            size_type exportIndex2 = 0;
            for (tmpODPtrVecIt = OverlappingDataList_.begin(); tmpODPtrVecIt!=OverlappingDataList_.end(); tmpODPtrVecIt++) {
                tmpLOVecIt = (*tmpODPtrVecIt)->LIDs_.begin();
                for (tmpIntVecIt = (*tmpODPtrVecIt)->PIDs_.begin(); tmpIntVecIt != (*tmpODPtrVecIt)->PIDs_.end(); tmpIntVecIt++) {
                    for (tmpIntVecIt2 = (*tmpODPtrVecIt)->PIDs_.begin(); tmpIntVecIt2 != (*tmpODPtrVecIt)->PIDs_.end(); tmpIntVecIt2++) {
                        exportEntries[exportIndex++] = (*tmpODPtrVecIt)->GID_;
                        exportEntries[exportIndex++] = Teuchos::as<GO>(*tmpIntVecIt2);
                        sendImageIDs[exportIndex2++] = *tmpIntVecIt;
                    }
                    tmpLOVecIt++;
                }
            }
        }
        distor.createFromSends(sendImageIDs);

        GOVec importElements(packetSize*distor.getTotalReceiveLength());

        distor.doPostsAndWaits(exportEntries().getConst(),packetSize,importElements());

        LO length = importElements.size()/packetSize;
        for (LO i=0; i<length; i++) {
            ComponentsSubdomains_[OriginalMap_->getLocalElement(importElements[2*i])].push_back(importElements[2*i+1]);
        }

        return 0;
    }

    template <typename LO,typename GO,typename NO>
    std::size_t LowerPIDTieBreak<LO,GO,NO>::selectedIndex(GO GID,
                                                       const std::vector<std::pair<int,LO> > & pid_and_lid) const
    {
        // Always choose index of pair with smallest pid
        const std::size_t numLids = pid_and_lid.size();
        std::size_t idx = 0;
        int minpid = pid_and_lid[0].first;
        std::size_t minidx = 0;

        for (idx = 0; idx < numLids; ++idx) {
            // Organize the overlapping data to send it back to the original processes
            OverlappingDataList_[ElementCounter_].reset(new OverlappingData<LO,GO>(GID,
                                                                                   pid_and_lid[idx].first,
                                                                                   pid_and_lid[idx].second));
            ElementCounter_++;
            if (pid_and_lid[idx].first < minpid) {
                minpid = pid_and_lid[idx].first;
                minidx = idx;
            }
        }
        return minidx;
    }

    template <class LO,class GO,class NO>
    Teuchos::RCP<const Xpetra::Map<LO,GO,NO> > BuildUniqueMap(const Teuchos::RCP<const Xpetra::Map<LO,GO,NO> > map,
                                                              bool useCreateOneToOneMap,
                                                              Teuchos::RCP<Tpetra::Details::TieBreak<LO,GO> > tieBreak)
    {
        if (useCreateOneToOneMap && map->lib()==Xpetra::UseTpetra) {
            // Obtain the underlying Tpetra Map
            const Teuchos::RCP<const Xpetra::TpetraMap<LO,GO,NO> >& xTpetraMap = Teuchos::rcp_dynamic_cast<const Xpetra::TpetraMap<LO,GO,NO> >(map);
            Teuchos::RCP<const Tpetra::Map<LO,GO,NO> > tpetraMap = xTpetraMap->getTpetra_Map();

            Teuchos::RCP<const Tpetra::Map<LO,GO,NO> > tpetraMapUnique;
            if (tieBreak.is_null()) {
                tpetraMapUnique = createOneToOne(tpetraMap);
            } else {
                tpetraMapUnique = createOneToOne(tpetraMap,*tieBreak);
            }

            Teuchos::RCP<const Xpetra::TpetraMap<LO,GO,NO> > xTpetraMapUnique(new const Xpetra::TpetraMap<LO,GO,NO>(tpetraMapUnique));
            return Teuchos::rcp_dynamic_cast<const Xpetra::Map<LO,GO,NO> >(xTpetraMapUnique);
        } else { // This is an alternative implementation to createOneToOneMap()
            if (map->lib()==Xpetra::UseEpetra && map->getComm()->getRank()==0) std::cout << "FROSch::BuildUniqueMap : WARNING: createOneToOneMap() does not exist for Epetra => Using a different implementation" << std::endl;

            Teuchos::RCP<Xpetra::Vector<GO,LO,GO,NO> > myIndices = Xpetra::VectorFactory<GO,LO,GO,NO>::Build(map);
            myIndices->putScalar(map->getComm()->getRank()+1);

            Teuchos::RCP<Xpetra::Map<LO,GO,NO> > linearMap = Xpetra::MapFactory<LO,GO,NO>::Build(map->lib(),map->getMaxAllGlobalIndex()+1,0,map->getComm());
            Teuchos::RCP<Xpetra::Vector<GO,LO,GO,NO> > globalIndices = Xpetra::VectorFactory<GO,LO,GO,NO>::Build(linearMap);

            Teuchos::RCP<Xpetra::Import<LO,GO,NO> > importer = Xpetra::ImportFactory<LO,GO,NO>::Build(map,linearMap);
            Teuchos::RCP<Xpetra::Import<LO,GO,NO> > importer2 = Xpetra::ImportFactory<LO,GO,NO>::Build(linearMap,map); // AH 10/16/2017: Ist der notwendig??? Mit Epetra ging es auch ohne einen zweiten Importer und stattdessen mit einem Export
            globalIndices->doImport(*myIndices,*importer,Xpetra::INSERT);
            myIndices->putScalar(0);
            myIndices->doImport(*globalIndices,*importer2,Xpetra::ADD);

            Teuchos::Array<GO> uniqueVector;
            for (unsigned i=0; i<myIndices->getLocalLength(); i++) {
                if (myIndices->getData(0)[i] == map->getComm()->getRank()+1) {
                    uniqueVector.push_back(map->getGlobalElement(i));
                }
            }
            return Xpetra::MapFactory<LO,GO,NO>::Build(map->lib(),-1,uniqueVector(),0,map->getComm()); // We need this setup for maps with offset (with MaxGID+1 not being the number of global elements), or we need an allreduce to determine the number of global elements from uniqueVector
            //        return Xpetra::MapFactory<LO,GO,NO>::Build(map->lib(),map->getMaxAllGlobalIndex()+1,uniqueVector(),0,map->getComm());
        }
    }

    template <class SC,class LO,class GO,class NO>
    Teuchos::ArrayRCP<Teuchos::RCP<const Xpetra::Map<LO,GO,NO> > > BuildRepeatedSubMaps(Teuchos::RCP<const Xpetra::Matrix<SC,LO,GO,NO> > matrix,
                                                                                        Teuchos::ArrayRCP<Teuchos::RCP<const Xpetra::Map<LO,GO,NO> > > subMaps)
    {
        Teuchos::ArrayRCP<Teuchos::RCP<Xpetra::Map<LO,GO,NO> > > repeatedSubMaps(subMaps.size());
        for (unsigned i = 0; i < subMaps.size(); i++) {
            Teuchos::RCP<Xpetra::Matrix<SC,LO,GO,NO> > subMatrixII;
            Teuchos::ArrayView<GO> indI = Teuchos::av_const_cast<GO> ( subMaps[i]->getNodeElementList() );

            BuildSubmatrix(matrix,indI,subMatrixII);

            repeatedSubMaps[i] = BuildRepeatedMap(subMatrixII);
        }

        return repeatedSubMaps;
    }

    template <class LO,class GO,class NO>
    Teuchos::ArrayRCP<Teuchos::RCP<const Xpetra::Map<LO,GO,NO> > > BuildRepeatedSubMaps(Teuchos::RCP<const Xpetra::CrsGraph<LO,GO,NO> > graph,
                                                                                        Teuchos::ArrayRCP<Teuchos::RCP<const Xpetra::Map<LO,GO,NO> > > subMaps)
    {
        Teuchos::ArrayRCP<Teuchos::RCP<Xpetra::Map<LO,GO,NO> > > repeatedSubMaps(subMaps.size());
        for (unsigned i = 0; i < subMaps.size(); i++) {
            Teuchos::RCP<Xpetra::CrsGraph<LO,GO,NO> > subGraphII;
            Teuchos::ArrayView<GO> indI = Teuchos::av_const_cast<GO> ( subMaps[i]->getNodeElementList() );

            BuildSubgraph(graph,indI,subGraphII);

            repeatedSubMaps[i] = BuildRepeatedMap(subGraphII);
        }

        return repeatedSubMaps;
    }

    template <class SC,class LO,class GO,class NO>
    Teuchos::RCP<Xpetra::Map<LO,GO,NO> > BuildRepeatedMapNonConst(Teuchos::RCP<const Xpetra::Matrix<SC,LO,GO,NO> > matrix)
    {
        Teuchos::RCP<Xpetra::Map<LO,GO,NO> > uniqueMap = Xpetra::MapFactory<LO,GO,NO>::Build(matrix->getRowMap(),1);
        Teuchos::RCP<const Xpetra::Map<LO,GO,NO> > overlappingMap = uniqueMap.getConst();
        ExtendOverlapByOneLayer<SC,LO,GO,NO>(matrix,overlappingMap,matrix,overlappingMap);

        Teuchos::RCP<Xpetra::Matrix<SC,LO,GO,NO> > tmpMatrix = Xpetra::MatrixFactory<SC,LO,GO,NO>::Build(overlappingMap,matrix->getGlobalMaxNumRowEntries());

        Teuchos::RCP<Xpetra::Import<LO,GO,NO> > scatter;
        Teuchos::RCP<Xpetra::Export<LO,GO,NO> > gather = Xpetra::ExportFactory<LO,GO,NO>::Build(overlappingMap,uniqueMap);

        if (tmpMatrix->getRowMap()->lib()==Xpetra::UseEpetra) {
            scatter = Xpetra::ImportFactory<LO,GO,NO>::Build(uniqueMap,overlappingMap);
            tmpMatrix->doImport(*matrix,*scatter,Xpetra::ADD);
        } else {
            tmpMatrix->doImport(*matrix,*gather,Xpetra::ADD);
        }

        Teuchos::Array<SC> one(1,Teuchos::ScalarTraits<SC>::one());
        Teuchos::Array<GO> myPID(1,uniqueMap->getComm()->getRank());

        Teuchos::RCP<Xpetra::Matrix<SC,LO,GO,NO> > commMat = Xpetra::MatrixFactory<SC,LO,GO,NO>::Build(overlappingMap,10);
        Teuchos::RCP<Xpetra::Matrix<SC,LO,GO,NO> > commMatTmp = Xpetra::MatrixFactory<SC,LO,GO,NO>::Build(uniqueMap,10);

        for (unsigned i=0; i<overlappingMap->getNodeNumElements(); i++) {
            GO globalRow = overlappingMap->getGlobalElement(i);
            if (uniqueMap->getLocalElement(globalRow)<0) {
                Teuchos::ArrayView<const GO> indices;
                Teuchos::ArrayView<const SC> values;
                tmpMatrix->getGlobalRowView(globalRow,indices,values);

                LO j=0;
                while (j<indices.size() && overlappingMap->getLocalElement(indices[j])>=0) {
                    j++;
                }
                if (j!=indices.size()) {
                    commMat->insertGlobalValues(overlappingMap->getGlobalElement(i),myPID(),one()); // Hier werden immer nur einzelne Werte eingefügt -> Das geht schneller, wenn es Zeilenwise gemacht wird
                }
            }
        }
        commMat->fillComplete();
        commMatTmp->doExport(*commMat,*gather,Xpetra::INSERT);

        Teuchos::RCP<Xpetra::Matrix<SC,LO,GO,NO> > commMatTmp2 = Xpetra::MatrixFactory<SC,LO,GO,NO>::Build(uniqueMap,10);
        for (unsigned i=0; i<uniqueMap->getNodeNumElements(); i++) {
            GO globalRow = uniqueMap->getGlobalElement(i);
            Teuchos::ArrayView<const GO> indices;
            Teuchos::ArrayView<const SC> values;
            commMatTmp->getGlobalRowView(globalRow,indices,values);

            if (indices.size()>0) {
                for (LO j=0; j<indices.size(); j++) {
                    Teuchos::Array<GO> pID(1,indices[j]);
                    if (pID<myPID) {
                        commMatTmp2->insertGlobalValues(globalRow,pID(),one()); // Hier werden immer nur einzelne Werte eingefügt -> Das geht schneller, wenn es Zeilenwise gemacht wird
                    }
                }
            }
        }
        commMatTmp2->fillComplete();
        commMatTmp.reset();
        commMat = Xpetra::MatrixFactory<SC,LO,GO,NO>::Build(overlappingMap,10);

        commMat->doImport(*commMatTmp2,*gather,Xpetra::ADD);

        Teuchos::ArrayView<const GO> myGlobalElements = uniqueMap->getNodeElementList();
        Teuchos::Array<GO> repeatedIndices(uniqueMap->getNodeNumElements());
        for (unsigned i=0; i<uniqueMap->getNodeNumElements(); i++) {
            repeatedIndices.at(i) = myGlobalElements[i];
        }

        for (unsigned i=0; i<overlappingMap->getNodeNumElements(); i++) {
            GO globalRow = overlappingMap->getGlobalElement(i);
            Teuchos::ArrayView<const GO> indices;
            Teuchos::ArrayView<const SC> values;
            commMat->getGlobalRowView(globalRow,indices,values);

            if (indices.size()>0) {
                for (LO j=0; j<indices.size(); j++) {
                    GO pID = indices[j];
                    if (pID==myPID[0]) {
                        repeatedIndices.push_back(globalRow);
                    }
                }
            }
        }
        sortunique(repeatedIndices);
        return Xpetra::MapFactory<LO,GO,NO>::Build(tmpMatrix->getRowMap()->lib(),-1,repeatedIndices(),0,matrix->getRowMap()->getComm());
    }

    template <class SC,class LO,class GO,class NO>
    Teuchos::RCP<const Xpetra::Map<LO,GO,NO> > BuildRepeatedMap(Teuchos::RCP<const Xpetra::Matrix<SC,LO,GO,NO> > matrix)
    {
        return BuildRepeatedMapNonConst(matrix).getConst();
    }

    template <class LO,class GO,class NO>
    Teuchos::RCP<Xpetra::Map<LO,GO,NO> > BuildRepeatedMapNonConst(Teuchos::RCP<const Xpetra::CrsGraph<LO,GO,NO> > graph)
    {
        Teuchos::RCP<Xpetra::Map<LO,GO,NO> > uniqueMap = Xpetra::MapFactory<LO,GO,NO>::Build(graph->getRowMap(),1);
        Teuchos::RCP<const Xpetra::Map<LO,GO,NO> > overlappingMap = uniqueMap.getConst();
        ExtendOverlapByOneLayer<LO,GO,NO>(graph,overlappingMap,graph,overlappingMap);

        Teuchos::RCP<Xpetra::CrsGraph<LO,GO,NO> > tmpGraph = Xpetra::CrsGraphFactory<LO,GO,NO>::Build(overlappingMap,graph->getGlobalMaxNumRowEntries());

        Teuchos::RCP<Xpetra::Import<LO,GO,NO> > scatter;
        Teuchos::RCP<Xpetra::Export<LO,GO,NO> > gather = Xpetra::ExportFactory<LO,GO,NO>::Build(overlappingMap,uniqueMap);

        if (tmpGraph->getRowMap()->lib()==Xpetra::UseEpetra) {
            scatter = Xpetra::ImportFactory<LO,GO,NO>::Build(uniqueMap,overlappingMap);
            tmpGraph->doImport(*graph,*scatter,Xpetra::ADD);
        } else {
            tmpGraph->doImport(*graph,*gather,Xpetra::ADD);
        }

        Teuchos::Array<GO> myPID(1,uniqueMap->getComm()->getRank());

        Teuchos::RCP<Xpetra::CrsGraph<LO,GO,NO> > commGraph = Xpetra::CrsGraphFactory<LO,GO,NO>::Build(overlappingMap,10);
        Teuchos::RCP<Xpetra::CrsGraph<LO,GO,NO> > commGraphTmp = Xpetra::CrsGraphFactory<LO,GO,NO>::Build(uniqueMap,10);

        for (unsigned i=0; i<overlappingMap->getNodeNumElements(); i++) {
            GO globalRow = overlappingMap->getGlobalElement(i);
            if (uniqueMap->getLocalElement(globalRow)<0) {
                Teuchos::ArrayView<const GO> indices;
                tmpGraph->getGlobalRowView(globalRow,indices);

                LO j=0;
                while (j<indices.size() && overlappingMap->getLocalElement(indices[j])>=0) {
                    j++;
                }
                if (j!=indices.size()) {
                    commGraph->insertGlobalIndices(overlappingMap->getGlobalElement(i),myPID());
                }
            }
        }
        commGraph->fillComplete();
        commGraphTmp->doExport(*commGraph,*gather,Xpetra::INSERT);

        Teuchos::RCP<Xpetra::CrsGraph<LO,GO,NO> > commGraphTmp2 = Xpetra::CrsGraphFactory<LO,GO,NO>::Build(uniqueMap,10);
        for (unsigned i=0; i<uniqueMap->getNodeNumElements(); i++) {
            GO globalRow = uniqueMap->getGlobalElement(i);
            Teuchos::ArrayView<const GO> indices;
            commGraphTmp->getGlobalRowView(globalRow,indices);

            if (indices.size()>0) {
                for (LO j=0; j<indices.size(); j++) {
                    Teuchos::Array<GO> pID(1,indices[j]);
                    if (pID<myPID) {
                        commGraphTmp2->insertGlobalIndices(globalRow,pID());
                    }
                }
            }
        }
        commGraphTmp2->fillComplete();
        commGraphTmp.reset();
        commGraph = Xpetra::CrsGraphFactory<LO,GO,NO>::Build(overlappingMap,10);

        commGraph->doImport(*commGraphTmp2,*gather,Xpetra::ADD);

        Teuchos::ArrayView<const GO> myGlobalElements = uniqueMap->getNodeElementList();
        Teuchos::Array<GO> repeatedIndices(uniqueMap->getNodeNumElements());
        for (unsigned i=0; i<uniqueMap->getNodeNumElements(); i++) {
            repeatedIndices.at(i) = myGlobalElements[i];
        }

        for (unsigned i=0; i<overlappingMap->getNodeNumElements(); i++) {
            GO globalRow = overlappingMap->getGlobalElement(i);
            Teuchos::ArrayView<const GO> indices;
            commGraph->getGlobalRowView(globalRow,indices);

            if (indices.size()>0) {
                for (LO j=0; j<indices.size(); j++) {
                    GO pID = indices[j];
                    if (pID==myPID[0]) {
                        repeatedIndices.push_back(globalRow);
                    }
                }
            }
        }
        sortunique(repeatedIndices);
        return Xpetra::MapFactory<LO,GO,NO>::Build(tmpGraph->getRowMap()->lib(),-1,repeatedIndices(),0,graph->getRowMap()->getComm());
    }

    template <class LO,class GO,class NO>
    Teuchos::RCP<const Xpetra::Map<LO,GO,NO> > BuildRepeatedMap(Teuchos::RCP<const Xpetra::CrsGraph<LO,GO,NO> > graph)
    {
        return BuildRepeatedMapNonConst(graph).getConst();
    }

    /*
    template <class SC,class LO,class GO,class NO>
    Teuchos::RCP<Xpetra::Map<LO,GO,NO> > BuildRepeatedMap(Teuchos::RCP<Xpetra::Matrix<SC,LO,GO,NO> > matrix)
    {
        Teuchos::RCP<Xpetra::Map<LO,GO,NO> > uniqueMap = Xpetra::MapFactory<LO,GO,NO>::Build(matrix->getRowMap(),1);
        Teuchos::RCP<Xpetra::Map<LO,GO,NO> > overlappingMap = uniqueMap;
        ExtendOverlapByOneLayer<SC,LO,GO,NO>(matrix,overlappingMap);

        Teuchos::RCP<Xpetra::Matrix<SC,LO,GO,NO> > tmpMatrix = matrix;
        matrix = Xpetra::MatrixFactory<SC,LO,GO,NO>::Build(overlappingMap,2*tmpMatrix->getGlobalMaxNumRowEntries());
        Teuchos::RCP<Xpetra::Import<LO,GO,NO> > scatter = Xpetra::ImportFactory<LO,GO,NO>::Build(uniqueMap,overlappingMap);

        matrix->doImport(*tmpMatrix,*scatter,Xpetra::ADD);

        Teuchos::Array<SC> one(1,Teuchos::ScalarTraits<SC>::one());
        Teuchos::Array<GO> myPID(1,uniqueMap->getComm()->getRank());

        Teuchos::RCP<Xpetra::Matrix<SC,LO,GO,NO> > commMat = Xpetra::MatrixFactory<SC,LO,GO,NO>::Build(overlappingMap,10);
        Teuchos::RCP<Xpetra::Matrix<SC,LO,GO,NO> > commMatTmp = Xpetra::MatrixFactory<SC,LO,GO,NO>::Build(uniqueMap,10);
        Teuchos::RCP<Xpetra::Export<LO,GO,NO> > commExporter = Xpetra::ExportFactory<LO,GO,NO>::Build(overlappingMap,uniqueMap);

        for (unsigned i=0; i<overlappingMap->getNodeNumElements(); i++) {
            GO globalRow = overlappingMap->getGlobalElement(i);
            if (uniqueMap->getLocalElement(globalRow)<0) {
                Teuchos::ArrayView<const GO> indices;
                Teuchos::ArrayView<const SC> values;
                matrix->getGlobalRowView(globalRow,indices,values);

                LO j=0;
                while (j<indices.size() && overlappingMap->getLocalElement(indices[j])>=0) {
                    j++;
                }
                if (j!=indices.size()) {
                    commMat->insertGlobalValues(overlappingMap->getGlobalElement(i),myPID(),one()); // Hier werden immer nur einzelne Werte eingefügt -> Das geht schneller, wenn es Zeilenwise gemacht wird
                }
            }
        }
        commMat->fillComplete();
        commMatTmp->doExport(*commMat,*commExporter,Xpetra::INSERT);

        Teuchos::RCP<Xpetra::Matrix<SC,LO,GO,NO> > commMatTmp2 = Xpetra::MatrixFactory<SC,LO,GO,NO>::Build(uniqueMap,10);
        for (unsigned i=0; i<uniqueMap->getNodeNumElements(); i++) {
            GO globalRow = uniqueMap->getGlobalElement(i);
            Teuchos::ArrayView<const GO> indices;
            Teuchos::ArrayView<const SC> values;
            commMatTmp->getGlobalRowView(globalRow,indices,values);

            if (indices.size()>0) {
                for (LO j=0; j<indices.size(); j++) {
                    Teuchos::Array<GO> pID(1,indices[j]);
                    if (pID<myPID) {
                        commMatTmp2->insertGlobalValues(globalRow,pID(),one()); // Hier werden immer nur einzelne Werte eingefügt -> Das geht schneller, wenn es Zeilenwise gemacht wird
                    }
                }
            }
        }
        commMatTmp2->fillComplete();
        commMatTmp.reset();
        commMat = Xpetra::MatrixFactory<SC,LO,GO,NO>::Build(overlappingMap,10);
        commMat->doImport(*commMatTmp2,*commExporter,Xpetra::ADD);

        Teuchos::ArrayView<const GO> myGlobalElements = uniqueMap->getNodeElementList();
        Teuchos::Array<GO> repeatedIndices(uniqueMap->getNodeNumElements());
        for (unsigned i=0; i<uniqueMap->getNodeNumElements(); i++) {
            repeatedIndices.at(i) = myGlobalElements[i];
        }

        for (unsigned i=0; i<overlappingMap->getNodeNumElements(); i++) {
            GO globalRow = overlappingMap->getGlobalElement(i);
            Teuchos::ArrayView<const GO> indices;
            Teuchos::ArrayView<const SC> values;
            commMat->getGlobalRowView(globalRow,indices,values);

            if (indices.size()>0) {
                for (LO j=0; j<indices.size(); j++) {
                    GO pID = indices[j];
                    if (pID==myPID[0]) {
                        repeatedIndices.push_back(globalRow);
                    }
                }
            }
        }
        sortunique(repeatedIndices);
        return Xpetra::MapFactory<LO,GO,NO>::Build(matrix->getRowMap()->lib(),-1,repeatedIndices(),0,matrix->getRowMap()->getComm());
    }
    */

    template <class SC,class LO,class GO,class NO>
    int ExtendOverlapByOneLayer_Old(Teuchos::RCP<const Xpetra::Matrix<SC,LO,GO,NO> > inputMatrix,
                                    Teuchos::RCP<const Xpetra::Map<LO,GO,NO> > inputMap,
                                    Teuchos::RCP<const Xpetra::Matrix<SC,LO,GO,NO> > &outputMatrix,
                                    Teuchos::RCP<const Xpetra::Map<LO,GO,NO> > &outputMap)
    {
        Teuchos::RCP<Xpetra::Matrix<SC,LO,GO,NO> > tmpMatrix = Xpetra::MatrixFactory<SC,LO,GO,NO>::Build(inputMap,inputMatrix->getGlobalMaxNumRowEntries());
        Teuchos::RCP<Xpetra::Import<LO,GO,NO> > scatter = Xpetra::ImportFactory<LO,GO,NO>::Build(inputMatrix->getRowMap(),inputMap);
        tmpMatrix->doImport(*inputMatrix,*scatter,Xpetra::ADD);
        outputMatrix = tmpMatrix.getConst();

        Teuchos::Array<GO> indicesOverlappingSubdomain(0);
        for (unsigned i=0; i<inputMap->getNodeNumElements(); i++) {
            Teuchos::ArrayView<const GO> indices;
            Teuchos::ArrayView<const SC> values;
            outputMatrix->getGlobalRowView(inputMap->getGlobalElement(i),indices,values);

            for (LO j=0; j<indices.size(); j++) {
                indicesOverlappingSubdomain.push_back(indices[j]);
            }
        }
        sortunique(indicesOverlappingSubdomain);
        outputMap = Xpetra::MapFactory<LO,GO,NO>::Build(inputMap->lib(),-1,indicesOverlappingSubdomain(),0,inputMap->getComm());
        tmpMatrix->fillComplete(inputMatrix->getDomainMap(),inputMatrix->getRangeMap());

        return 0;
    }

    template <class SC,class LO,class GO,class NO>
    int ExtendOverlapByOneLayer(Teuchos::RCP<const Xpetra::Matrix<SC,LO,GO,NO> > inputMatrix,
                                Teuchos::RCP<const Xpetra::Map<LO,GO,NO> > inputMap,
                                Teuchos::RCP<const Xpetra::Matrix<SC,LO,GO,NO> > &outputMatrix,
                                Teuchos::RCP<const Xpetra::Map<LO,GO,NO> > &outputMap)
    {
        Teuchos::RCP<Xpetra::Matrix<SC,LO,GO,NO> > tmpMatrix = Xpetra::MatrixFactory<SC,LO,GO,NO>::Build(inputMap,inputMatrix->getGlobalMaxNumRowEntries());
        Teuchos::RCP<Xpetra::Import<LO,GO,NO> > scatter = Xpetra::ImportFactory<LO,GO,NO>::Build(inputMatrix->getRowMap(),inputMap);
        tmpMatrix->doImport(*inputMatrix,*scatter,Xpetra::ADD);
        tmpMatrix->fillComplete(inputMatrix->getDomainMap(),inputMatrix->getRangeMap());

        outputMatrix = tmpMatrix.getConst();
        outputMap = outputMatrix->getColMap();

        return 0;
    }

    template <class LO,class GO,class NO>
    int ExtendOverlapByOneLayer(Teuchos::RCP<const Xpetra::CrsGraph<LO,GO,NO> > inputGraph,
                                Teuchos::RCP<const Xpetra::Map<LO,GO,NO> > inputMap,
                                Teuchos::RCP<const Xpetra::CrsGraph<LO,GO,NO> > &outputGraph,
                                Teuchos::RCP<const Xpetra::Map<LO,GO,NO> > &outputMap)
    {
        Teuchos::RCP<Xpetra::CrsGraph<LO,GO,NO> > tmpGraph = Xpetra::CrsGraphFactory<LO,GO,NO>::Build(inputMap,inputGraph->getGlobalMaxNumRowEntries());
        Teuchos::RCP<Xpetra::Import<LO,GO,NO> > scatter = Xpetra::ImportFactory<LO,GO,NO>::Build(inputGraph->getRowMap(),inputMap);
        tmpGraph->doImport(*inputGraph,*scatter,Xpetra::ADD);
        tmpGraph->fillComplete(inputGraph->getDomainMap(),inputGraph->getRangeMap());

        outputGraph = tmpGraph.getConst();
        outputMap = outputGraph->getColMap();

        return 0;
    }

    template <class LO,class GO,class NO>
    Teuchos::RCP<Xpetra::Map<LO,GO,NO> > AssembleMaps(Teuchos::ArrayView<Teuchos::RCP<Xpetra::Map<LO,GO,NO> > > mapVector,
                                                      Teuchos::ArrayRCP<Teuchos::ArrayRCP<LO> > &partMappings)
    {
        FROSCH_ASSERT(mapVector.size()>0,"Length of mapVector is == 0!");
        LO i = 0;
        LO localstart = 0;
        LO sizetmp = 0;
        LO size = 0;
        GO globalstart = 0;

        partMappings = Teuchos::ArrayRCP<Teuchos::ArrayRCP<LO> >(mapVector.size());

        Teuchos::ArrayRCP<GO> assembledMapTmp(0);
        for (unsigned j=0; j<mapVector.size(); j++) {
            sizetmp = mapVector[j]->getNodeNumElements();
            partMappings[j] = Teuchos::ArrayRCP<LO>(sizetmp);

            size += sizetmp;
            assembledMapTmp.resize(size);

            localstart = i;
            while (i<localstart+sizetmp) {
                partMappings[j][i-localstart] = i;
                assembledMapTmp[i] = globalstart + mapVector[j]->getGlobalElement(i-localstart);
                i++;
            }
            //std::cout << mapVector[j]->getMaxAllGlobalIndex() << std::endl;
            /*
            globalstart += mapVector[j]->getMaxAllGlobalIndex();

            if (mapVector[0]->lib()==Xpetra::UseEpetra || mapVector[j]->getGlobalNumElements()>0) {
                globalstart += 1;
            }
             */

            globalstart += std::max(mapVector[j]->getMaxAllGlobalIndex(),(GO)-1)+1; // AH 04/05/2018: mapVector[j]->getMaxAllGlobalIndex() can result in -2147483648 if the map is empty on the process => introducing max(,)

            //if (mapVector[j]->getComm()->getRank() == 0) std::cout << std::endl << globalstart << std::endl;
        }
        return Xpetra::MapFactory<LO,GO,NO>::Build(mapVector[0]->lib(),-1,assembledMapTmp(),0,mapVector[0]->getComm());
    }

    template <class LO,class GO,class NO>
    Teuchos::RCP<Xpetra::Map<LO,GO,NO> > MergeMapsNonConst(Teuchos::ArrayRCP<Teuchos::RCP<const Xpetra::Map<LO,GO,NO> > > mapVector)
    {
        FROSCH_ASSERT(!mapVector.is_null(),"mapVector is null!");
        FROSCH_ASSERT(mapVector.size()>0,"Length of mapVector is == 0!");

        Teuchos::Array<GO> elementList(mapVector[0]->getNodeElementList());
        GO tmpOffset = 0;
        for (unsigned i=1; i<mapVector.size(); i++) {
            LO nodeNumElements = mapVector[i]->getNodeNumElements();
            tmpOffset += mapVector[i-1]->getMaxAllGlobalIndex()+1;

            Teuchos::Array<GO> subElementList(nodeNumElements);
            for (LO j=0; j<nodeNumElements; j++) {
                subElementList.at(j) = mapVector[i]->getGlobalElement(j)+tmpOffset;
            }

            elementList.insert(elementList.end(),subElementList.begin(),subElementList.end());
        }
        return Xpetra::MapFactory<LO,GO,NO>::Build(mapVector[0]->lib(),-1,elementList(),0,mapVector[0]->getComm());
    }

    template <class LO,class GO,class NO>
    Teuchos::RCP<const Xpetra::Map<LO,GO,NO> > MergeMaps(Teuchos::ArrayRCP<Teuchos::RCP<const Xpetra::Map<LO,GO,NO> > > mapVector)
    {
        return MergeMapsNonConst(mapVector).getConst();
    }

    template <class LO,class GO,class NO>
    int BuildDofMapsVec(const Teuchos::ArrayRCP<Teuchos::RCP<const Xpetra::Map<LO,GO,NO> > > mapVec,
                        Teuchos::ArrayRCP<unsigned> dofsPerNodeVec,
                        Teuchos::ArrayRCP<FROSch::DofOrdering> dofOrderingVec,
                        Teuchos::ArrayRCP<Teuchos::RCP<const Xpetra::Map<LO,GO,NO> > > &nodesMapVec,
                        Teuchos::ArrayRCP<Teuchos::ArrayRCP<Teuchos::RCP<const Xpetra::Map<LO,GO,NO> > > >&dofMapsVec){

        unsigned numberBlocks = mapVec.size();
        nodesMapVec = Teuchos::ArrayRCP<Teuchos::RCP<const Xpetra::Map<LO,GO,NO> > > (numberBlocks);
        dofMapsVec = Teuchos::ArrayRCP<Teuchos::ArrayRCP<Teuchos::RCP<const Xpetra::Map<LO,GO,NO> > > > (numberBlocks);

        GO tmpOffset = 0;
        for (unsigned i = 0 ; i < numberBlocks; i++) {
            BuildDofMaps(mapVec[i],dofsPerNodeVec[i],dofOrderingVec[i],nodesMapVec[i],dofMapsVec[i],tmpOffset);
            tmpOffset += mapVec[i]->getMaxAllGlobalIndex()+1;
        }

        return 0;
    }


    template <class LO,class GO,class NO>
    int BuildDofMaps(const Teuchos::RCP<const Xpetra::Map<LO,GO,NO> > map,
                     unsigned dofsPerNode,
                     unsigned dofOrdering,
                     Teuchos::RCP<const Xpetra::Map<LO,GO,NO> > &nodesMap,
                     Teuchos::ArrayRCP<Teuchos::RCP<const Xpetra::Map<LO,GO,NO> > > &dofMaps,
                     GO offset)
    {
        //if (map->getComm()->getRank()==0) std::cout << "WARNING: BuildDofMaps is yet to be tested...\n";
        FROSCH_ASSERT(dofOrdering==0 || dofOrdering==1,"ERROR: Specify a valid DofOrdering.");
        FROSCH_ASSERT(map->getGlobalNumElements()%dofsPerNode==0 && map->getNodeNumElements()%dofsPerNode==0,"ERROR: The number of dofsPerNode does not divide the number of global dofs in the map!");

        Teuchos::Array<GO> nodes(map->getNodeNumElements()/dofsPerNode);
        Teuchos::Array<Teuchos::ArrayRCP<GO> > dofs(dofsPerNode);
        for (unsigned j=0; j<dofsPerNode; j++) {
            dofs[j] = Teuchos::ArrayRCP<GO>(map->getNodeNumElements()/dofsPerNode);
        }
        if (dofOrdering==0) {
            for (unsigned i=0; i<nodes.size(); i++) {
                nodes[i] = map->getGlobalElement(dofsPerNode*i)/dofsPerNode;
                for (unsigned j=0; j<dofsPerNode; j++) {
                    dofs[j][i] = dofsPerNode*nodes[i]+j+offset;
                }
            }
        } else if (dofOrdering == 1) {
            GO numGlobalIDs = map->getMaxAllGlobalIndex()+1;
            for (unsigned i=0; i<nodes.size(); i++) {
                nodes[i] = map->getGlobalElement(i);
                for (unsigned j=0; j<dofsPerNode; j++) {
                    dofs[j][i] = nodes[i]+j*numGlobalIDs/dofsPerNode+offset;
                }
            }
        } else {
            FROSCH_ASSERT(false,"dofOrdering unknown.");
        }
        nodesMap = Xpetra::MapFactory<LO,GO,NO>::Build(map->lib(),-1,nodes(),0,map->getComm());

        dofMaps = Teuchos::ArrayRCP<Teuchos::RCP<const Xpetra::Map<LO,GO,NO> > >(dofsPerNode);
        for (unsigned j=0; j<dofsPerNode; j++) {
            dofMaps[j] = Xpetra::MapFactory<LO,GO,NO>::Build(map->lib(),-1,dofs[j](),0,map->getComm());
        }
        return 0;
    }

    template <class LO,class GO,class NO>
    Teuchos::RCP<const Xpetra::Map<LO,GO,NO> > BuildMapFromDofMaps(const Teuchos::ArrayRCP<Teuchos::RCP<const Xpetra::Map<LO,GO,NO> > > &dofMaps,
                                                             unsigned dofsPerNode,
                                                             unsigned dofOrdering)
    {
        FROSCH_ASSERT(dofOrdering==0 || dofOrdering==1,"ERROR: Specify a valid DofOrdering.");
        FROSCH_ASSERT(!dofMaps.is_null(),"dofMaps.is_null().");
        FROSCH_ASSERT(dofMaps.size()==dofsPerNode,"dofMaps.size!=dofsPerNode.");
        for (unsigned i=0; i<dofMaps.size(); i++) {
            FROSCH_ASSERT(dofMaps[i]->getGlobalNumElements()%dofsPerNode==0 && dofMaps[i]->getNodeNumElements()%dofsPerNode==0,"ERROR: The number of dofsPerNode does not divide the number of global dofs in the dofMaps!");
        }

        unsigned numNodes = dofMaps[0]->getNodeNumElements();
        Teuchos::Array<GO> globalIDs(numNodes);
        if (dofOrdering==0) {
            for (unsigned i=0; i<dofsPerNode; i++) {
                for (unsigned j=0; j<numNodes; j++) {
                    globalIDs[dofsPerNode*j+i] = dofMaps[i]->getGlobalElement(j);
                }
            }
        } else if (dofOrdering == 1) {
            for (unsigned i=0; i<dofsPerNode; i++) {
                for (unsigned j=0; j<numNodes; j++) {
                    globalIDs[j+i*numNodes] = dofMaps[i]->getGlobalElement(j);
                }
            }
        } else {
            FROSCH_ASSERT(false,"dofOrdering unknown.");
        }
        return Xpetra::MapFactory<LO,GO,NO>::Build(dofMaps[0]->lib(),-1,globalIDs(),0,dofMaps[0]->getComm());
    }

    template <class LO,class GO,class NO>
    Teuchos::RCP<Xpetra::Map<LO,GO,NO> > BuildMapFromNodeMap(Teuchos::RCP<Xpetra::Map<LO,GO,NO> > &nodesMap,
                                                             unsigned dofsPerNode,
                                                             unsigned dofOrdering)
    {
        FROSCH_ASSERT(dofOrdering==0 || dofOrdering==1,"ERROR: Specify a valid DofOrdering.");
        FROSCH_ASSERT(!nodesMap.is_null(),"nodesMap.is_null().");

        unsigned numNodes = nodesMap->getNodeNumElements();
        Teuchos::Array<GO> globalIDs(dofsPerNode*numNodes);
        if (dofOrdering==0) {
            for (unsigned i=0; i<dofsPerNode; i++) {
                for (unsigned j=0; j<numNodes; j++) {
                    globalIDs[dofsPerNode*j+i] = dofsPerNode*nodesMap->getGlobalElement(j)+i;
                }
            }
        } else if (dofOrdering == 1) {
            for (unsigned i=0; i<dofsPerNode; i++) {
                for (unsigned j=0; j<numNodes; j++) {
                    globalIDs[j+i*numNodes] = nodesMap->getGlobalElement(j)+i*nodesMap->getGlobalNumElements();
                }
            }
        } else {
            FROSCH_ASSERT(false,"dofOrdering unknown.");
        }
        return Xpetra::MapFactory<LO,GO,NO>::Build(nodesMap->lib(),-1,globalIDs(),0,nodesMap->getComm());
    }

//    template <class LO,class GO,class NO>
//    Teuchos::ArrayRCP<Teuchos::RCP<Xpetra::Map<LO,GO,NO> > > BuildSubMaps(Teuchos::RCP<const Xpetra::Map<LO,GO,NO> > &fullMap,
//                                                                          Teuchos::ArrayRCP<GO> maxSubGIDVec){
//
//          Teuchos::RCP<Xpetra::Map<LO,GO,NO> > fullMapNonConst = Teuchos::rcp_dynamic_cast<Xpetra::Map<LO,GO,NO> >(fullMap);
//    }

    template <class LO,class GO,class NO>
    Teuchos::ArrayRCP<Teuchos::RCP<Xpetra::Map<LO,GO,NO> > > BuildSubMaps(Teuchos::RCP<const Xpetra::Map<LO,GO,NO> > &fullMap,
                                                                          Teuchos::ArrayRCP<GO> maxSubGIDVec){

        Teuchos::ArrayRCP<Teuchos::RCP<Xpetra::Map<LO,GO,NO> > > subMaps(maxSubGIDVec.size());

        Teuchos::Array<Teuchos::Array<GO> > indicesSubMaps(maxSubGIDVec.size());
        Teuchos::ArrayView<const GO> nodeElementList = fullMap->getNodeElementList();
        for (unsigned i = 0; i<fullMap->getNodeNumElements(); i++) {
            LO subMapNumber = -1;
            for (unsigned j = (maxSubGIDVec.size()); j > 0; j--) {
                if (nodeElementList[i] <= maxSubGIDVec[j-1]) {
                    subMapNumber = j-1;
                }
            }
            FROSCH_ASSERT(subMapNumber>-1,"Index not resolved on sub map.");
            indicesSubMaps[subMapNumber].push_back(nodeElementList[i]);
        }
        for (unsigned j = 0 ; j < maxSubGIDVec.size(); j++) {
            subMaps[j] = Xpetra::MapFactory<LO,GO,NO>::Build(fullMap->lib(),-1,indicesSubMaps[j](),0,fullMap->getComm());
        }
        return subMaps;
    }

    template <class SC,class LO,class GO,class NO>
    Teuchos::ArrayRCP<GO> FindOneEntryOnlyRowsGlobal(Teuchos::RCP<const Xpetra::Matrix<SC,LO,GO,NO> > matrix,
                                                     Teuchos::RCP<const Xpetra::Map<LO,GO,NO> > repeatedMap)
    {
        Teuchos::RCP<Xpetra::Matrix<SC,LO,GO,NO> > repeatedMatrix = Xpetra::MatrixFactory<SC,LO,GO,NO>::Build(repeatedMap,2*matrix->getGlobalMaxNumRowEntries());
        Teuchos::RCP<Xpetra::Import<LO,GO,NO> > scatter = Xpetra::ImportFactory<LO,GO,NO>::Build(matrix->getRowMap(),repeatedMap);
        repeatedMatrix->doImport(*matrix,*scatter,Xpetra::ADD);

        Teuchos::ArrayRCP<GO> oneEntryOnlyRows(repeatedMatrix->getNodeNumRows());
        LO tmp = 0;
        LO nnz;
        GO row;
        for (unsigned i=0; i<repeatedMatrix->getNodeNumRows(); i++) {
            row = repeatedMap->getGlobalElement(i);
            Teuchos::ArrayView<const GO> indices;
            Teuchos::ArrayView<const SC> values;
            repeatedMatrix->getGlobalRowView(row,indices,values);
            nnz = indices.size();
            if (indices.size()==1) {
                oneEntryOnlyRows[tmp] = row;
                tmp++;
            } else {
                for (LO j=0; j<values.size(); j++) {
                    if (fabs(values[j])<1.0e-12) {
                        nnz--;
                    }
                }
                if (nnz == 1) {
                    oneEntryOnlyRows[tmp] = row;
                    tmp++;
                }
            }
        }
        oneEntryOnlyRows.resize(tmp);
        return oneEntryOnlyRows;
    }


    template <class SC,class LO>
    bool ismultiple(Teuchos::ArrayView<SC> A,
                    Teuchos::ArrayView<SC> B)
    {
        Teuchos::Array<LO> zeros;
        Teuchos::Array<LO> nonzeros;

        FROSCH_ASSERT(A.size()==B.size(),"Cannot be multiple (size)");

        // Search for non-zeros
        for (unsigned i=0; i<A.size(); i++) {
            if (fabs(A[i])<1.0e-12) {
                zeros.push_back(i);
            } else {
                nonzeros.push_back(i);
            }
        }

        // Search for non-zeros
        for (unsigned i=0; i<zeros.size(); i++) {
            if (fabs(B[zeros.at(i)])>=1.0e-12) {
                return false;
            }
        }

        // Check nonzeros for multiple
        double mult = B[nonzeros.at(0)]/A[nonzeros.at(0)], mult2;
        for (unsigned i=1; i<nonzeros.size(); i++) {
            mult2 = B[nonzeros.at(i)]/A[nonzeros.at(i)];
            if (fabs(mult2-mult)>=1.0e-12) {
                return false;
            }
        }
        return true;
    }

    template<class T>
    inline void sortunique(T &v)
    {
        std::sort(v.begin(),v.end());
        v.erase(std::unique(v.begin(),v.end()),v.end());
    }

    template <class SC, class LO,class GO,class NO>
    Teuchos::RCP<Xpetra::MultiVector<SC,LO,GO,NO> > ModifiedGramSchmidt(Teuchos::RCP<const Xpetra::MultiVector<SC,LO,GO,NO> > multiVector,
                                                                        Teuchos::ArrayView<unsigned> zero)
    {
        /*
         n = size(V,1);
         k = size(V,2);
         U = zeros(n,k);
         U(:,1) = V(:,1)/sqrt(V(:,1)'*V(:,1));
         for i = 2:k
         U(:,i) = V(:,i);
         for j = 1:i-1
         U(:,i) = U(:,i) - ( U(:,i)'*U(:,j) )/( U(:,j)'*U(:,j) )*U(:,j);
         end
         U(:,i) = U(:,i)/sqrt(U(:,i)'*U(:,i));
         end
         */
        unsigned numVec = multiVector->getNumVectors();
        Teuchos::Array<unsigned> arrayZero(0);
        Teuchos::RCP<Xpetra::MultiVector<SC,LO,GO,NO> > resultMultiVector;
        if (numVec>0) {
            unsigned itmp = 0;
            SC en = Teuchos::ScalarTraits<SC>::zero();
            SC de = Teuchos::ScalarTraits<SC>::zero();
            SC norm = Teuchos::ScalarTraits<SC>::zero();
            Teuchos::RCP<Xpetra::MultiVector<SC,LO,GO,NO> > tmpMultiVector = Xpetra::MultiVectorFactory<SC,LO,GO,NO>::Build(multiVector->getMap(),numVec);
            for (unsigned i=0; i<numVec; i++) {
                tmpMultiVector->getVectorNonConst(i-itmp)->update(Teuchos::ScalarTraits<SC>::one(),*multiVector->getVector(i),Teuchos::ScalarTraits<SC>::zero());
                for (unsigned j=0; j<i-itmp; j++) {
                    en = tmpMultiVector->getVector(i-itmp)->dot(*tmpMultiVector->getVector(j));
                    de = tmpMultiVector->getVector(j)->dot(*tmpMultiVector->getVector(j));
                    tmpMultiVector->getVectorNonConst(i-itmp)->update(-en/de,*tmpMultiVector->getVector(j),Teuchos::ScalarTraits<SC>::one());
                }
                norm = tmpMultiVector->getVector(i-itmp)->norm2();
                if (norm<1.0e-10) {
                    arrayZero.push_back(i);
                    itmp++;
                } else {
                    //tmpMultiVector->getVectorNonConst(i-itmp)->scale(1.0/norm);
                }
            }
            resultMultiVector = Xpetra::MultiVectorFactory<SC,LO,GO,NO>::Build(multiVector->getMap(),numVec);
            for (unsigned i=0; i<numVec-itmp; i++) {
                resultMultiVector->getVectorNonConst(i)->update(Teuchos::ScalarTraits<SC>::one(),*tmpMultiVector->getVector(i),Teuchos::ScalarTraits<SC>::zero());
            }
        }
        zero = arrayZero();
        return resultMultiVector;
    }

    template <class SC, class LO,class GO,class NO>
    Teuchos::RCP<const Xpetra::MultiVector<SC,LO,GO,NO> > BuildNullSpace(unsigned dimension,
                                                                         unsigned nullSpaceType,
                                                                         Teuchos::RCP<const Xpetra::Map<LO,GO,NO> > repeatedMap,
                                                                         unsigned dofsPerNode,
                                                                         Teuchos::ArrayRCP<Teuchos::RCP<const Xpetra::Map<LO,GO,NO> > > dofsMaps,
                                                                         Teuchos::RCP<const Xpetra::MultiVector<SC,LO,GO,NO> > nodeList)
    {
        /*
         Here, the nodeList has to be ordered in accordence to the dofsMaps.
         */
        FROSCH_ASSERT(dofsMaps.size()==dofsPerNode,"dofsMaps.size()!=dofsPerNode.");

        Teuchos::RCP<Xpetra::MultiVector<SC,LO,GO,NO> > nullSpaceBasis;
        if (nullSpaceType==0) { // n-dimensional Laplace
            nullSpaceBasis = Xpetra::MultiVectorFactory<SC,LO,GO,NO>::Build(repeatedMap,dofsPerNode);
            for (unsigned i=0; i<dofsPerNode; i++) {
                for (unsigned j=0; j<dofsMaps[i]->getNodeNumElements(); j++) {
                    nullSpaceBasis->getDataNonConst(i)[repeatedMap->getLocalElement(dofsMaps[i]->getGlobalElement(j))] = Teuchos::ScalarTraits<SC>::one();
                }
            }
        } else if (nullSpaceType==1) { // linear elasticity
            FROSCH_ASSERT(!nodeList.is_null(),"nodeList.is_null()==true. Cannot build the null space for linear elasticity.");
            FROSCH_ASSERT(nodeList->getNumVectors()==dimension,"nodeList->getNumVectors()!=dimension.");
            FROSCH_ASSERT(dofsPerNode==dimension,"dofsPerNode==dimension.");

            if (dimension==2) {
                nullSpaceBasis = Xpetra::MultiVectorFactory<SC,LO,GO,NO>::Build(repeatedMap,3);
                // translations
                for (unsigned i=0; i<2; i++) {
                    for (unsigned j=0; j<dofsMaps[i]->getNodeNumElements(); j++) {
                        nullSpaceBasis->getDataNonConst(i)[repeatedMap->getLocalElement(dofsMaps[i]->getGlobalElement(j))] = Teuchos::ScalarTraits<SC>::one();
                    }
                }
                // rotation
                for (unsigned j=0; j<dofsMaps[0]->getNodeNumElements(); j++) {
                    nullSpaceBasis->getDataNonConst(2)[repeatedMap->getLocalElement(dofsMaps[0]->getGlobalElement(j))] = -nodeList->getData(1)[j];
                    nullSpaceBasis->getDataNonConst(2)[repeatedMap->getLocalElement(dofsMaps[1]->getGlobalElement(j))] = nodeList->getData(0)[j];
                }
            } else if (dimension==3) {
                nullSpaceBasis = Xpetra::MultiVectorFactory<SC,LO,GO,NO>::Build(repeatedMap,6);
                // translations
                for (unsigned i=0; i<3; i++) {
                    for (unsigned j=0; j<dofsMaps[i]->getNodeNumElements(); j++) {
                        nullSpaceBasis->getDataNonConst(i)[repeatedMap->getLocalElement(dofsMaps[i]->getGlobalElement(j))] = Teuchos::ScalarTraits<SC>::one();
                    }
                }
                // rotations
                for (unsigned j=0; j<dofsMaps[0]->getNodeNumElements(); j++) {
                    nullSpaceBasis->getDataNonConst(3)[repeatedMap->getLocalElement(dofsMaps[0]->getGlobalElement(j))] = nodeList->getData(1)[j];
                    nullSpaceBasis->getDataNonConst(3)[repeatedMap->getLocalElement(dofsMaps[1]->getGlobalElement(j))] = -nodeList->getData(0)[j];
                    nullSpaceBasis->getDataNonConst(3)[repeatedMap->getLocalElement(dofsMaps[2]->getGlobalElement(j))] = Teuchos::ScalarTraits<SC>::zero();

                    nullSpaceBasis->getDataNonConst(4)[repeatedMap->getLocalElement(dofsMaps[0]->getGlobalElement(j))] = -nodeList->getData(2)[j];
                    nullSpaceBasis->getDataNonConst(4)[repeatedMap->getLocalElement(dofsMaps[1]->getGlobalElement(j))] = Teuchos::ScalarTraits<SC>::zero();
                    nullSpaceBasis->getDataNonConst(4)[repeatedMap->getLocalElement(dofsMaps[2]->getGlobalElement(j))] = nodeList->getData(0)[j];

                    nullSpaceBasis->getDataNonConst(5)[repeatedMap->getLocalElement(dofsMaps[0]->getGlobalElement(j))] = Teuchos::ScalarTraits<SC>::zero();
                    nullSpaceBasis->getDataNonConst(5)[repeatedMap->getLocalElement(dofsMaps[1]->getGlobalElement(j))] = nodeList->getData(2)[j];
                    nullSpaceBasis->getDataNonConst(5)[repeatedMap->getLocalElement(dofsMaps[2]->getGlobalElement(j))] = -nodeList->getData(1)[j];
                }
            }
        } else {
            FROSCH_ASSERT(false,"NullSpaceType unknown.");
        }
        return nullSpaceBasis;
    }

#ifdef HAVE_SHYLU_DDFROSCH_EPETRA
    template <class SC,class LO,class GO,class NO>
    Teuchos::RCP<Xpetra::Map<LO,GO,NO> > ConvertToXpetra<SC,LO,GO,NO>::ConvertMap(Xpetra::UnderlyingLib lib,
                                                                                  const Epetra_BlockMap &map,
                                                                                  Teuchos::RCP<const Teuchos::Comm<int> > comm)
    {
        FROSCH_ASSERT(false,"FROSch::ConvertToXpetra : ERROR: Needs specialization.");
        return Teuchos::null;
    }

    template <class SC,class LO,class GO,class NO>
    Teuchos::RCP<Xpetra::Matrix<SC,LO,GO,NO> > ConvertToXpetra<SC,LO,GO,NO>::ConvertMatrix(Xpetra::UnderlyingLib lib,
                                                                                           Epetra_CrsMatrix &matrix,
                                                                                           Teuchos::RCP<const Teuchos::Comm<int> > comm)
    {
        FROSCH_ASSERT(false,"FROSch::ConvertToXpetra : ERROR: Needs specialization.");
        return Teuchos::null;
    }

    template <class SC,class LO,class GO,class NO>
    Teuchos::RCP<Xpetra::MultiVector<SC,LO,GO,NO> > ConvertToXpetra<SC,LO,GO,NO>::ConvertMultiVector(Xpetra::UnderlyingLib lib,
                                                                                                     Epetra_MultiVector &vector,
                                                                                                     Teuchos::RCP<const Teuchos::Comm<int> > comm)
    {
        Teuchos::RCP<Xpetra::Map<LO,GO,NO> > map = ConvertToXpetra<SC,LO,GO,NO>::ConvertMap(lib,vector.Map(),comm);
        Teuchos::RCP<Xpetra::MultiVector<SC,LO,GO,NO> > xMultiVector = Xpetra::MultiVectorFactory<SC,LO,GO,NO>::Build(map,vector.NumVectors());
        for (LO i=0; i<vector.NumVectors(); i++) {
            for (LO j=0; j<vector.MyLength(); j++) {
                xMultiVector->getDataNonConst(i)[j] = vector[i][j];
            }
        }
        return xMultiVector;
    }

    template <class SC,class LO,class NO>
    Teuchos::RCP<Xpetra::Map<LO,int,NO> > ConvertToXpetra<SC,LO,int,NO>::ConvertMap(Xpetra::UnderlyingLib lib,
                                                                                    const Epetra_BlockMap &map,
                                                                                    Teuchos::RCP<const Teuchos::Comm<int> > comm)
    {
        Teuchos::ArrayView<int> mapArrayView(map.MyGlobalElements(),map.NumMyElements());
        return Xpetra::MapFactory<LO,int,NO>::Build(lib,-1,mapArrayView,0,comm);
    }

    template <class SC,class LO,class NO>
    Teuchos::RCP<Xpetra::Matrix<SC,LO,int,NO> > ConvertToXpetra<SC,LO,int,NO>::ConvertMatrix(Xpetra::UnderlyingLib lib,
                                                                                             Epetra_CrsMatrix &matrix,
                                                                                             Teuchos::RCP<const Teuchos::Comm<int> > comm)
    {
        Teuchos::RCP<Xpetra::Map<LO,int,NO> > rowMap = ConvertToXpetra<SC,LO,int,NO>::ConvertMap(lib,matrix.RowMap(),comm);
        Teuchos::RCP<Xpetra::Matrix<SC,LO,int,NO> > xmatrix = Xpetra::MatrixFactory<SC,LO,int,NO>::Build(rowMap,matrix.MaxNumEntries());
        for (unsigned i=0; i<xmatrix->getNodeNumRows(); i++) {
            LO numEntries;
            LO* indices;
            SC* values;
            matrix.ExtractMyRowView(i,numEntries,values,indices);

            Teuchos::Array<int> indicesArray(numEntries);
            Teuchos::ArrayView<SC> valuesArrayView(values,numEntries);
            for (LO j=0; j<numEntries; j++) {
                indicesArray[j] = matrix.ColMap().GID(indices[j]);
            }
            xmatrix->insertGlobalValues(matrix.RowMap().GID(i),indicesArray(),valuesArrayView);
        }
        xmatrix->fillComplete();
        return xmatrix;
    }

    template <class SC,class LO,class NO>
    Teuchos::RCP<Xpetra::MultiVector<SC,LO,int,NO> > ConvertToXpetra<SC,LO,int,NO>::ConvertMultiVector(Xpetra::UnderlyingLib lib,
                                                                                                       Epetra_MultiVector &vector,
                                                                                                       Teuchos::RCP<const Teuchos::Comm<int> > comm)
    {
        Teuchos::RCP<Xpetra::Map<LO,int,NO> > map = ConvertToXpetra<SC,LO,int,NO>::ConvertMap(lib,vector.Map(),comm);
        Teuchos::RCP<Xpetra::MultiVector<SC,LO,int,NO> > xMultiVector = Xpetra::MultiVectorFactory<SC,LO,int,NO>::Build(map,vector.NumVectors());
        for (LO i=0; i<vector.NumVectors(); i++) {
            for (LO j=0; j<vector.MyLength(); j++) {
                xMultiVector->getDataNonConst(i)[j] = vector[i][j];
            }
        }
        return xMultiVector;
    }

    template <class SC,class LO,class NO>
    Teuchos::RCP<Xpetra::Map<LO,long long,NO> > ConvertToXpetra<SC,LO,long long,NO>::ConvertMap(Xpetra::UnderlyingLib lib,
                                                                                                const Epetra_BlockMap &map,
                                                                                                Teuchos::RCP<const Teuchos::Comm<int> > comm)
    {
        Teuchos::ArrayView<long long> mapArrayView(map.MyGlobalElements64(),map.NumMyElements());
        return Xpetra::MapFactory<LO,long long,NO>::Build(lib,-1,mapArrayView,0,comm);
    }

    template <class SC,class LO,class NO>
    Teuchos::RCP<Xpetra::Matrix<SC,LO,long long,NO> > ConvertToXpetra<SC,LO,long long,NO>::ConvertMatrix(Xpetra::UnderlyingLib lib,
                                                                                                         Epetra_CrsMatrix &matrix,
                                                                                                         Teuchos::RCP<const Teuchos::Comm<int> > comm)
    {
        Teuchos::RCP<Xpetra::Map<LO,long long,NO> > rowMap = ConvertToXpetra<SC,LO,long long,NO>::ConvertMap(lib,matrix.RowMap(),comm);
        Teuchos::RCP<Xpetra::Matrix<SC,LO,long long,NO> > xmatrix = Xpetra::MatrixFactory<SC,LO,long long,NO>::Build(rowMap,matrix.MaxNumEntries());
        for (unsigned i=0; i<xmatrix->getNodeNumRows(); i++) {
            LO numEntries;
            LO* indices;
            SC* values;
            matrix.ExtractMyRowView(i,numEntries,values,indices);

            Teuchos::Array<long long> indicesArray(numEntries);
            Teuchos::ArrayView<SC> valuesArrayView(values,numEntries);
            for (LO j=0; j<numEntries; j++) {
                indicesArray[j] = matrix.ColMap().GID64(indices[j]);
            }
            xmatrix->insertGlobalValues(matrix.RowMap().GID64(i),indicesArray(),valuesArrayView);
        }
        xmatrix->fillComplete();
        return xmatrix;
    }

    template <class SC,class LO,class NO>
    Teuchos::RCP<Xpetra::MultiVector<SC,LO,long long,NO> > ConvertToXpetra<SC,LO,long long,NO>::ConvertMultiVector(Xpetra::UnderlyingLib lib,
                                                                                                                   Epetra_MultiVector &vector,
                                                                                                                   Teuchos::RCP<const Teuchos::Comm<int> > comm)
    {
        Teuchos::RCP<Xpetra::Map<LO,long long,NO> > map = ConvertToXpetra<SC,LO,long long,NO>::ConvertMap(lib,vector.Map(),comm);
        Teuchos::RCP<Xpetra::MultiVector<SC,LO,long long,NO> > xMultiVector = Xpetra::MultiVectorFactory<SC,LO,long long,NO>::Build(map,vector.NumVectors());
        for (LO i=0; i<vector.NumVectors(); i++) {
            for (LO j=0; j<vector.MyLength(); j++) {
                xMultiVector->getDataNonConst(i)[j] = vector[i][j];
            }
        }
        return xMultiVector;
    }
#endif

    template <class Type>
    Teuchos::RCP<Type> ExtractPtrFromParameterList(Teuchos::ParameterList& paramList,
                                                   std::string namePtr)
    {
        Teuchos::RCP<Type> pointer = Teuchos::null;

        if (paramList.isParameter(namePtr) == false)
            return pointer;

        if (paramList.isType<decltype(pointer)>(namePtr)) {
            pointer = paramList.get<decltype(pointer)>(namePtr);
        }

        return pointer;
    }

    template <class Type>
    Teuchos::ArrayRCP<Type> ExtractVectorFromParameterList(Teuchos::ParameterList& paramList,
                                                           std::string nameVector)
    {
        Teuchos::ArrayRCP<Type> vector = Teuchos::null;

        if (paramList.isParameter(nameVector) == false)
            return vector;

        if (paramList.isType<decltype(vector)>(nameVector)) {
            vector = paramList.get<decltype(vector)>(nameVector);
        }

        return vector;
    }

#ifdef HAVE_SHYLU_DDFROSCH_EPETRA
    template <class LO,class GO,class NO>
    Teuchos::RCP<Epetra_Map> ConvertToEpetra(const Xpetra::Map<LO,GO,NO> &map,
                                             Teuchos::RCP<Epetra_Comm> epetraComm)
    {
        Teuchos::ArrayView<const GO> elementList = map.getNodeElementList();

        GO numGlobalElements = map.getGlobalNumElements();

        if(elementList.size()>0)
            return Teuchos::rcp(new Epetra_Map(numGlobalElements,elementList.size(),elementList.getRawPtr(),0,*epetraComm));
        else
            return Teuchos::rcp(new Epetra_Map(numGlobalElements,0,NULL,0,*epetraComm));
    }

    template <class SC, class LO, class GO,class NO>
    Teuchos::RCP<Epetra_MultiVector> ConvertToEpetra(const Xpetra::MultiVector<SC,LO,GO,NO> &vector,
                                                     Teuchos::RCP<Epetra_Comm> epetraComm)
    {
        Teuchos::RCP<Epetra_Map> map = ConvertToEpetra<LO,GO,NO>(*vector.getMap(),epetraComm);
        Teuchos::RCP<Epetra_MultiVector > multiVector(new Epetra_MultiVector(*map,vector.getNumVectors()));
        for (LO i=0; i<vector.getNumVectors(); i++) {
            for (LO j=0; j<vector.getLocalLength(); j++) {
                (*multiVector)[i][j] = vector.getData(i)[j];
            }
        }
        return multiVector;
    }

    template <class SC, class LO,class GO, class NO>
    Teuchos::RCP<Epetra_CrsMatrix> ConvertToEpetra(const Xpetra::Matrix<SC,LO,GO,NO> &matrix,
                                                   Teuchos::RCP<Epetra_Comm> epetraComm)
    {
        Teuchos::RCP<Epetra_Map> map = ConvertToEpetra<LO,GO,NO>(*matrix.getMap(),epetraComm);
        Teuchos::RCP<Epetra_CrsMatrix> matrixEpetra(new Epetra_CrsMatrix(Copy,*map,matrix.getGlobalMaxNumRowEntries()));
        Teuchos::ArrayView<const SC> valuesArrayView;
        Teuchos::ArrayView<const LO> indicesArrayView;

        for (LO i=0; i<(LO) matrix.getRowMap()->getNodeNumElements(); i++) {
            matrix.getLocalRowView(i, indicesArrayView, valuesArrayView);
            Teuchos::Array<GO> indicesGlobal(indicesArrayView.size());
            for (LO j=0; j<indicesArrayView.size(); j++) {
                indicesGlobal[j] = matrix.getColMap()->getGlobalElement(indicesArrayView[j]);
            }
            if (indicesArrayView.size()>0) {
                matrixEpetra->InsertGlobalValues(matrix.getRowMap()->getGlobalElement(i), indicesArrayView.size(), &(valuesArrayView[0]), &(indicesGlobal[0]));
            }
        }
        matrixEpetra->FillComplete();
        return matrixEpetra;
    }
#endif

    template <class LO>
    Teuchos::Array<LO> GetIndicesFromString(std::string string, LO dummy){

        Teuchos::Array<LO> indices(0);
        for (unsigned i=0; i<string.length(); i++) {
            indices.push_back((LO) stoi(string.substr(i,i+1)));
        }
        return indices;
    }

#ifdef HAVE_SHYLU_DDFROSCH_ZOLTAN2
    template <class SC, class LO,class GO,class NO>
    int RepartionMatrixZoltan2(Teuchos::RCP<Xpetra::Matrix<SC,LO,GO,NO> > &crsMatrix,
                               Teuchos::RCP<Teuchos::ParameterList> parameterList)
    {
        Teuchos::RCP<Teuchos::FancyOStream> fancy = fancyOStream(Teuchos::rcpFromRef(std::cout));

        using inputAdapter    = Zoltan2::XpetraCrsMatrixAdapter<Xpetra::CrsMatrix<SC,LO,GO,NO> >;

        Teuchos::RCP<Xpetra::CrsMatrixWrap<SC,LO,GO,NO> > tmpCrsWrap = Teuchos::rcp_dynamic_cast<Xpetra::CrsMatrixWrap<SC,LO,GO,NO> >(crsMatrix);
        Teuchos::RCP<Xpetra::CrsMatrix<SC,LO,GO,NO> > tmpCrsMatrix = tmpCrsWrap->getCrsMatrix();
        inputAdapter adaptedMatrix(tmpCrsMatrix);

        Teuchos::RCP<Zoltan2::PartitioningProblem<inputAdapter> > problem =
             Teuchos::rcp(new Zoltan2::PartitioningProblem<inputAdapter>(&adaptedMatrix, parameterList.get()));

        problem->solve();

        Teuchos::RCP<Xpetra::CrsMatrix<SC,LO,GO,NO> > matrixRepartition;
<<<<<<< HEAD
        adaptedMatrix.applyPartitioningSolution(*tmpCrsMatrix,matrixRepartition,problem->getSolution());
//        Teuchos::RCP<Xpetra::CrsMatrix<> > matrixRepartition;
//        adaptedMatrix.applyPartitioningSolution(*tmpCrsMatrix,matrixRepartition,problem->getSolution());

=======
        adaptedMatrix.applyPartitioningSolution(*tmpCrsMatrix,matrixRepartition,problem->getSolution());        
        
>>>>>>> adabd7ac
        Teuchos::RCP<Xpetra::CrsMatrixWrap<SC,LO,GO,NO> > tmpCrsWrap2 = Teuchos::rcp(new Xpetra::CrsMatrixWrap<SC,LO,GO,NO>(matrixRepartition));
        crsMatrix = Teuchos::rcp_dynamic_cast<Xpetra::Matrix<SC,LO,GO,NO> >(tmpCrsWrap2);
        return 0;
    }
#endif

    void ThrowErrorMissingPackage(const std::string& froschObj, const std::string& packageName)
    {
      // Create the error message
      std::stringstream errMsg;
      errMsg << froschObj << " is asking for the Trilinos packate '"<< packageName << "', "
          "but this package is not included in your build configuration. "
          "Please enable '" << packageName << "' in your build configuration to be used with ShyLU_DDFROSch.";

      // Throw the error
      FROSCH_ASSERT(false, errMsg.str());

      return;
    }
} // namespace FROSch

#endif<|MERGE_RESOLUTION|>--- conflicted
+++ resolved
@@ -44,6 +44,7 @@
 
 #include <FROSch_Tools_decl.hpp>
 
+
 namespace FROSch {
 
     template <typename LO,typename GO>
@@ -1273,15 +1274,8 @@
         problem->solve();
 
         Teuchos::RCP<Xpetra::CrsMatrix<SC,LO,GO,NO> > matrixRepartition;
-<<<<<<< HEAD
-        adaptedMatrix.applyPartitioningSolution(*tmpCrsMatrix,matrixRepartition,problem->getSolution());
-//        Teuchos::RCP<Xpetra::CrsMatrix<> > matrixRepartition;
-//        adaptedMatrix.applyPartitioningSolution(*tmpCrsMatrix,matrixRepartition,problem->getSolution());
-
-=======
         adaptedMatrix.applyPartitioningSolution(*tmpCrsMatrix,matrixRepartition,problem->getSolution());        
         
->>>>>>> adabd7ac
         Teuchos::RCP<Xpetra::CrsMatrixWrap<SC,LO,GO,NO> > tmpCrsWrap2 = Teuchos::rcp(new Xpetra::CrsMatrixWrap<SC,LO,GO,NO>(matrixRepartition));
         crsMatrix = Teuchos::rcp_dynamic_cast<Xpetra::Matrix<SC,LO,GO,NO> >(tmpCrsWrap2);
         return 0;

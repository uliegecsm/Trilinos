##
## a basic makefile to build examples 
##

##
## The default type for a Zoltan global ID is "int".  This can be changed
## with compile-time flags like:
##
##   -DZOLTAN_ID_TYPE_LONG_LONG
##
## See src/include/zoltan_types.h for the valid id type macros.  If Zoltan was compiled
## with one of these flags, then these examples need to be compiled with the same flag.
##
ID_TYPE_FLAG=-DZOLTAN_ID_TYPE_LONG_LONG
##


## Location of zoltan library, also location of Zoltan_config.h if
## using the autoconf build

BLD=../../build_both/src

##
## Location of zoltan "src" directory (for header files)
##

SRC=../../src

# Location of zoltan header files

ZOLTAN_INCLUDE=-I$(SRC)/include

##
## For an autoconf build, the location of Zoltan_config.h
##
ZOLTAN_CONFIG_INCLUDE=-I$(BLD)/include

##
## Headers for zoltan utilities, not often used by applications
## Needed for use of Zoltan_Hash in simpleGRAPH.c
##

ZOLTAN_UTIL_INCLUDE=-I$(SRC)/zz  \
                    -I$(SRC)/par \
                    -I$(SRC)/order \
                    -I$(SRC)/tpls \
                    -I$(SRC)/lb \
                    -I$(SRC)/params \
                    -I$(SRC)/Utilities/shared

##
## If Zoltan was built with a third party library, provide the information required
## to link with that library.
##

SCOTCH=/home/lriesen/system/scotch_5.1.10a-32
PARMETIS=/home/lafisk/system/parmetis/ParMetis-3.1

<<<<<<< HEAD
##
## Trilinos library - graphHier uses epetra
##
TRILINOS_LIB_DIR=-L/home/lafisk/system/parmetis/ParMetis-3.1.1
TRILINOS_LIBS=-ltrilinos


##
## C compiler
##
CC=mpicc
=======
TPL_LIB_DIR=-L$(PARMETIS) -L$(SCOTCH)/lib
TPL_INCLUDE=-I$(PARMETIS) -I$(SCOTCH)/include
TPL_LIBS=-lparmetis -lmetis -lptscotch -lscotch -lptscotcherr -lscotcherr
>>>>>>> 665c6160

CXX=mpicxx

<<<<<<< HEAD
# MPI include and library options if needed
MPI_INCLUDE=
MPI_LIBS=


CFLAGS=-g -Wall
CXXFLAGS=-g -Wall

CPP_EXAMPLES = exampleBLOCK graphHier.cpp
=======
CXXFLAGS =$(ID_TYPE_FLAG)
>>>>>>> 665c6160

EXAMPLE_NAMES= exampleBLOCK

all:   $(EXAMPLE_NAMES)

%: %.cpp
	$(CXX) $(CXXFLAGS) $(TPL_LIB_DIR)  \
        -I$(BLD)/include $(TPL_INCLUDE) $(ZOLTAN_INCLUDE) $(ZOLTAN_UTIL_INCLUDE) \
        -o $@ $< $(BLD)/libzoltan.a $(TPL_LIBS) -lm

clean:
	@rm -rf  $(EXAMPLE_NAMES)
<|MERGE_RESOLUTION|>--- conflicted
+++ resolved
@@ -56,41 +56,15 @@
 SCOTCH=/home/lriesen/system/scotch_5.1.10a-32
 PARMETIS=/home/lafisk/system/parmetis/ParMetis-3.1
 
-<<<<<<< HEAD
-##
-## Trilinos library - graphHier uses epetra
-##
-TRILINOS_LIB_DIR=-L/home/lafisk/system/parmetis/ParMetis-3.1.1
-TRILINOS_LIBS=-ltrilinos
-
-
-##
-## C compiler
-##
-CC=mpicc
-=======
 TPL_LIB_DIR=-L$(PARMETIS) -L$(SCOTCH)/lib
 TPL_INCLUDE=-I$(PARMETIS) -I$(SCOTCH)/include
 TPL_LIBS=-lparmetis -lmetis -lptscotch -lscotch -lptscotcherr -lscotcherr
->>>>>>> 665c6160
 
 CXX=mpicxx
 
-<<<<<<< HEAD
-# MPI include and library options if needed
-MPI_INCLUDE=
-MPI_LIBS=
+CXXFLAGS =$(ID_TYPE_FLAG)
 
-
-CFLAGS=-g -Wall
-CXXFLAGS=-g -Wall
-
-CPP_EXAMPLES = exampleBLOCK graphHier.cpp
-=======
-CXXFLAGS =$(ID_TYPE_FLAG)
->>>>>>> 665c6160
-
-EXAMPLE_NAMES= exampleBLOCK
+EXAMPLE_NAMES = exampleBLOCK graphHier.cpp
 
 all:   $(EXAMPLE_NAMES)
 
@@ -100,4 +74,4 @@
         -o $@ $< $(BLD)/libzoltan.a $(TPL_LIBS) -lm
 
 clean:
-	@rm -rf  $(EXAMPLE_NAMES)
+	@rm -rf  $(EXAMPLE_NAMES)
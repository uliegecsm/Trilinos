--- conflicted
+++ resolved
@@ -254,19 +254,12 @@
    // for counting
    std::vector<size_t> nEntriesPerRow(numMyRows);
 
-<<<<<<< HEAD
-   // insert each row into subblock
-   // Count the number of entries per row in the new matrix
-   for(LO localRow=0;localRow<numMyRows;localRow++) {
-      size_t numEntries = -1;
-=======
    const size_t invalid = Teuchos::OrdinalTraits<size_t>::invalid();
 
    // insert each row into subblock
    // Count the number of entries per row in the new matrix
    for(LO localRow=0;localRow<numMyRows;localRow++) {
       size_t numEntries = invalid;
->>>>>>> 4103bf6c
       GO globalRow = gRowMap->getGlobalElement(localRow);
       LO lid = A->getRowMap()->getLocalElement(globalRow);
       TEUCHOS_ASSERT(lid>-1);

--- conflicted
+++ resolved
@@ -376,20 +376,12 @@
 			     numVectorCreateTrials, numImportExecTrials);
     }
 #endif // HAVE_TPETRACORE_EPETRA
-<<<<<<< HEAD
-  if (runTpetra) {
-    benchmarkTpetraImport (srcGlobalElts, destGlobalElts, indexBase, tpetraComm,
-                           numMapCreateTrials, numImportCreateTrials,
-                           numVectorCreateTrials, numImportExecTrials);
-=======
     if (runTpetra) {
-      benchmarkTpetraImport (srcGlobalElts, destGlobalElts, indexBase,
-			     tpetraComm,
-			     numMapCreateTrials, numImportCreateTrials,
-			     numVectorCreateTrials, numImportExecTrials);
+      benchmarkTpetraImport (srcGlobalElts, destGlobalElts, indexBase, tpetraComm,
+                             numMapCreateTrials, numImportCreateTrials,
+                             numVectorCreateTrials, numImportExecTrials);
     }
     TimeMonitor::report (tpetraComm.ptr (), std::cout);
->>>>>>> 9b36ac62
   }
   return EXIT_SUCCESS;
 }
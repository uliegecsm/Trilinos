// @HEADER
// ***********************************************************************
//
//          Tpetra: Templated Linear Algebra Services Package
//                 Copyright (2008) Sandia Corporation
//
// Under the terms of Contract DE-AC04-94AL85000 with Sandia Corporation,
// the U.S. Government retains certain rights in this software.
//
// Redistribution and use in source and binary forms, with or without
// modification, are permitted provided that the following conditions are
// met:
//
// 1. Redistributions of source code must retain the above copyright
// notice, this list of conditions and the following disclaimer.
//
// 2. Redistributions in binary form must reproduce the above copyright
// notice, this list of conditions and the following disclaimer in the
// documentation and/or other materials provided with the distribution.
//
// 3. Neither the name of the Corporation nor the names of the
// contributors may be used to endorse or promote products derived from
// this software without specific prior written permission.
//
// THIS SOFTWARE IS PROVIDED BY SANDIA CORPORATION "AS IS" AND ANY
// EXPRESS OR IMPLIED WARRANTIES, INCLUDING, BUT NOT LIMITED TO, THE
// IMPLIED WARRANTIES OF MERCHANTABILITY AND FITNESS FOR A PARTICULAR
// PURPOSE ARE DISCLAIMED. IN NO EVENT SHALL SANDIA CORPORATION OR THE
// CONTRIBUTORS BE LIABLE FOR ANY DIRECT, INDIRECT, INCIDENTAL, SPECIAL,
// EXEMPLARY, OR CONSEQUENTIAL DAMAGES (INCLUDING, BUT NOT LIMITED TO,
// PROCUREMENT OF SUBSTITUTE GOODS OR SERVICES; LOSS OF USE, DATA, OR
// PROFITS; OR BUSINESS INTERRUPTION) HOWEVER CAUSED AND ON ANY THEORY OF
// LIABILITY, WHETHER IN CONTRACT, STRICT LIABILITY, OR TORT (INCLUDING
// NEGLIGENCE OR OTHERWISE) ARISING IN ANY WAY OUT OF THE USE OF THIS
// SOFTWARE, EVEN IF ADVISED OF THE POSSIBILITY OF SUCH DAMAGE.
//
// ************************************************************************
// @HEADER

#ifndef TPETRA_DETAILS_PACKCRSMATRIX_DEF_HPP
#define TPETRA_DETAILS_PACKCRSMATRIX_DEF_HPP

#include "TpetraCore_config.h"
#include "Teuchos_Array.hpp"
#include "Teuchos_ArrayView.hpp"
#include "Tpetra_Details_Behavior.hpp"
#include "Tpetra_Details_castAwayConstDualView.hpp"
#include "Tpetra_Details_createMirrorView.hpp"
#include "Tpetra_Details_getEntryOnHost.hpp"
#include "Tpetra_Details_OrdinalTraits.hpp"
#include "Tpetra_Details_PackTraits.hpp"
#include "Tpetra_Details_Profiling.hpp"
#include "Tpetra_CrsMatrix_decl.hpp"
#include <memory>
#include <sstream>
#include <stdexcept>
#include <string>

/// \file Tpetra_Details_packCrsMatrix_def.hpp
/// \brief Functions for packing the entries of a Tpetra::CrsMatrix
///   for communication, in the case where it is valid to go to the
///   KokkosSparse::CrsMatrix (local sparse matrix data structure)
///   directly.
/// \warning This file, and its contents, are implementation details
///   of Tpetra.  The file itself or its contents may disappear or
///   change at any time.
///
/// Data (bytes) describing the row of the CRS matrix are "packed"
/// (concatenated) in to a (view of) char* object in the following order:
///
///   1. number of entries (LocalOrdinal)
///   2. global column indices (GlobalOrdinal)
///   3. proces IDs (optional, int)
///   4. row values (Scalar)
///
/// The functions in this file are companions to
/// Tpetra_Details_unpackCrsMatrixAndCombine.hpp, i.e.,
/// Tpetra_Details_unpackCrsMatrixAndCombine.hpp implements the
/// reverse of the packing order described above to ensure proper
/// unpacking.

namespace Tpetra {

//
// Users must never rely on anything in the Details namespace.
//
namespace Details {

namespace PackCrsMatrixImpl {
/// \brief Compute the number of packets and offsets for the pack procedure
///
/// \tparam OutputOffsetsViewType the type of the output offsets view
/// \tparam CountsViewType the type of the counts view
/// \tparam InputOffsetsViewType the type of the input offsets view
/// \tparam InputLocalRowIndicesViewType the type of the local row indices view
/// \tparam InputLocalRowPidsViewType the type of the local process IDs view
template<class OutputOffsetsViewType,
         class CountsViewType,
         class InputOffsetsViewType,
         class InputLocalRowIndicesViewType,
         class InputLocalRowPidsViewType,
         const bool debug =
#ifdef HAVE_TPETRA_DEBUG
         true
#else
         false
#endif // HAVE_TPETRA_DEBUG
         >
class NumPacketsAndOffsetsFunctor {
public:
  typedef typename OutputOffsetsViewType::non_const_value_type output_offset_type;
  typedef typename CountsViewType::non_const_value_type count_type;
  typedef typename InputOffsetsViewType::non_const_value_type input_offset_type;
  typedef typename InputLocalRowIndicesViewType::non_const_value_type local_row_index_type;
  typedef typename InputLocalRowPidsViewType::non_const_value_type local_row_pid_type;
  // output Views drive where execution happens.
  typedef typename OutputOffsetsViewType::device_type device_type;
  static_assert (std::is_same<typename CountsViewType::device_type::execution_space,
                   typename device_type::execution_space>::value,
                 "OutputOffsetsViewType and CountsViewType must have the same execution space.");
  static_assert (Kokkos::is_view<OutputOffsetsViewType>::value,
                 "OutputOffsetsViewType must be a Kokkos::View.");
  static_assert (std::is_same<typename OutputOffsetsViewType::value_type, output_offset_type>::value,
                 "OutputOffsetsViewType must be a nonconst Kokkos::View.");
  static_assert (std::is_integral<output_offset_type>::value,
                 "The type of each entry of OutputOffsetsViewType must be a built-in integer type.");
  static_assert (Kokkos::is_view<CountsViewType>::value,
                 "CountsViewType must be a Kokkos::View.");
  static_assert (std::is_same<typename CountsViewType::value_type, output_offset_type>::value,
                 "CountsViewType must be a nonconst Kokkos::View.");
  static_assert (std::is_integral<count_type>::value,
                 "The type of each entry of CountsViewType must be a built-in integer type.");
  static_assert (Kokkos::is_view<InputOffsetsViewType>::value,
                 "InputOffsetsViewType must be a Kokkos::View.");
  static_assert (std::is_integral<input_offset_type>::value,
                 "The type of each entry of InputOffsetsViewType must be a built-in integer type.");
  static_assert (Kokkos::is_view<InputLocalRowIndicesViewType>::value,
                 "InputLocalRowIndicesViewType must be a Kokkos::View.");
  static_assert (std::is_integral<local_row_index_type>::value,
                 "The type of each entry of InputLocalRowIndicesViewType must be a built-in integer type.");

  NumPacketsAndOffsetsFunctor (const OutputOffsetsViewType& outputOffsets,
                               const CountsViewType& counts,
                               const InputOffsetsViewType& rowOffsets,
                               const InputLocalRowIndicesViewType& lclRowInds,
                               const InputLocalRowPidsViewType& lclRowPids,
                               const count_type sizeOfLclCount,
                               const count_type sizeOfGblColInd,
                               const count_type sizeOfPid,
                               const count_type sizeOfValue) :
    outputOffsets_ (outputOffsets),
    counts_ (counts),
    rowOffsets_ (rowOffsets),
    lclRowInds_ (lclRowInds),
    lclRowPids_ (lclRowPids),
    sizeOfLclCount_ (sizeOfLclCount),
    sizeOfGblColInd_ (sizeOfGblColInd),
    sizeOfPid_ (sizeOfPid),
    sizeOfValue_ (sizeOfValue),
    error_ ("error") // don't forget this, or you'll get segfaults!
  {
    if (debug) {
      const size_t numRowsToPack = static_cast<size_t> (lclRowInds_.extent (0));

      if (numRowsToPack != static_cast<size_t> (counts_.extent (0))) {
        std::ostringstream os;
        os << "lclRowInds.extent(0) = " << numRowsToPack
           << " != counts.extent(0) = " << counts_.extent (0)
           << ".";
        TEUCHOS_TEST_FOR_EXCEPTION(true, std::invalid_argument, os.str ());
      }
      if (static_cast<size_t> (numRowsToPack + 1) !=
          static_cast<size_t> (outputOffsets_.extent (0))) {
        std::ostringstream os;
        os << "lclRowInds.extent(0) + 1 = " << (numRowsToPack + 1)
           << " != outputOffsets.extent(0) = " << outputOffsets_.extent (0)
           << ".";
        TEUCHOS_TEST_FOR_EXCEPTION(true, std::invalid_argument, os.str ());
      }
    }
  }

  KOKKOS_INLINE_FUNCTION void
  operator() (const local_row_index_type& curInd,
              output_offset_type& update,
              const bool final) const
  {
    if (debug) {
      if (curInd < static_cast<local_row_index_type> (0)) {
        error_ () = 1;
        return;
      }
    }

    if (final) {
      if (debug) {
        if (curInd >= static_cast<local_row_index_type> (outputOffsets_.extent (0))) {
          error_ () = 2;
          return;
        }
      }
      outputOffsets_(curInd) = update;
    }

    if (curInd < static_cast<local_row_index_type> (counts_.extent (0))) {
      const auto lclRow = lclRowInds_(curInd);
      if (static_cast<size_t> (lclRow + 1) >= static_cast<size_t> (rowOffsets_.extent (0)) ||
          static_cast<local_row_index_type> (lclRow) < static_cast<local_row_index_type> (0)) {
        error_ () = 3;
        return;
      }
      // count_type could differ from the type of each row offset.
      // For example, row offsets might each be 64 bits, but if their
      // difference always fits in 32 bits, we may then safely use a
      // 32-bit count_type.
      const count_type count =
        static_cast<count_type> (rowOffsets_(lclRow+1) - rowOffsets_(lclRow));

      // We pack first the number of entries in the row, then that
      // many global column indices, then that many pids (if any),
      // then that many values.  However, if the number of entries in
      // the row is zero, we pack nothing.
      const count_type numBytes = (count == 0) ?
        static_cast<count_type> (0) :
        sizeOfLclCount_ + count * (sizeOfGblColInd_ +
                                   (lclRowPids_.size() > 0 ? sizeOfPid_ : 0) +
                                   sizeOfValue_);

      if (final) {
        counts_(curInd) = numBytes;
      }
      update += numBytes;
    }
  }

  // mfh 31 May 2017: Don't need init or join.  If you have join, MUST
  // have join both with and without volatile!  Otherwise intrawarp
  // joins are really slow on GPUs.

  //! Host function for getting the error.
  int getError () const {
    typedef typename device_type::execution_space execution_space;
    auto error_h = Kokkos::create_mirror_view (error_);
    // DEEP_COPY REVIEW - DEVICE-TO-HOSTMIRROR
    Kokkos::deep_copy (execution_space(), error_h, error_);
    return error_h ();
  }

private:
  OutputOffsetsViewType outputOffsets_;
  CountsViewType counts_;
  typename InputOffsetsViewType::const_type rowOffsets_;
  typename InputLocalRowIndicesViewType::const_type lclRowInds_;
  typename InputLocalRowPidsViewType::const_type lclRowPids_;
  count_type sizeOfLclCount_;
  count_type sizeOfGblColInd_;
  count_type sizeOfPid_;
  count_type sizeOfValue_;
  Kokkos::View<int, device_type> error_;
};

/// \brief Compute the number of packets and offsets for the pack procedure
///
/// \tparam OutputOffsetsViewType the type of the output offsets view
/// \tparam CountsViewType the type of the counts view
/// \tparam InputOffsetsViewType the type of the input offsets view
/// \tparam InputLocalRowIndicesViewType the type of the local row indices view
/// \tparam InputLocalRowPidsViewType the type of the local process IDs view
///
/// This is the high level interface to the NumPacketsAndOffsetsFunctor functor
template<class OutputOffsetsViewType,
         class CountsViewType,
         class InputOffsetsViewType,
         class InputLocalRowIndicesViewType,
         class InputLocalRowPidsViewType>
typename CountsViewType::non_const_value_type
computeNumPacketsAndOffsets (const OutputOffsetsViewType& outputOffsets,
                             const CountsViewType& counts,
                             const InputOffsetsViewType& rowOffsets,
                             const InputLocalRowIndicesViewType& lclRowInds,
                             const InputLocalRowPidsViewType& lclRowPids,
                             const typename CountsViewType::non_const_value_type sizeOfLclCount,
                             const typename CountsViewType::non_const_value_type sizeOfGblColInd,
                             const typename CountsViewType::non_const_value_type sizeOfPid,
                             const typename CountsViewType::non_const_value_type sizeOfValue)
{
  typedef NumPacketsAndOffsetsFunctor<OutputOffsetsViewType,
    CountsViewType, typename InputOffsetsViewType::const_type,
    typename InputLocalRowIndicesViewType::const_type,
    typename InputLocalRowPidsViewType::const_type> functor_type;
  typedef typename CountsViewType::non_const_value_type count_type;
  typedef typename OutputOffsetsViewType::size_type size_type;
  typedef typename OutputOffsetsViewType::execution_space execution_space;
  typedef typename functor_type::local_row_index_type LO;
  typedef Kokkos::RangePolicy<execution_space, LO> range_type;
  const char prefix[] = "computeNumPacketsAndOffsets: ";

  count_type count = 0;
  const count_type numRowsToPack = lclRowInds.extent (0);

  if (numRowsToPack == 0) {
    return count;
  }
  else {
    TEUCHOS_TEST_FOR_EXCEPTION
      (rowOffsets.extent (0) <= static_cast<size_type> (1),
       std::invalid_argument, prefix << "There is at least one row to pack, "
       "but the matrix has no rows.  lclRowInds.extent(0) = " <<
       numRowsToPack << ", but rowOffsets.extent(0) = " <<
       rowOffsets.extent (0) << " <= 1.");
    TEUCHOS_TEST_FOR_EXCEPTION
      (outputOffsets.extent (0) !=
       static_cast<size_type> (numRowsToPack + 1), std::invalid_argument,
       prefix << "Output dimension does not match number of rows to pack.  "
       << "outputOffsets.extent(0) = " << outputOffsets.extent (0)
       << " != lclRowInds.extent(0) + 1 = "
       << static_cast<size_type> (numRowsToPack + 1) << ".");
    TEUCHOS_TEST_FOR_EXCEPTION
      (counts.extent (0) != numRowsToPack, std::invalid_argument,
       prefix << "counts.extent(0) = " << counts.extent (0)
       << " != numRowsToPack = " << numRowsToPack << ".");

    functor_type f (outputOffsets, counts, rowOffsets,
                    lclRowInds, lclRowPids, sizeOfLclCount,
                    sizeOfGblColInd, sizeOfPid, sizeOfValue);
    Kokkos::parallel_scan (range_type (0, numRowsToPack + 1), f);

    // At least in debug mode, this functor checks for errors.
    const int errCode = f.getError ();
    TEUCHOS_TEST_FOR_EXCEPTION
      (errCode != 0, std::runtime_error, prefix << "parallel_scan error code "
       << errCode << " != 0.");

#if 0
    size_t total = 0;
    for (LO k = 0; k < numRowsToPack; ++k) {
      total += counts[k];
    }
    if (outputOffsets(numRowsToPack) != total) {
      if (errStr.get () == NULL) {
        errStr = std::unique_ptr<std::ostringstream> (new std::ostringstream ());
      }
      std::ostringstream& os = *errStr;
      os << prefix
         << "outputOffsets(numRowsToPack=" << numRowsToPack << ") "
         << outputOffsets(numRowsToPack) << " != sum of counts = "
         << total << "." << std::endl;
      if (numRowsToPack != 0) {
        // Only print the array if it's not too long.
        if (numRowsToPack < static_cast<LO> (10)) {
          os << "outputOffsets: [";
          for (LO i = 0; i <= numRowsToPack; ++i) {
            os << outputOffsets(i);
            if (static_cast<LO> (i + 1) <= numRowsToPack) {
              os << ",";
            }
          }
          os << "]" << std::endl;
          os << "counts: [";
          for (LO i = 0; i < numRowsToPack; ++i) {
            os << counts(i);
            if (static_cast<LO> (i + 1) < numRowsToPack) {
              os << ",";
            }
          }
          os << "]" << std::endl;
        }
        else {
          os << "outputOffsets(" << (numRowsToPack-1) << ") = "
             << outputOffsets(numRowsToPack-1) << "." << std::endl;
        }
      }
      count = outputOffsets(numRowsToPack);
      return {false, errStr};
    }
#endif // HAVE_TPETRA_DEBUG

    // Get last entry of outputOffsets, which is the sum of the entries
    // of counts.  Don't assume UVM.
    using Tpetra::Details::getEntryOnHost;
    return static_cast<count_type> (getEntryOnHost (outputOffsets,
                                                    numRowsToPack));
  }
}

/// \brief Packs a single row of the CrsMatrix.
///
/// \tparam ST The type of the numerical entries of the matrix.
///   (You can use real-valued or complex-valued types here, unlike
///   in Epetra, where the scalar type is always \c double.)
/// \tparam ColumnMap the type of the local column map
///
/// Data (bytes) describing the row of the CRS matrix are "packed"
/// (concatenated) in to a single (view of) char* in the following order:
///
///   1. LO number of entries
///   2. GO column indices
///   3. int proces IDs
///   4. SC values
///
template<class ST, class ColumnMap, class BufferDeviceType>
KOKKOS_FUNCTION
Kokkos::pair<int, size_t>
packCrsMatrixRow (const ColumnMap& col_map,
                  const Kokkos::View<char*, BufferDeviceType>& exports,
                  const typename PackTraits<typename ColumnMap::local_ordinal_type>::input_array_type& lids_in,
                  const typename PackTraits<int>::input_array_type& pids_in,
                  const typename PackTraits<ST>::input_array_type& vals_in,
                  const size_t offset,
                  const size_t num_ent,
                  const size_t num_bytes_per_value,
                  const bool pack_pids)
{
  using Kokkos::subview;
  using LO = typename ColumnMap::local_ordinal_type;
  using GO = typename ColumnMap::global_ordinal_type;
  using return_type = Kokkos::pair<int, size_t>;

  if (num_ent == 0) {
    // Empty rows always take zero bytes, to ensure sparsity.
    return return_type (0, 0);
  }

  const LO num_ent_LO = static_cast<LO> (num_ent); // packValueCount wants this
  const size_t num_ent_beg = offset;
  const size_t num_ent_len = PackTraits<LO>::packValueCount (num_ent_LO);

  const size_t gids_beg = num_ent_beg + num_ent_len;
  const size_t gids_len = num_ent * PackTraits<GO>::packValueCount (GO (0));

  const size_t pids_beg = gids_beg + gids_len;
  const size_t pids_len = pack_pids ?
    num_ent * PackTraits<int>::packValueCount (int (0)) :
    static_cast<size_t> (0);

  const size_t vals_beg = gids_beg + gids_len + pids_len;
  const size_t vals_len = num_ent * num_bytes_per_value;

  char* const num_ent_out = exports.data () + num_ent_beg;
  char* const gids_out = exports.data () + gids_beg;
  char* const pids_out = pack_pids ? exports.data () + pids_beg : NULL;
  char* const vals_out = exports.data () + vals_beg;

  size_t num_bytes_out = 0;
  int error_code = 0;
  num_bytes_out += PackTraits<LO>::packValue (num_ent_out, num_ent_LO);

  {
    // Copy column indices one at a time, so that we don't need
    // temporary storage.
    for (size_t k = 0; k < num_ent; ++k) {
      const LO lid = lids_in[k];
      const GO gid = col_map.getGlobalElement (lid);
      num_bytes_out += PackTraits<GO>::packValue (gids_out, k, gid);
    }
    // Copy PIDs one at a time, so that we don't need temporary storage.
    if (pack_pids) {
      for (size_t k = 0; k < num_ent; ++k) {
        const LO lid = lids_in[k];
        const int pid = pids_in[lid];
        num_bytes_out += PackTraits<int>::packValue (pids_out, k, pid);
      }
    }
    const auto p =
      PackTraits<ST>::packArray (vals_out, vals_in.data (), num_ent);
    error_code += p.first;
    num_bytes_out += p.second;
  }

  if (error_code != 0) {
    return return_type (10, num_bytes_out);
  }

  const size_t expected_num_bytes =
    num_ent_len + gids_len + pids_len + vals_len;
  if (num_bytes_out != expected_num_bytes) {
    return return_type (11, num_bytes_out);
  }
  return return_type (0, num_bytes_out);
}

template<class LocalMatrix, class LocalMap, class BufferDeviceType>
struct PackCrsMatrixFunctor {
  typedef LocalMatrix local_matrix_device_type;
  typedef LocalMap local_map_type;
  typedef typename local_matrix_device_type::value_type ST;
  typedef typename local_map_type::local_ordinal_type LO;
  typedef typename local_map_type::global_ordinal_type GO;
  typedef typename local_matrix_device_type::device_type DT;

  typedef Kokkos::View<const size_t*, BufferDeviceType>
    num_packets_per_lid_view_type;
  typedef Kokkos::View<const size_t*, BufferDeviceType> offsets_view_type;
  typedef Kokkos::View<char*, BufferDeviceType> exports_view_type;
  using export_lids_view_type = typename PackTraits<LO>::input_array_type;
  using source_pids_view_type = typename PackTraits<int>::input_array_type;

  typedef typename num_packets_per_lid_view_type::non_const_value_type
    count_type;
  typedef typename offsets_view_type::non_const_value_type
    offset_type;
  typedef Kokkos::pair<int, LO> value_type;

  static_assert (std::is_same<LO, typename local_matrix_device_type::ordinal_type>::value,
                 "local_map_type::local_ordinal_type and "
                 "local_matrix_device_type::ordinal_type must be the same.");

  local_matrix_device_type local_matrix;
  local_map_type local_col_map;
  exports_view_type exports;
  num_packets_per_lid_view_type num_packets_per_lid;
  export_lids_view_type export_lids;
  source_pids_view_type source_pids;
  offsets_view_type offsets;
  size_t num_bytes_per_value;
  bool pack_pids;

  PackCrsMatrixFunctor (const local_matrix_device_type& local_matrix_in,
                        const local_map_type& local_col_map_in,
                        const exports_view_type& exports_in,
                        const num_packets_per_lid_view_type& num_packets_per_lid_in,
                        const export_lids_view_type& export_lids_in,
                        const source_pids_view_type& source_pids_in,
                        const offsets_view_type& offsets_in,
                        const size_t num_bytes_per_value_in,
                        const bool pack_pids_in) :
    local_matrix (local_matrix_in),
    local_col_map (local_col_map_in),
    exports (exports_in),
    num_packets_per_lid (num_packets_per_lid_in),
    export_lids (export_lids_in),
    source_pids (source_pids_in),
    offsets (offsets_in),
    num_bytes_per_value (num_bytes_per_value_in),
    pack_pids (pack_pids_in)
  {
    const LO numRows = local_matrix_in.numRows ();
    const LO rowMapDim =
      static_cast<LO> (local_matrix.graph.row_map.extent (0));
    TEUCHOS_TEST_FOR_EXCEPTION
      (numRows != 0 && rowMapDim != numRows + static_cast<LO> (1),
       std::logic_error, "local_matrix.graph.row_map.extent(0) = "
       << rowMapDim << " != numRows (= " << numRows << " ) + 1.");
  }

  KOKKOS_INLINE_FUNCTION void init (value_type& dst) const
  {
    using ::Tpetra::Details::OrdinalTraits;
    dst = Kokkos::make_pair (0, OrdinalTraits<LO>::invalid ());
  }

  KOKKOS_INLINE_FUNCTION void
  join (volatile value_type& dst, const volatile value_type& src) const
  {
    // `dst` should reflect the first (least) bad index and all other
    // associated error codes and data, so prefer keeping it.
    if (src.first != 0 && dst.first == 0) {
      dst = src;
    }
  }

  KOKKOS_INLINE_FUNCTION
  void operator() (const LO i, value_type& dst) const
  {
    const size_t offset = offsets[i];
    const LO export_lid = export_lids[i];
    const size_t buf_size = exports.size();
    const size_t num_bytes = num_packets_per_lid(i);
    const size_t num_ent =
      static_cast<size_t> (local_matrix.graph.row_map[export_lid+1]
                         - local_matrix.graph.row_map[export_lid]);

    // Only pack this row's data if it has a nonzero number of
    // entries.  We can do this because receiving processes get the
    // number of packets, and will know that zero packets means zero
    // entries.
    if (num_ent == 0) {
      return;
    }

    if (export_lid >= local_matrix.numRows ()) {
      if (dst.first != 0) { // keep only the first error
        dst = Kokkos::make_pair (1, i); // invalid row
      }
      return;
    }
    else if ((offset > buf_size || offset + num_bytes > buf_size)) {
      if (dst.first != 0) { // keep only the first error
        dst = Kokkos::make_pair (2, i); // out of bounds
      }
      return;
    }

    // We can now pack this row

    // Since the matrix is locally indexed on the calling process, we
    // have to use its column Map (which it _must_ have in this case)
    // to convert to global indices.
    const auto row_beg = local_matrix.graph.row_map[export_lid];
    const auto row_end = local_matrix.graph.row_map[export_lid + 1];
    auto vals_in = subview (local_matrix.values,
                            Kokkos::make_pair (row_beg, row_end));
    auto lids_in = subview (local_matrix.graph.entries,
                            Kokkos::make_pair (row_beg, row_end));
    typedef local_map_type LMT;
    typedef BufferDeviceType BDT;
    auto p = packCrsMatrixRow<ST, LMT, BDT> (local_col_map, exports, lids_in,
                                             source_pids, vals_in, offset,
                                             num_ent, num_bytes_per_value,
                                             pack_pids);
    int error_code_this_row = p.first;
    size_t num_bytes_packed_this_row = p.second;
    if (error_code_this_row != 0) {
      if (dst.first != 0) { // keep only the first error
        dst = Kokkos::make_pair (error_code_this_row, i); // bad pack
      }
    }
    else if (num_bytes_packed_this_row != num_bytes) {
      if (dst.first != 0) { // keep only the first error
        dst = Kokkos::make_pair (3, i);
      }
    }
  }
};

/// \brief Perform the pack operation for the matrix
///
/// \tparam LocalMatrix the specialization of the KokkosSparse::CrsMatrix
///   local matrix
/// \tparam LocalMap the type of the local column map
///
/// This is a higher level interface to the PackCrsMatrixFunctor
template<class LocalMatrix, class LocalMap, class BufferDeviceType>
void
do_pack (const LocalMatrix& local_matrix,
         const LocalMap& local_map,
         const Kokkos::View<char*, BufferDeviceType>& exports,
         const typename PackTraits<size_t>::input_array_type& num_packets_per_lid,
         const typename PackTraits<typename LocalMap::local_ordinal_type>::input_array_type& export_lids,
         const typename PackTraits<int>::input_array_type& source_pids,
         const Kokkos::View<const size_t*, BufferDeviceType>& offsets,
         const size_t num_bytes_per_value,
         const bool pack_pids)
{
  using LO = typename LocalMap::local_ordinal_type;
  using DT = typename LocalMatrix::device_type;
  using range_type = Kokkos::RangePolicy<typename DT::execution_space, LO>;
  const char prefix[] = "Tpetra::Details::do_pack: ";

  if (export_lids.extent (0) != 0) {
    TEUCHOS_TEST_FOR_EXCEPTION
      (static_cast<size_t> (offsets.extent (0)) !=
       static_cast<size_t> (export_lids.extent (0) + 1),
       std::invalid_argument, prefix << "offsets.extent(0) = "
       << offsets.extent (0) << " != export_lids.extent(0) (= "
       << export_lids.extent (0) << ") + 1.");
    TEUCHOS_TEST_FOR_EXCEPTION
      (export_lids.extent (0) != num_packets_per_lid.extent (0),
       std::invalid_argument, prefix << "export_lids.extent(0) = " <<
       export_lids.extent (0) << " != num_packets_per_lid.extent(0) = "
       << num_packets_per_lid.extent (0) << ".");
    // If exports has nonzero length at this point, then the matrix
    // has at least one entry to pack.  Thus, if packing process
    // ranks, we had better have at least one process rank to pack.
    TEUCHOS_TEST_FOR_EXCEPTION
      (pack_pids && exports.extent (0) != 0 &&
       source_pids.extent (0) == 0, std::invalid_argument, prefix <<
       "pack_pids is true, and exports.extent(0) = " <<
       exports.extent (0)  << " != 0, meaning that we need to pack at "
       "least one matrix entry, but source_pids.extent(0) = 0.");
  }

  using pack_functor_type =
    PackCrsMatrixFunctor<LocalMatrix, LocalMap, BufferDeviceType>;
  pack_functor_type f (local_matrix, local_map, exports,
                       num_packets_per_lid, export_lids,
                       source_pids, offsets, num_bytes_per_value,
                       pack_pids);

  typename pack_functor_type::value_type result;
  range_type range (0, num_packets_per_lid.extent (0));
  Kokkos::parallel_reduce (range, f, result);

  if (result.first != 0) {
    // We can't deep_copy from AnonymousSpace Views, so we can't print
    // out any information from them in case of error.
    TEUCHOS_TEST_FOR_EXCEPTION
      (true, std::runtime_error, prefix << "PackCrsMatrixFunctor "
       "reported error code " << result.first << " for the first "
       "bad row " << result.second << ".");
  }
}

/// \brief Pack specified entries of the given local sparse matrix for
///   communication.
///
/// \tparam ST The type of the numerical entries of the matrix.
///   (You can use real-valued or complex-valued types here, unlike
///   in Epetra, where the scalar type is always \c double.)
/// \tparam LO The type of local indices.  See the
///   documentation of Map for requirements.
/// \tparam GO The type of global indices.  See the
///   documentation of Map for requirements.
/// \tparam NT The Kokkos Node type.  See the documentation of Map
///   for requirements.
///
/// \warning This is an implementation detail of Tpetra::CrsMatrix.
///
/// \param sourceMatrix [in] the CrsMatrix source
///
/// \param exports [in/out] Output pack buffer; resized if needed.
///
/// \param num_packets_per_lid [out] Entry k gives the number of bytes
///   packed for row export_lids[k] of the local matrix.
///
/// \param export_lids [in] Local indices of the rows to pack.
///
/// \param export_pids [in] Process ranks for the column indices in each packed row.
///
/// \param constant_num_packets [out] Setting this to zero tells the caller
///   to expect a possibly /// different ("nonconstant") number of packets per local index
///   (i.e., a possibly different number of entries per row).
template<typename ST, typename LO, typename GO, typename NT, typename BufferDeviceType>
void
packCrsMatrix (const CrsMatrix<ST, LO, GO, NT>& sourceMatrix,
               Kokkos::DualView<char*, BufferDeviceType>& exports,
               const Kokkos::View<size_t*, BufferDeviceType>& num_packets_per_lid,
               const Kokkos::View<const LO*, BufferDeviceType>& export_lids,
               const Kokkos::View<const int*, typename NT::device_type>& export_pids,
               size_t& constant_num_packets,
               const bool pack_pids)
{
  ::Tpetra::Details::ProfilingRegion region_pack_crs_matrix(
    "Tpetra::Details::PackCrsMatrixImpl::packCrsMatrix",
    "Import/Export"
  );
  using Kokkos::View;
  typedef BufferDeviceType DT;
  typedef Kokkos::DualView<char*, BufferDeviceType> exports_view_type;
  const char prefix[] = "Tpetra::Details::PackCrsMatrixImpl::packCrsMatrix: ";
  constexpr bool debug = false;

  auto local_matrix = sourceMatrix.getLocalMatrixDevice ();
  auto local_col_map = sourceMatrix.getColMap ()->getLocalMap ();

  // Setting this to zero tells the caller to expect a possibly
  // different ("nonconstant") number of packets per local index
  // (i.e., a possibly different number of entries per row).
  constant_num_packets = 0;

  const size_t num_export_lids =
    static_cast<size_t> (export_lids.extent (0));
  TEUCHOS_TEST_FOR_EXCEPTION
    (num_export_lids !=
     static_cast<size_t> (num_packets_per_lid.extent (0)),
     std::invalid_argument, prefix << "num_export_lids.extent(0) = "
     << num_export_lids << " != num_packets_per_lid.extent(0) = "
     << num_packets_per_lid.extent (0) << ".");
  if (num_export_lids != 0) {
    TEUCHOS_TEST_FOR_EXCEPTION
      (num_packets_per_lid.data () == NULL, std::invalid_argument,
       prefix << "num_export_lids = "<< num_export_lids << " != 0, but "
       "num_packets_per_lid.data() = "
       << num_packets_per_lid.data () << " == NULL.");
  }

  const size_t num_bytes_per_lid = PackTraits<LO>::packValueCount (LO (0));
  const size_t num_bytes_per_gid = PackTraits<GO>::packValueCount (GO (0));
  const size_t num_bytes_per_pid = PackTraits<int>::packValueCount (int (0));

  size_t num_bytes_per_value = 0;
  if (PackTraits<ST>::compileTimeSize) {
    // Assume ST is default constructible; packValueCount wants an instance.
    num_bytes_per_value = PackTraits<ST>::packValueCount (ST ());
  }
  else {
    // Since the packed data come from the source matrix, we can use
    // the source matrix to get the number of bytes per Scalar value
    // stored in the matrix.  This assumes that all Scalar values in
    // the source matrix require the same number of bytes.  If the
    // source matrix has no entries on the calling process, then we
    // hope that some process does have some idea how big a Scalar
    // value is.  Of course, if no processes have any entries, then no
    // values should be packed (though this does assume that in our
    // packing scheme, rows with zero entries take zero bytes).
    size_t num_bytes_per_value_l = 0;
    if (local_matrix.values.extent(0) > 0) {
      const ST& val = local_matrix.values(0);
      num_bytes_per_value_l = PackTraits<ST>::packValueCount (val);
    }
    using Teuchos::reduceAll;
    reduceAll<int, size_t> (* (sourceMatrix.getComm ()),
                            Teuchos::REDUCE_MAX,
                            num_bytes_per_value_l,
                            Teuchos::outArg (num_bytes_per_value));
  }

  if (num_export_lids == 0) {
    exports = exports_view_type ("exports", 0);
    return;
  }

  // Array of offsets into the pack buffer.
  Kokkos::View<size_t*, DT> offsets ("offsets", num_export_lids + 1);

  // Compute number of packets per LID (row to send), as well as
  // corresponding offsets (the prefix sum of the packet counts).
  const size_t count =
    computeNumPacketsAndOffsets (offsets, num_packets_per_lid,
                                 local_matrix.graph.row_map, export_lids,
                                 export_pids,
                                 num_bytes_per_lid, num_bytes_per_gid,
                                 num_bytes_per_pid, num_bytes_per_value);

  // Resize the output pack buffer if needed.
  if (count > static_cast<size_t> (exports.extent (0))) {
    exports = exports_view_type ("exports", count);
    if (debug) {
      std::ostringstream os;
      os << "*** exports resized to " << count << std::endl;
      std::cerr << os.str ();
    }
  }
  if (debug) {
    std::ostringstream os;
    os << "*** count: " << count << ", exports.extent(0): "
       << exports.extent (0) << std::endl;
    std::cerr << os.str ();
  }

  // If exports has nonzero length at this point, then the matrix has
  // at least one entry to pack.  Thus, if packing process ranks, we
  // had better have at least one process rank to pack.
  TEUCHOS_TEST_FOR_EXCEPTION
    (pack_pids && exports.extent (0) != 0 &&
     export_pids.extent (0) == 0, std::invalid_argument, prefix <<
     "pack_pids is true, and exports.extent(0) = " <<
     exports.extent (0)  << " != 0, meaning that we need to pack at least "
     "one matrix entry, but export_pids.extent(0) = 0.");

  typedef typename std::decay<decltype (local_matrix)>::type
    local_matrix_device_type;
  typedef typename std::decay<decltype (local_col_map)>::type
    local_map_type;

  exports.modify_device ();
  auto exports_d = exports.view_device ();
  do_pack<local_matrix_device_type, local_map_type, DT>
    (local_matrix, local_col_map, exports_d, num_packets_per_lid,
     export_lids, export_pids, offsets, num_bytes_per_value,
     pack_pids);
  // If we got this far, we succeeded.
}

} // namespace PackCrsMatrixImpl

template<typename ST, typename LO, typename GO, typename NT>
void
packCrsMatrix (const CrsMatrix<ST, LO, GO, NT>& sourceMatrix,
               Teuchos::Array<char>& exports,
               const Teuchos::ArrayView<size_t>& numPacketsPerLID,
               const Teuchos::ArrayView<const LO>& exportLIDs,
               size_t& constantNumPackets)
{
<<<<<<< HEAD
  using local_matrix_device_type = typename CrsMatrix<ST,LO,GO,NT>::local_matrix_device_type;
  using device_type = typename local_matrix_device_type::device_type;
=======
  using local_matrix_type = typename CrsMatrix<ST,LO,GO,NT>::local_matrix_type;
  using device_type = typename local_matrix_type::device_type;
  using execution_space = typename device_type::execution_space;
>>>>>>> 23d2d193
  using buffer_device_type = typename DistObject<char, LO, GO, NT>::buffer_device_type;
  using host_exec_space = typename Kokkos::View<size_t*, device_type>::HostMirror::execution_space;
  using host_dev_type = Kokkos::Device<host_exec_space, Kokkos::HostSpace>;

  // Convert all Teuchos::Array to Kokkos::View

  // This is an output array, so we don't have to copy to device here.
  // However, we'll have to remember to copy back to host when done.
  Kokkos::View<size_t*, buffer_device_type> num_packets_per_lid_d =
    create_mirror_view_from_raw_host_array (buffer_device_type (),
                                            numPacketsPerLID.getRawPtr (),
                                            numPacketsPerLID.size (), false,
                                            "num_packets_per_lid");
  // FIXME (mfh 05 Feb 2019) We should just pass the exportLIDs
  // DualView through here, instead of recreating a device View from a
  // host ArrayView that itself came from a DualView.
  //
  // This is an input array, so we have to copy to device here.
  // However, we never need to copy it back to host.
  Kokkos::View<const LO*, buffer_device_type> export_lids_d =
    create_mirror_view_from_raw_host_array (buffer_device_type (),
                                            exportLIDs.getRawPtr (),
                                            exportLIDs.size (), true,
                                            "export_lids");

  Kokkos::View<int*, device_type> export_pids_d; // output arg
  Kokkos::DualView<char*, buffer_device_type> exports_dv; // output arg
  constexpr bool pack_pids = false;
  PackCrsMatrixImpl::packCrsMatrix<ST, LO, GO, NT, buffer_device_type> (
      sourceMatrix, exports_dv, num_packets_per_lid_d, export_lids_d,
      export_pids_d, constantNumPackets, pack_pids);

  // The counts are an output of PackCrsMatrixImpl::packCrsMatrix, so we have to
  // copy them back to host.
  Kokkos::View<size_t*, host_dev_type> num_packets_per_lid_h
    (numPacketsPerLID.getRawPtr (),
     numPacketsPerLID.size ());
  // DEEP_COPY REVIEW - DEVICE-TO-HOST
  Kokkos::deep_copy (execution_space(), num_packets_per_lid_h, num_packets_per_lid_d);

  // FIXME (mfh 23 Aug 2017) If we're forced to use a DualView for
  // exports_dv above, then we have two host copies for exports_h.

  // The exports are an output of PackCrsMatrixImpl::packCrsMatrix, so we have
  // to copy them back to host.
  if (static_cast<size_t> (exports.size ()) !=
      static_cast<size_t> (exports_dv.extent (0))) {
    exports.resize (exports_dv.extent (0));
  }
  Kokkos::View<char*, host_dev_type> exports_h (exports.getRawPtr (),
                                                exports.size ());
  // DEEP_COPY REVIEW - DEVICE-TO-HOST
  Kokkos::deep_copy (execution_space(), exports_h, exports_dv.d_view);
}

template<typename ST, typename LO, typename GO, typename NT>
void
packCrsMatrixNew(
  const CrsMatrix<ST, LO, GO, NT>& sourceMatrix,
  Kokkos::DualView<char*, typename DistObject<char, LO, GO, NT>::buffer_device_type>& exports,
  const Kokkos::DualView<size_t*, typename DistObject<char, LO, GO, NT>::buffer_device_type>& numPacketsPerLID,
  const Kokkos::DualView<const LO*, typename DistObject<char, LO, GO, NT>::buffer_device_type>& exportLIDs,
  size_t& constantNumPackets)
{
  using device_type = typename CrsMatrix<ST, LO, GO, NT>::device_type;
  using buffer_device_type = typename DistObject<char, LO, GO, NT>::buffer_device_type;

  // Create an empty array of PIDs, since the interface needs it.
  Kokkos::View<int*, device_type> exportPIDs_d ("exportPIDs", 0);
  constexpr bool pack_pids = false;

  // Write-only device access
  auto numPacketsPerLID_nc = numPacketsPerLID; // const DV& -> DV
  numPacketsPerLID_nc.clear_sync_state ();
  numPacketsPerLID_nc.modify_device ();
  auto numPacketsPerLID_d = numPacketsPerLID.view_device ();

  // Read-only device access
  TEUCHOS_ASSERT( ! exportLIDs.need_sync_device () );
  auto exportLIDs_d = exportLIDs.view_device ();

  ::Tpetra::Details::ProfilingRegion region_pack_crs_matrix_new(
    "Tpetra::Details::packCrsMatrixNew",
    "Import/Export"
  );
  PackCrsMatrixImpl::packCrsMatrix<ST,LO,GO,NT,buffer_device_type> (
      sourceMatrix, exports, numPacketsPerLID_d, exportLIDs_d,
      exportPIDs_d, constantNumPackets, pack_pids);
}

template<typename ST, typename LO, typename GO, typename NT>
void
packCrsMatrixWithOwningPIDs (const CrsMatrix<ST, LO, GO, NT>& sourceMatrix,
                             Kokkos::DualView<char*, typename DistObject<char, LO, GO, NT>::buffer_device_type>& exports_dv,
                             const Teuchos::ArrayView<size_t>& numPacketsPerLID,
                             const Teuchos::ArrayView<const LO>& exportLIDs,
                             const Teuchos::ArrayView<const int>& sourcePIDs,
                             size_t& constantNumPackets)
{
  typedef typename CrsMatrix<ST,LO,GO,NT>::local_matrix_device_type local_matrix_device_type;
  typedef typename DistObject<char, LO, GO, NT>::buffer_device_type buffer_device_type;
  typedef typename Kokkos::DualView<char*, buffer_device_type>::t_host::execution_space host_exec_space;
  typedef Kokkos::Device<host_exec_space, Kokkos::HostSpace> host_dev_type;

<<<<<<< HEAD
  typename local_matrix_device_type::device_type outputDevice;
=======
  typename local_matrix_type::device_type outputDevice;
  typedef typename NT::execution_space execution_space;
>>>>>>> 23d2d193

  const bool verbose = ::Tpetra::Details::Behavior::verbose ();
  std::unique_ptr<std::string> prefix;
  if (verbose) {
    const int myRank = [&] () {
      auto map = sourceMatrix.getMap ();
      if (map.get () == nullptr) {
        return -1;
      }
      auto comm = map->getComm ();
      if (comm.get () == nullptr) {
        return -2;
      }
      return comm->getRank ();
    } ();
    std::ostringstream os;
    os << "Proc " << myRank << ": packCrsMatrixWithOwningPIDs: ";
    prefix = std::unique_ptr<std::string> (new std::string (os.str ()));

    std::ostringstream os2;
    os2 << *prefix << "start" << std::endl;
    std::cerr << os2.str ();
  }

  // Convert all Teuchos::Array to Kokkos::View

  // This is an output array, so we don't have to copy to device here.
  // However, we'll have to remember to copy back to host when done.
  auto num_packets_per_lid_d =
    create_mirror_view_from_raw_host_array (buffer_device_type (),
                                            numPacketsPerLID.getRawPtr (),
                                            numPacketsPerLID.size (), false,
                                            "num_packets_per_lid");

  // This is an input array, so we have to copy to device here.
  // However, we never need to copy it back to host.
  auto export_lids_d =
    create_mirror_view_from_raw_host_array (buffer_device_type (),
                                            exportLIDs.getRawPtr (),
                                            exportLIDs.size (), true,
                                            "export_lids");
  // This is an input array, so we have to copy to device here.
  // However, we never need to copy it back to host.
  auto export_pids_d =
    create_mirror_view_from_raw_host_array (outputDevice,
                                            sourcePIDs.getRawPtr (),
                                            sourcePIDs.size (), true,
                                            "export_pids");
  constexpr bool pack_pids = true;
  try {
    PackCrsMatrixImpl::packCrsMatrix
      (sourceMatrix, exports_dv, num_packets_per_lid_d, export_lids_d,
       export_pids_d, constantNumPackets, pack_pids);
  }
  catch (std::exception& e) {
    if (verbose) {
      std::ostringstream os;
      os << *prefix << "PackCrsMatrixImpl::packCrsMatrix threw: "
         << e.what () << std::endl;
      std::cerr << os.str ();
    }
    throw;
  }
  catch (...) {
    if (verbose) {
      std::ostringstream os;
      os << *prefix << "PackCrsMatrixImpl::packCrsMatrix threw an exception "
        "not a subclass of std::exception" << std::endl;
      std::cerr << os.str ();
    }
    throw;
  }

  if (numPacketsPerLID.size () != 0) {
    try {
      // The counts are an output of PackCrsMatrixImpl::packCrsMatrix,
      // so we have to copy them back to host.
      Kokkos::View<size_t*, host_dev_type> num_packets_per_lid_h
        (numPacketsPerLID.getRawPtr (), numPacketsPerLID.size ());
      // DEEP_COPY REVIEW - DEVICE-TO-HOST
      Kokkos::deep_copy (execution_space(), num_packets_per_lid_h, num_packets_per_lid_d);
    }
    catch (std::exception& e) {
      if (verbose) {
        std::ostringstream os;
        os << *prefix << "Kokkos::deep_copy threw: " << e.what () << std::endl;
        std::cerr << os.str ();
      }
      throw;
    }
    catch (...) {
      if (verbose) {
        std::ostringstream os;
        os << *prefix << "Kokkos::deep_copy threw an exception not a subclass "
          "of std::exception" << std::endl;
        std::cerr << os.str ();
      }
      throw;
    }
  }

  if (verbose) {
    std::ostringstream os;
    os << *prefix << "done" << std::endl;
    std::cerr << os.str ();
  }
}

} // namespace Details
} // namespace Tpetra

#define TPETRA_DETAILS_PACKCRSMATRIX_INSTANT( ST, LO, GO, NT ) \
  template void \
  Details::packCrsMatrix<ST, LO, GO, NT> (const CrsMatrix<ST, LO, GO, NT>&, \
    Teuchos::Array<char>&, \
    const Teuchos::ArrayView<size_t>&, \
    const Teuchos::ArrayView<const LO>&, \
    size_t&); \
  template void \
  Details::packCrsMatrixNew<ST, LO, GO, NT> (const CrsMatrix<ST, LO, GO, NT>&, \
    Kokkos::DualView<char*, DistObject<char, LO, GO, NT>::buffer_device_type>&, \
    const Kokkos::DualView<size_t*, DistObject<char, LO, GO, NT>::buffer_device_type>&, \
    const Kokkos::DualView<const LO*, DistObject<char, LO, GO, NT>::buffer_device_type>&, \
    size_t&); \
  template void \
  Details::packCrsMatrixWithOwningPIDs<ST, LO, GO, NT> (const CrsMatrix<ST, LO, GO, NT>&, \
    Kokkos::DualView<char*, DistObject<char, LO, GO, NT>::buffer_device_type>&, \
    const Teuchos::ArrayView<size_t>&, \
    const Teuchos::ArrayView<const LO>&, \
    const Teuchos::ArrayView<const int>&, \
    size_t&);

#endif // TPETRA_DETAILS_PACKCRSMATRIX_DEF_HPP<|MERGE_RESOLUTION|>--- conflicted
+++ resolved
@@ -862,14 +862,10 @@
                const Teuchos::ArrayView<const LO>& exportLIDs,
                size_t& constantNumPackets)
 {
-<<<<<<< HEAD
-  using local_matrix_device_type = typename CrsMatrix<ST,LO,GO,NT>::local_matrix_device_type;
-  using device_type = typename local_matrix_device_type::device_type;
-=======
-  using local_matrix_type = typename CrsMatrix<ST,LO,GO,NT>::local_matrix_type;
+
   using device_type = typename local_matrix_type::device_type;
   using execution_space = typename device_type::execution_space;
->>>>>>> 23d2d193
+
   using buffer_device_type = typename DistObject<char, LO, GO, NT>::buffer_device_type;
   using host_exec_space = typename Kokkos::View<size_t*, device_type>::HostMirror::execution_space;
   using host_dev_type = Kokkos::Device<host_exec_space, Kokkos::HostSpace>;
@@ -974,12 +970,9 @@
   typedef typename Kokkos::DualView<char*, buffer_device_type>::t_host::execution_space host_exec_space;
   typedef Kokkos::Device<host_exec_space, Kokkos::HostSpace> host_dev_type;
 
-<<<<<<< HEAD
   typename local_matrix_device_type::device_type outputDevice;
-=======
-  typename local_matrix_type::device_type outputDevice;
   typedef typename NT::execution_space execution_space;
->>>>>>> 23d2d193
+
 
   const bool verbose = ::Tpetra::Details::Behavior::verbose ();
   std::unique_ptr<std::string> prefix;

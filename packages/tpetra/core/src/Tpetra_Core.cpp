// @HEADER
// ***********************************************************************
//
//          Tpetra: Templated Linear Algebra Services Package
//                 Copyright (2008) Sandia Corporation
//
// Under the terms of Contract DE-AC04-94AL85000 with Sandia Corporation,
// the U.S. Government retains certain rights in this software.
//
// Redistribution and use in source and binary forms, with or without
// modification, are permitted provided that the following conditions are
// met:
//
// 1. Redistributions of source code must retain the above copyright
// notice, this list of conditions and the following disclaimer.
//
// 2. Redistributions in binary form must reproduce the above copyright
// notice, this list of conditions and the following disclaimer in the
// documentation and/or other materials provided with the distribution.
//
// 3. Neither the name of the Corporation nor the names of the
// contributors may be used to endorse or promote products derived from
// this software without specific prior written permission.
//
// THIS SOFTWARE IS PROVIDED BY SANDIA CORPORATION "AS IS" AND ANY
// EXPRESS OR IMPLIED WARRANTIES, INCLUDING, BUT NOT LIMITED TO, THE
// IMPLIED WARRANTIES OF MERCHANTABILITY AND FITNESS FOR A PARTICULAR
// PURPOSE ARE DISCLAIMED. IN NO EVENT SHALL SANDIA CORPORATION OR THE
// CONTRIBUTORS BE LIABLE FOR ANY DIRECT, INDIRECT, INCIDENTAL, SPECIAL,
// EXEMPLARY, OR CONSEQUENTIAL DAMAGES (INCLUDING, BUT NOT LIMITED TO,
// PROCUREMENT OF SUBSTITUTE GOODS OR SERVICES; LOSS OF USE, DATA, OR
// PROFITS; OR BUSINESS INTERRUPTION) HOWEVER CAUSED AND ON ANY THEORY OF
// LIABILITY, WHETHER IN CONTRACT, STRICT LIABILITY, OR TORT (INCLUDING
// NEGLIGENCE OR OTHERWISE) ARISING IN ANY WAY OUT OF THE USE OF THIS
// SOFTWARE, EVEN IF ADVISED OF THE POSSIBILITY OF SUCH DAMAGE.
//
// ************************************************************************
// @HEADER

#include "Tpetra_Core.hpp"
#include "Tpetra_Details_mpiIsInitialized.hpp"

#ifdef HAVE_TPETRACORE_MPI
#  include <Teuchos_DefaultMpiComm.hpp> // this includes mpi.h too
#endif // HAVE_TPETRACORE_MPI
#include <Teuchos_DefaultSerialComm.hpp>

#include <Kokkos_Core.hpp>
#include "Tpetra_Details_checkLaunchBlocking.hpp"

namespace Tpetra {

  namespace { // (anonymous)

    class HideOutputExceptOnProcess0 {
    public:
      HideOutputExceptOnProcess0 (std::ostream& stream,
                                  const int myRank) :
        stream_ (stream),
        originalBuffer_ (stream.rdbuf ())
      {
        if (myRank != 0) {
          stream.rdbuf (blackHole_.rdbuf ());
        }
      }

      ~HideOutputExceptOnProcess0 () {
        stream_.rdbuf (originalBuffer_);
      }
    private:
      std::ostream& stream_;
      decltype (std::cout.rdbuf ()) originalBuffer_;
      Teuchos::oblackholestream blackHole_;
    };

#if defined(HAVE_TPETRACORE_MPI)
    bool mpiIsInitializedAndNotFinalized ()
    {
      int isInitialized = 0;
      int isFinalized = 0;
      // Not sure if MPI_Initialized or MPI_Finalized meet the strong
      // exception guarantee.
      try {
        (void) MPI_Initialized (&isInitialized);
      }
      catch (...) {
        isInitialized = 0;
      }
      try {
        (void) MPI_Finalized (&isFinalized);
      }
      catch (...) {
        isFinalized = 0;
      }
      return isInitialized != 0 && isFinalized == 0;
    }

    int getRankHarmlessly (MPI_Comm comm)
    {
      int myRank = 0;
      if (mpiIsInitializedAndNotFinalized ()) {
        try {
          (void) MPI_Comm_rank (comm, &myRank);
        }
        catch (...) {
          // Not sure if MPI_Comm_rank meets strong exception guarantee
          myRank = 0;
        }
      }
      return myRank;
    }
#endif // defined(HAVE_TPETRACORE_MPI)


    // Whether one of the Tpetra::initialize() functions has been called before.
    bool tpetraIsInitialized_ = false;

    // Whether Tpetra initialized Kokkos.  Tpetra::finalize only
    // finalizes Kokkos if it initialized Kokkos.  Otherwise,
    // something else initialized Kokkos and is responsible for
    // finalizing it.
    bool tpetraInitializedKokkos_ = false;

#ifdef HAVE_TPETRACORE_MPI
    // Whether Tpetra initialized MPI.  Tpetra::finalize only
    // finalizes MPI if it initialized MPI.  Otherwise, something else
    // initialized MPI and is responsible for finalizing it.
    bool tpetraInitializedMpi_ = false;
#endif // HAVE_TPETRACORE_MPI

    // Tpetra's default communicator, wrapped in a Teuchos wrapper.
    // After Tpetra::finalize() is called, this GOES AWAY (is set to null).
    Teuchos::RCP<const Teuchos::Comm<int> > wrappedDefaultComm_;

    // This takes the same arguments as (the first two of) initialize().
    void initKokkosIfNeeded (int* argc, char*** argv, const int myRank)
    {
      if (! tpetraInitializedKokkos_) {
        // Kokkos doesn't have a global is_initialized().  However,
        // Kokkos::initialize() always initializes the default execution
        // space, so it suffices to check whether that was initialized.
        const bool kokkosIsInitialized =
          Kokkos::is_initialized ();
        if (! kokkosIsInitialized) {
          HideOutputExceptOnProcess0 hideCerr (std::cerr, myRank);
          HideOutputExceptOnProcess0 hideCout (std::cout, myRank);

          // Unlike MPI_Init, Kokkos promises not to modify argc and argv.
          Kokkos::initialize (*argc, *argv);
          tpetraInitializedKokkos_ = true;
        }
      }
      Details::checkOldCudaLaunchBlocking();
      const bool kokkosIsInitialized =
        Kokkos::is_initialized ();
      TEUCHOS_TEST_FOR_EXCEPTION
        (! kokkosIsInitialized, std::logic_error, "At the end of "
         "initKokkosIfNeeded, Kokkos is not initialized.  "
         "Please report this bug to the Tpetra developers.");
    }

#ifdef HAVE_TPETRACORE_MPI
    // This takes the same arguments as MPI_Init and the first two
    // arguments of initialize().
    void initMpiIfNeeded (int* argc, char*** argv)
    {
      // Both MPI_Initialized and MPI_Finalized report true after
      // MPI_Finalize has been called.  It's not legal to call
      // MPI_Init after MPI_Finalize has been called (see MPI 3.0
      // Standard, Section 8.7).  It would be unusual for users to
      // want to use Tpetra after MPI_Finalize has been called, but
      // there's no reason why we should forbid it.  It just means
      // that Tpetra will need to run without MPI.

<<<<<<< HEAD
      const bool kokkosIsInitialized =
        Kokkos::is_initialized ();
      TEUCHOS_TEST_FOR_EXCEPTION
        (! kokkosIsInitialized, std::logic_error, "At the end of "
         "initKokkosIfNeeded, Kokkos is not initialized.  "
         "Please report this bug to the Tpetra developers.");
    }

#ifdef HAVE_TPETRACORE_MPI
    // This takes the same arguments as MPI_Init and the first two
    // arguments of initialize().
    void initMpiIfNeeded (int* argc, char*** argv)
    {
      // Both MPI_Initialized and MPI_Finalized report true after
      // MPI_Finalize has been called.  It's not legal to call
      // MPI_Init after MPI_Finalize has been called (see MPI 3.0
      // Standard, Section 8.7).  It would be unusual for users to
      // want to use Tpetra after MPI_Finalize has been called, but
      // there's no reason why we should forbid it.  It just means
      // that Tpetra will need to run without MPI.

      const bool mpiReady = mpiIsInitializedAndNotFinalized ();
      if (! mpiReady) {
        // Tpetra doesn't currently need to call MPI_Init_thread,
        // since with Tpetra, only one thread ever calls MPI
        // functions.  If we ever want to explore
        // MPI_THREAD_MULTIPLE, here would be the place to call
        // MPI_Init_thread.
        const int err = MPI_Init (argc, argv);
        TEUCHOS_TEST_FOR_EXCEPTION
          (err != MPI_SUCCESS, std::runtime_error, "MPI_Init failed with "
           "error code " << err << " != MPI_SUCCESS.  If MPI was set up "
           "correctly, then this should not happen, since we have already "
           "checked that MPI_Init (or MPI_Init_thread) has not yet been "
           "called.  This may indicate that your MPI library is corrupted "
           "or that it is incorrectly linked to your program.");
        tpetraInitializedMpi_ = true;
      }
    }
=======
      const bool mpiReady = mpiIsInitializedAndNotFinalized ();
      if (! mpiReady) {
        // Tpetra doesn't currently need to call MPI_Init_thread,
        // since with Tpetra, only one thread ever calls MPI
        // functions.  If we ever want to explore
        // MPI_THREAD_MULTIPLE, here would be the place to call
        // MPI_Init_thread.
        const int err = MPI_Init (argc, argv);
        TEUCHOS_TEST_FOR_EXCEPTION
          (err != MPI_SUCCESS, std::runtime_error, "MPI_Init failed with "
           "error code " << err << " != MPI_SUCCESS.  If MPI was set up "
           "correctly, then this should not happen, since we have already "
           "checked that MPI_Init (or MPI_Init_thread) has not yet been "
           "called.  This may indicate that your MPI library is corrupted "
           "or that it is incorrectly linked to your program.");
        tpetraInitializedMpi_ = true;
      }
    }
>>>>>>> 4103bf6c
#endif // HAVE_TPETRACORE_MPI

  } // namespace (anonymous)

  bool isInitialized () {
    return tpetraIsInitialized_;
  }

  Teuchos::RCP<const Teuchos::Comm<int> > getDefaultComm ()
  {
    // It's technically not correct to call this function if Tpetra
    // has not yet been initialized, but requiring that may break some
    // downstream tests.
    //
    // This function initializes wrappedDefaultComm_ lazily.
    // Tpetra::initialize should not set it up.
    if (wrappedDefaultComm_.is_null ()) {
      Teuchos::RCP<const Teuchos::Comm<int> > comm;
#ifdef HAVE_TPETRACORE_MPI
      // Teuchos::MpiComm's constructor used to invoke MPI collectives.
      // It still reserves the right to do so.  This means MPI must be
      // initialized and not finalized.
      const bool mpiReady = mpiIsInitializedAndNotFinalized ();
      if (mpiReady) {
        comm = Teuchos::rcp (new Teuchos::MpiComm<int> (MPI_COMM_WORLD));
      }
      else {
        comm = Teuchos::rcp (new Teuchos::SerialComm<int> ());
      }
#else
      comm = Teuchos::rcp (new Teuchos::SerialComm<int> ());
#endif // HAVE_TPETRACORE_MPI
      wrappedDefaultComm_ = comm;
    }
    return wrappedDefaultComm_;
  }

  void initialize (int* argc, char*** argv)
  {
    if (! tpetraIsInitialized_) {
#if defined(HAVE_TPETRACORE_MPI)
      initMpiIfNeeded (argc, argv);
      // It's technically legal to initialize Tpetra after
      // MPI_Finalize has been called.  This means that we can't call
      // MPI_Comm_rank without first checking MPI_Finalized.
      const int myRank = getRankHarmlessly (MPI_COMM_WORLD);
#else
      const int myRank = 0;
#endif // defined(HAVE_TPETRACORE_MPI)
      initKokkosIfNeeded (argc, argv, myRank);
    }
    tpetraIsInitialized_ = true;
  }

#ifdef HAVE_TPETRACORE_MPI
  void initialize (int* argc, char*** argv, MPI_Comm comm)
  {
    if (! tpetraIsInitialized_) {
#if defined(HAVE_TPETRACORE_MPI)
      initMpiIfNeeded (argc, argv);
      // It's technically legal to initialize Tpetra after
      // MPI_Finalize has been called.  This means that we can't call
      // MPI_Comm_rank without first checking MPI_Finalized.
      const int myRank = getRankHarmlessly (comm);
#else
      const int myRank = 0;
#endif // defined(HAVE_TPETRACORE_MPI)
      initKokkosIfNeeded (argc, argv, myRank);
    }
    tpetraIsInitialized_ = true;

    // Set the default communicator.  We set it here, after the above
    // initialize() call, just in case users have not yet initialized
    // MPI.  (This is legal if users pass in a predefined
    // communicator, like MPI_COMM_WORLD or MPI_COMM_SELF.)
    //
    // What if users have already called initialize() before, but with
    // a different default communicator?  There are two possible
    // things we could do here:
    //
    //   1. Test via MPI_Comm_compare whether comm differs from the
    //      raw MPI communicator in wrappedDefaultComm_ (if indeed it
    //      is an MpiComm).
    //   2. Accept that the user might want to change the default
    //      communicator, and let them do it.
    //
    // I prefer #2.  Perhaps it would be sensible to print a warning
    // here, but on which process?  Would we use the old or the new
    // communicator to find that process' rank?  We don't want to use
    // MPI_COMM_WORLD's Process 0, since neither communicator might
    // include that process.  Furthermore, in some environments, only
    // Process 0 in MPI_COMM_WORLD is allowed to do I/O.  Thus, we
    // just let the change go without a warning.
    wrappedDefaultComm_ = Teuchos::rcp (new Teuchos::MpiComm<int> (comm));
  }
#endif // HAVE_TPETRACORE_MPI

  void
  initialize (int* argc, char*** argv,
              const Teuchos::RCP<const Teuchos::Comm<int> >& comm)
  {
    if (! tpetraIsInitialized_) {
#if defined(HAVE_TPETRACORE_MPI)
      initMpiIfNeeded (argc, argv);
#endif // defined(HAVE_TPETRACORE_MPI)
      // It's technically legal to initialize Tpetra after
      // MPI_Finalize has been called.  This means that we can't call
      // MPI_Comm_rank without first checking MPI_Finalized.
      const int myRank = comm->getRank ();
      initKokkosIfNeeded (argc, argv, myRank);
    }
    tpetraIsInitialized_ = true;
    wrappedDefaultComm_ = comm;
  }

  void finalize ()
  {
    if (! tpetraIsInitialized_) {
      return; // user didn't call initialize(), so do nothing at all
    }

    // Tpetra should only finalize Kokkos if it initialized Kokkos.
    // See Github Issue #434.
    if (tpetraInitializedKokkos_) {
      Kokkos::finalize ();
    }

    // Make sure that no outstanding references to the communicator
    // remain.  If users gave initialize() an MPI_Comm, _they_ are
    // responsible for freeing it before calling finalize().
    wrappedDefaultComm_ = Teuchos::null;

#ifdef HAVE_TPETRACORE_MPI
    // Tpetra should only finalize MPI if it initialized MPI.
    // See Github Issue #434.
    if (tpetraInitializedMpi_) {
      // finalize() is a kind of destructor, so it's a bad idea to
      // throw an exception on error.  MPI implementations do have
      // the option to throw on error, so let's catch that here.
      try {
        if (Details::mpiIsInitialized ()) {
          // This must be called by the same thread that called
          // MPI_Init or MPI_Init_thread (possibly, but not
          // necessarily, in Tpetra::initialize()).
          (void) MPI_Finalize ();
        }
      }
      catch (...) {}
    }
#endif // HAVE_TPETRACORE_MPI

    tpetraIsInitialized_ = false; // it's not anymore.
  }

  ScopeGuard::ScopeGuard (int* argc, char*** argv)
  {
    ::Tpetra::initialize (argc, argv);
  }

#ifdef HAVE_TPETRA_MPI
  ScopeGuard::ScopeGuard (int* argc, char*** argv, MPI_Comm comm)
  {
    ::Tpetra::initialize (argc, argv, comm);
  }
#endif // HAVE_TPETRA_MPI

  ScopeGuard::~ScopeGuard ()
  {
    ::Tpetra::finalize ();
  }

} // namespace Tpetra<|MERGE_RESOLUTION|>--- conflicted
+++ resolved
@@ -151,28 +151,6 @@
         }
       }
       Details::checkOldCudaLaunchBlocking();
-      const bool kokkosIsInitialized =
-        Kokkos::is_initialized ();
-      TEUCHOS_TEST_FOR_EXCEPTION
-        (! kokkosIsInitialized, std::logic_error, "At the end of "
-         "initKokkosIfNeeded, Kokkos is not initialized.  "
-         "Please report this bug to the Tpetra developers.");
-    }
-
-#ifdef HAVE_TPETRACORE_MPI
-    // This takes the same arguments as MPI_Init and the first two
-    // arguments of initialize().
-    void initMpiIfNeeded (int* argc, char*** argv)
-    {
-      // Both MPI_Initialized and MPI_Finalized report true after
-      // MPI_Finalize has been called.  It's not legal to call
-      // MPI_Init after MPI_Finalize has been called (see MPI 3.0
-      // Standard, Section 8.7).  It would be unusual for users to
-      // want to use Tpetra after MPI_Finalize has been called, but
-      // there's no reason why we should forbid it.  It just means
-      // that Tpetra will need to run without MPI.
-
-<<<<<<< HEAD
       const bool kokkosIsInitialized =
         Kokkos::is_initialized ();
       TEUCHOS_TEST_FOR_EXCEPTION
@@ -212,26 +190,6 @@
         tpetraInitializedMpi_ = true;
       }
     }
-=======
-      const bool mpiReady = mpiIsInitializedAndNotFinalized ();
-      if (! mpiReady) {
-        // Tpetra doesn't currently need to call MPI_Init_thread,
-        // since with Tpetra, only one thread ever calls MPI
-        // functions.  If we ever want to explore
-        // MPI_THREAD_MULTIPLE, here would be the place to call
-        // MPI_Init_thread.
-        const int err = MPI_Init (argc, argv);
-        TEUCHOS_TEST_FOR_EXCEPTION
-          (err != MPI_SUCCESS, std::runtime_error, "MPI_Init failed with "
-           "error code " << err << " != MPI_SUCCESS.  If MPI was set up "
-           "correctly, then this should not happen, since we have already "
-           "checked that MPI_Init (or MPI_Init_thread) has not yet been "
-           "called.  This may indicate that your MPI library is corrupted "
-           "or that it is incorrectly linked to your program.");
-        tpetraInitializedMpi_ = true;
-      }
-    }
->>>>>>> 4103bf6c
 #endif // HAVE_TPETRACORE_MPI
 
   } // namespace (anonymous)

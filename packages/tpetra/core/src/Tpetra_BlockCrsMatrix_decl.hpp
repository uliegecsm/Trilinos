// @HEADER
// ***********************************************************************
//
//          Tpetra: Templated Linear Algebra Services Package
//                 Copyright (2008) Sandia Corporation
//
// Under the terms of Contract DE-AC04-94AL85000 with Sandia Corporation,
// the U.S. Government retains certain rights in this software.
//
// Redistribution and use in source and binary forms, with or without
// modification, are permitted provided that the following conditions are
// met:
//
// 1. Redistributions of source code must retain the above copyright
// notice, this list of conditions and the following disclaimer.
//
// 2. Redistributions in binary form must reproduce the above copyright
// notice, this list of conditions and the following disclaimer in the
// documentation and/or other materials provided with the distribution.
//
// 3. Neither the name of the Corporation nor the names of the
// contributors may be used to endorse or promote products derived from
// this software without specific prior written permission.
//
// THIS SOFTWARE IS PROVIDED BY SANDIA CORPORATION "AS IS" AND ANY
// EXPRESS OR IMPLIED WARRANTIES, INCLUDING, BUT NOT LIMITED TO, THE
// IMPLIED WARRANTIES OF MERCHANTABILITY AND FITNESS FOR A PARTICULAR
// PURPOSE ARE DISCLAIMED. IN NO EVENT SHALL SANDIA CORPORATION OR THE
// CONTRIBUTORS BE LIABLE FOR ANY DIRECT, INDIRECT, INCIDENTAL, SPECIAL,
// EXEMPLARY, OR CONSEQUENTIAL DAMAGES (INCLUDING, BUT NOT LIMITED TO,
// PROCUREMENT OF SUBSTITUTE GOODS OR SERVICES; LOSS OF USE, DATA, OR
// PROFITS; OR BUSINESS INTERRUPTION) HOWEVER CAUSED AND ON ANY THEORY OF
// LIABILITY, WHETHER IN CONTRACT, STRICT LIABILITY, OR TORT (INCLUDING
// NEGLIGENCE OR OTHERWISE) ARISING IN ANY WAY OUT OF THE USE OF THIS
// SOFTWARE, EVEN IF ADVISED OF THE POSSIBILITY OF SUCH DAMAGE.
//
// ************************************************************************
// @HEADER

#ifndef TPETRA_BLOCKCRSMATRIX_DECL_HPP
#define TPETRA_BLOCKCRSMATRIX_DECL_HPP

/// \file Tpetra_BlockCrsMatrix_decl.hpp
/// \brief Declaration of Tpetra::BlockCrsMatrix

#include "Tpetra_CrsGraph.hpp"
#include "Tpetra_RowMatrix.hpp"
#include "Tpetra_BlockMultiVector_decl.hpp"
#include "Tpetra_CrsMatrix_decl.hpp"

namespace Tpetra {

/// \class BlockCrsMatrix
/// \brief Sparse matrix whose entries are small dense square blocks,
///   all of the same dimensions.
///
/// \tparam Scalar The type of the numerical entries of the matrix.
///   (You can use real-valued or complex-valued types here, unlike in
///   Epetra, where the scalar type is always \c double.)
/// \tparam LO The type of local indices.  See the documentation of
///   the first template parameter of Map for requirements.
/// \tparam GO The type of global indices.  See the documentation of
///   the second template parameter of Map for requirements.
/// \tparam Node The Kokkos Node type.  See the documentation of the
///   third template parameter of Map for requirements.
///
/// Please read the documentation of BlockMultiVector first.
///
/// This class implements a sparse matrix whose entries are small
/// dense square blocks, all of the same dimensions.  The intended
/// application is to store the discretization of a partial
/// differential equation with multiple degrees of freedom per mesh
/// point, where all mesh points have the same number of degrees of
/// freedom.  This class stores values associated with the degrees of
/// freedom of a single mesh point contiguously, in a getBlockSize()
/// by getBlockSize() block, in row-major format.  The matrix's graph
/// represents the mesh points, with one entry per mesh point.  This
/// saves storage over using a CrsMatrix, which requires one graph
/// entry per matrix entry.
///
/// This class requires a fill-complete Tpetra::CrsGraph for
/// construction.  Thus, it has a row Map and a column Map already.
/// As a result, BlockCrsMatrix only needs to provide access using
/// local indices.  Access using local indices is faster anyway, since
/// conversion from global to local indices requires a hash table
/// lookup per index.  Users are responsible for converting from
/// global to local indices if necessary.  Please be aware that the
/// row Map and column Map may differ, so you may not use local row
/// and column indices interchangeably.
///
/// We reserve the right to change the block layout in the future.
/// Best practice is to use this class' little_block_type and
/// const_little_block_type typedefs to access blocks, since their
/// types offer access to entries in a layout-independent way.
/// These two typedefs are both Kokkos::View specializations.
///
/// Here is an example of how to fill into this object using
/// raw-pointer views.
///
/// \code
/// int err = 0;
/// // At least one entry, so &offsets[0] always makes sense.
/// Teuchos::Array<ptrdiff_t> offsets (1);
/// for (LO localRowInd = 0; localRowInd < localNumRows; ++localRowInd) {
///   // Get a view of the current row.
///   // You may modify the values, but not the column indices.
///   const LO* localColInds;
///   Scalar* vals;
///   LO numEntries;
///   err = A.getLocalRowView (localRowInd, localColInds, vals, numEntries);
///   if (err != 0) {
///     break;
///   }
///
///   // Modify the entries in the current row.
///   for (LO k = 0; k < numEntries; ++k) {
///     Scalar* const curBlock = vals[blockSize * blockSize * k];
///     // Blocks are stored in row-major format.
///     for (LO j = 0; j < blockSize; ++j) {
///       for (LO i = 0; i < blockSize; ++i) {
///         const Scalar curVal = &curBlock[i + j * blockSize];
///         // Some function f of the current value and mesh point
///         curBlock[i + j * blockSize] = f (curVal, localColInds[k], ...);
///       }
///     }
///   }
/// }
/// \endcode
///

namespace Impl {
  /// give an option to use layoutleft
#if defined(TPETRA_ENABLE_BLOCKCRS_LITTLEBLOCK_LAYOUTLEFT)
  using BlockCrsMatrixLittleBlockArrayLayout = Kokkos::LayoutLeft;
<<<<<<< HEAD
=======
#else
  using BlockCrsMatrixLittleBlockArrayLayout = Kokkos::LayoutRight;
#endif
>>>>>>> e6ab2435
}

template<class Scalar,
         class LO,
         class GO,
         class Node>
class BlockCrsMatrix :
  virtual public ::Tpetra::RowMatrix<Scalar, LO, GO, Node>,
  virtual public ::Tpetra::DistObject<char, LO, GO, Node>
{
private:
  using dist_object_type = ::Tpetra::DistObject<char, LO, GO, Node>;
  using BMV = BlockMultiVector<Scalar, LO, GO, Node>;
  using STS = Teuchos::ScalarTraits<Scalar>;

protected:
  //! Implementation detail; tells
  typedef char packet_type;

public:
  //! \name Public typedefs
  //@{

  //! The type of entries in the matrix (that is, of each entry in each block).
  using scalar_type = Scalar;

  /// \brief The implementation type of entries in the matrix.
  ///
  /// Letting scalar_type and impl_scalar_type differ helps this class
  /// work correctly for Scalar types like std::complex<T>, which lack
  /// the necessary CUDA device macros and volatile overloads to work
  /// correctly with Kokkos.
  using impl_scalar_type = typename BMV::impl_scalar_type;

  //! The type of local indices.
  typedef LO local_ordinal_type;
  //! The type of global indices.
  typedef GO global_ordinal_type;
  /// \brief The Node type.
  ///
  /// Prefer device_type, execution_space, and memory_space (see
  /// below), which relate directly to Kokkos.
  typedef Node node_type;

  //! The Kokkos::Device specialization that this class uses.
  typedef typename Node::device_type device_type;
  //! The Kokkos execution space that this class uses.
  typedef typename device_type::execution_space execution_space;
  //! The Kokkos memory space that this class uses.
  typedef typename device_type::memory_space memory_space;

  //! The implementation of Map that this class uses.
  typedef ::Tpetra::Map<LO, GO, node_type> map_type;
  //! The implementation of MultiVector that this class uses.
  typedef ::Tpetra::MultiVector<Scalar, LO, GO, node_type> mv_type;
  //! The implementation of CrsGraph that this class uses.
  typedef ::Tpetra::CrsGraph<LO, GO, node_type> crs_graph_type;

  //! The type used to access nonconst matrix blocks.
  typedef Kokkos::View<impl_scalar_type**,
                       Impl::BlockCrsMatrixLittleBlockArrayLayout,
                       device_type,
                       Kokkos::MemoryTraits<Kokkos::Unmanaged> >
          little_block_type;
  typedef typename little_block_type::HostMirror little_block_host_type;

  //! The type used to access const matrix blocks.
  typedef Kokkos::View<const impl_scalar_type**,
                       Impl::BlockCrsMatrixLittleBlockArrayLayout,
                       device_type,
                       Kokkos::MemoryTraits<Kokkos::Unmanaged> >
          const_little_block_type;
  //! The type used to access nonconst vector blocks.
  typedef typename BMV::little_vec_type little_vec_type;
  typedef typename BMV::little_host_vec_type little_host_vec_type;

  //! The type used to access const vector blocks.
  typedef typename BMV::const_little_vec_type const_little_vec_type;
  typedef typename BMV::const_little_host_vec_type const_host_little_vec_type;

  using row_matrix_type = RowMatrix<Scalar, LO, GO, node_type>;
  using local_inds_device_view_type =
        typename row_matrix_type::local_inds_device_view_type;
  using local_inds_host_view_type =
        typename row_matrix_type::local_inds_host_view_type;
  using nonconst_local_inds_host_view_type =
        typename row_matrix_type::nonconst_local_inds_host_view_type;

  using global_inds_device_view_type =
        typename row_matrix_type::global_inds_device_view_type;
  using global_inds_host_view_type =
        typename row_matrix_type::global_inds_host_view_type;
  using nonconst_global_inds_host_view_type =
        typename row_matrix_type::nonconst_global_inds_host_view_type;

  using values_device_view_type =
        typename row_matrix_type::values_device_view_type;
  using values_host_view_type =
        typename row_matrix_type::values_host_view_type;
  using nonconst_values_host_view_type =
        typename row_matrix_type::nonconst_values_host_view_type;

  //@}
  //! \name Constructors and destructor
  //@{

  //! Default constructor: Makes an empty block matrix.
  BlockCrsMatrix ();

  /// \brief Constructor that takes a graph and a block size.
  ///
  /// The graph represents the mesh.  This constructor computes the
  /// point Maps corresponding to the given graph's domain and range
  /// Maps.  If you already have those point Maps, it is better to
  /// call the four-argument constructor.
  ///
  /// \param graph [in] A fill-complete graph.
  /// \param blockSize [in] Number of degrees of freedom per mesh point.
  BlockCrsMatrix (const crs_graph_type& graph, const LO blockSize);

  /// \brief Constructor that takes a graph, domain and range point
  ///   Maps, and a block size.
  ///
  /// The graph represents the mesh.  This constructor uses the given
  /// domain and range point Maps, rather than computing them.  The
  /// given point Maps must be the same as the above two-argument
  /// constructor would have computed.
  BlockCrsMatrix (const crs_graph_type& graph,
                  const map_type& domainPointMap,
                  const map_type& rangePointMap,
                  const LO blockSize);

  //! Destructor (declared virtual for memory safety).
  virtual ~BlockCrsMatrix () {}

  //@}
  //! \name Implementation of Tpetra::Operator
  //@{

  //! Get the (point) domain Map of this matrix.
  Teuchos::RCP<const map_type> getDomainMap () const override;

  //! Get the (point) range Map of this matrix.
  Teuchos::RCP<const map_type> getRangeMap () const override;

  //! get the (mesh) map for the rows of this block matrix.
  Teuchos::RCP<const map_type> getRowMap () const override;

  //! get the (mesh) map for the columns of this block matrix.
  Teuchos::RCP<const map_type> getColMap () const override;

  //! get the global number of block rows
  global_size_t getGlobalNumRows() const override;

  //! get the local number of block rows
  size_t getNodeNumRows() const override;

  size_t getNodeMaxNumRowEntries() const override;

  /// \brief For this matrix A, compute <tt>Y := beta * Y + alpha * Op(A) * X</tt>.
  ///
  /// Op(A) is A if mode is Teuchos::NO_TRANS, the transpose of A if
  /// mode is Teuchos::TRANS, and the conjugate transpose of A if mode
  /// is Teuchos::CONJ_TRANS.
  ///
  /// If alpha is zero, ignore X's entries on input; if beta is zero,
  /// ignore Y's entries on input.  This follows the BLAS convention,
  /// and only matters if X resp. Y have Inf or NaN entries.
  void
  apply (const mv_type& X,
         mv_type& Y,
         Teuchos::ETransp mode = Teuchos::NO_TRANS,
         Scalar alpha = Teuchos::ScalarTraits<Scalar>::one (),
         Scalar beta = Teuchos::ScalarTraits<Scalar>::zero ()) const override;

  /// \brief Whether it is valid to apply the transpose or conjugate
  ///   transpose of this matrix.
  bool hasTransposeApply () const override {
    // FIXME (mfh 04 May 2014) Transpose and conjugate transpose modes
    // are not implemented yet.  Fill in applyBlockTrans() to fix this.
    return false;
  }

  //! Set all matrix entries equal to \c alpha.
  void setAllToScalar (const Scalar& alpha);

  //@}
  //! \name Implementation of Teuchos::Describable
  //@{

  //! One-line description of this object.
  std::string description () const override;

  /// \brief Print a description of this object to the given output stream.
  ///
  /// \param out [out] Output stream to which to print.  Valid values
  ///   include Teuchos::VERB_DEFAULT, Teuchos::VERB_NONE,
  ///   Teuchos::VERB_LOW, Teuchos::VERB_MEDIUM, Teuchos::VERB_HIGH,
  ///   and Teuchos::VERB_EXTREME.
  ///
  /// \param verbLevel [in] Verbosity level at which to print.
  ///
  /// \warning If verbLevel is Teuchos::VERB_EXTREME, this method has
  ///   collective semantics over the matrix's communicator.
  ///
  /// The following pseudocode shows how to wrap your std::ostream
  /// object in a Teuchos::FancyOStream, and pass it into this method:
  /// \code
  /// Tpetra::BlockCrsMatrix<...> A (...);
  /// // ...
  /// std::ostream& yourObject = ...;
  /// Teuchos::RCP<Teuchos::FancyOStream> wrappedStream =
  ///   Teuchos::getFancyOStream (Teuchos::rcpFromRef (yourObject));
  /// const Teuchos::EVerbosityLevel verbLevel = ...;
  /// A.describe (*wrappedStream, verbLevel);
  /// \endcode
  void
  describe (Teuchos::FancyOStream& out,
            const Teuchos::EVerbosityLevel verbLevel) const override;

  //@}
  //! \name Block operations
  //@{

  //! The number of degrees of freedom per mesh point.
  LO getBlockSize () const { return blockSize_; }

  //! Get the (mesh) graph.
  virtual Teuchos::RCP<const ::Tpetra::RowGraph<LO,GO,Node> > getGraph () const override;

  const crs_graph_type & getCrsGraph () const { return graph_; }

  /// \brief Version of apply() that takes BlockMultiVector input and output.
  ///
  /// This method is deliberately not marked const, because it may do
  /// lazy initialization of temporary internal block multivectors.
  void
  applyBlock (const BlockMultiVector<Scalar, LO, GO, Node>& X,
              BlockMultiVector<Scalar, LO, GO, Node>& Y,
              Teuchos::ETransp mode = Teuchos::NO_TRANS,
              const Scalar alpha = Teuchos::ScalarTraits<Scalar>::one (),
              const Scalar beta = Teuchos::ScalarTraits<Scalar>::zero ());

  /// \brief Replace values at the given (mesh, i.e., block) column
  ///   indices, in the given (mesh, i.e., block) row.
  ///
  /// \param localRowInd [in] Local mesh (i.e., block) index of the
  ///   row in which to replace.
  ///
  /// \param colInds [in] Local mesh (i.e., block) column ind{ex,ices}
  ///   at which to replace values.  \c colInds[k] is the local column
  ///   index whose new values start at
  ///   <tt>vals[getBlockSize() * getBlockSize() * k]</tt>,
  ///   and \c colInds has length at least \c numColInds.  This method
  ///   will only access the first \c numColInds entries of \c colInds.
  ///
  /// \param vals [in] The new values to use at the given column
  ///   indices.  Values for each block are stored contiguously, in
  ///   row major layout, with no padding between rows or between
  ///   blocks.  Thus, if <tt>b = getBlockSize()</tt>, then
  ///   <tt>vals[k*b*b] .. vals[(k+1)*b*b-1]</tt> are the values to
  ///   use for block \c colInds[k].
  ///
  /// \param numColInds [in] The number of entries of \c colInds.
  ///
  /// \return The number of valid entries of \c colInds.  \c colInds[k]
  ///   is valid if and only if it is a valid local mesh (i.e., block)
  ///   column index.  This method succeeded if and only if the return
  ///   value equals the input argument \c numColInds.
  LO
  replaceLocalValues (const LO localRowInd,
                      const LO colInds[],
                      const Scalar vals[],
                      const LO numColInds) const;

  /// \brief Sum into values at the given (mesh, i.e., block) column
  ///   indices, in the given (mesh, i.e., block) row.
  ///
  /// \param localRowInd [in] Local mesh (i.e., block) index of the
  ///   row in which to sum.
  ///
  /// \param colInds [in] Local mesh (i.e., block) column ind{ex,ices}
  ///   at which to sum.  \c colInds[k] is the local column index whose
  ///   new values start at
  ///   <tt>vals[getBlockSize() * getBlockSize() * k]</tt>,
  ///   and \c colInds has length at least \c numColInds.  This method
  ///   will only access the first \c numColInds entries of \c colInds.
  ///
  /// \param vals [in] The new values to sum in at the given column
  ///   indices.  Values for each block are stored contiguously, in
  ///   row major layout, with no padding between rows or between
  ///   blocks.  Thus, if <tt>b = getBlockSize()</tt>, then
  ///   <tt>vals[k*b*b] .. vals[(k+1)*b*b-1]</tt> are the values to
  ///   use for block \c colInds[k].
  ///
  /// \param numColInds [in] The number of entries of \c colInds.
  ///
  /// \return The number of valid entries of \c colInds.  \c colInds[k]
  ///   is valid if and only if it is a valid local mesh (i.e., block)
  ///   column index.  This method succeeded if and only if the return
  ///   value equals the input argument \c numColInds.
  LO
  sumIntoLocalValues (const LO localRowInd,
                      const LO colInds[],
                      const Scalar vals[],
                      const LO numColInds) const;


  /// \brief Get a view of the (mesh, i.e., block) row, using local
  ///   (mesh, i.e., block) indices.
  ///
  /// This matrix has a graph, and we assume that the graph is fill
  /// complete on input to the matrix's constructor.  Thus, the matrix
  /// has a column Map, and it stores column indices as local indices.
  /// This means you can view the column indices as local indices
  /// directly.  However, you may <i>not</i> view them as global
  /// indices directly, since the column indices are not stored as
  /// global indices in the graph.
  ///
  /// \param localRowInd [in] Local (mesh, i.e., block) row index.
  ///
  /// \param colInds [out] If \c localRowInd is valid on the calling
  ///   process, then on output, this is a pointer to the local (mesh,
  ///   i.e., block) column indices in the given (mesh, i.e., block)
  ///   row.  If localRowInd is <i>not</i> valid, then this is
  ///   undefined.  (Please check the return value of this method.)
  ///
  /// \param vals [out] If \c localRowInd is valid on the calling
  ///   process, then on output, this is a pointer to the row's
  ///   values.  If localRowInd is <i>not</i> valid, then this is
  ///   undefined.  (Please check the return value of this method.)
  ///
  /// \param numInds [in] The number of (mesh, i.e., block) indices in
  ///   \c colInds on output.
  ///
  /// \return 0 if \c localRowInd is valid, else
  ///   <tt>Teuchos::OrdinalTraits<LO>::invalid()</tt>.
  /// KK: we remove this interface 
  ///     we cannot give a pointer
#ifdef TPETRA_ENABLE_DEPRECATED_CODE
  LO
  getLocalRowView (const LO localRowInd,
                   const LO*& colInds,
                   Scalar*& vals,
                   LO& numInds) const;


  /// \brief Not implemented.
  void
  getLocalRowView (LO LocalRow,
                   Teuchos::ArrayView<const LO> &indices,
                   Teuchos::ArrayView<const Scalar> &values) const override;
#endif // TPETRA_ENABLE_DEPRECATED_CODE
  /// KK: this is inherited from row matrix interface and it returns const
  ///      this cannot replace the deprecated pointer interface
  ///      we need nonconst version of this code
  void
  getLocalRowView (LO LocalRow,
                   local_inds_host_view_type &indices,
                   values_host_view_type &values) const override;

  /// KK: this is new addition to replace getLocalRowVie with pointers and arrayviews
  ///     we can change name if it is not prefrred
  void
  getLocalRowViewNonConst (LO LocalRow,
                           local_inds_host_view_type &indices,
                           nonconst_values_host_view_type &values) const;
  
  /// \brief Not implemented.
  virtual void
  getLocalRowCopy (LO LocalRow,
                   nonconst_local_inds_host_view_type &Indices,
                   nonconst_values_host_view_type &Values,
                   size_t& NumEntries) const override;
#ifdef TPETRA_ENABLE_DEPRECATED_CODE
  virtual void
  getLocalRowCopy (LO LocalRow,
                   const Teuchos::ArrayView<LO> &Indices,
                   const Teuchos::ArrayView<Scalar> &Values,
                   size_t &NumEntries) const override;
#endif

#ifdef TPETRA_ENABLE_DEPRECATED_CODE
  little_block_type
  getLocalBlock (const LO localRowInd, const LO localColInd) const;
#endif

  little_block_type
  getLocalBlockDeviceNonConst (const LO localRowInd, const LO localColInd) const;

  little_block_host_type
  getLocalBlockHostNonConst (const LO localRowInd, const LO localColInd) const;


  /// \brief Get relative offsets corresponding to the given rows,
  ///   given by local row index.
  ///
  /// The point of this method is to precompute the results of
  /// searching for the offsets corresponding to the given column
  /// indices.  You may then reuse these search results in
  /// replaceLocalValuesByOffsets or sumIntoLocalValuesByOffsets.
  ///
  /// Offsets are block offsets; they are for column indices,
  /// <i>not</i> for values.
  ///
  /// \param localRowInd [in] Local index of the row.
  /// \param offsets [out] On output: relative offsets corresponding
  ///   to the given column indices.  Must have at least numColInds
  ///   entries.
  /// \param colInds [in] The local column indices for which to
  ///   compute offsets.  Must have at least numColInds entries.
  ///   This method will only read the first numColsInds entries.
  /// \param numColInds [in] Number of entries in colInds to read.
  ///
  /// \return The number of valid column indices in colInds.  This
  ///   method succeeded if and only if the return value equals the
  ///   input argument numColInds.
  LO
  getLocalRowOffsets (const LO localRowInd,
                      ptrdiff_t offsets[],
                      const LO colInds[],
                      const LO numColInds) const;

  /// \brief Like replaceLocalValues, but avoids computing row offsets.
  ///
  /// \return The number of valid column indices in colInds.  This
  ///   method succeeded if and only if the return value equals the
  ///   input argument numColInds.
  LO
  replaceLocalValuesByOffsets (const LO localRowInd,
                               const ptrdiff_t offsets[],
                               const Scalar vals[],
                               const LO numOffsets) const;

  LO
  absMaxLocalValuesByOffsets (const LO localRowInd,
                              const ptrdiff_t offsets[],
                              const Scalar vals[],
                              const LO numOffsets) const;

  /// \brief Like sumIntoLocalValues, but avoids computing row offsets.
  ///
  /// \return The number of valid column indices in colInds.  This
  ///   method succeeded if and only if the return value equals the
  ///   input argument numColInds.
  LO
  sumIntoLocalValuesByOffsets (const LO localRowInd,
                               const ptrdiff_t offsets[],
                               const Scalar vals[],
                               const LO numOffsets) const;

  /// \brief Return the number of entries in the given row on the
  ///   calling process.
  ///
  /// If the given local row index is invalid, this method (sensibly)
  /// returns zero, since the calling process trivially does not own
  /// any entries in that row.
  size_t getNumEntriesInLocalRow (const LO localRowInd) const override;

  /// \brief Whether this object had an error on the calling process.
  ///
  /// Import and Export operations using this object as the target of
  /// the Import or Export may incur local errors, if some process
  /// encounters an LID in its list which is not a valid mesh row
  /// local index on that process.  In that case, we don't want to
  /// throw an exception, because not all processes may throw an
  /// exception; this can result in deadlock or put Tpetra in an
  /// incorrect state, due to lack of consistency across processes.
  /// Instead, we set a local error flag and ignore the incorrect
  /// data.  When unpacking, we do the same with invalid column
  /// indices.  If you want to check whether some process experienced
  /// an error, you must do a reduction or all-reduce over this flag.
  /// Every time you initiate a new Import or Export with this object
  /// as the target, we clear this flag.  (Note to developers: we
  /// clear it at the beginning of checkSizes().)
  bool localError () const {
    return *localError_;
  }

  /// \brief The current stream of error messages.
  ///
  /// This is only nonempty on the calling process if localError()
  /// returns true.  In that case, it stores a stream of
  /// human-readable, endline-separated error messages encountered
  /// during an Import or Export cycle.  Every time you initiate a new
  /// Import or Export with this object as the target, we clear this
  /// stream.  (Note to developers: we clear it at the beginning of
  /// checkSizes().)
  ///
  /// If you want to print this, you are responsible for ensuring that
  /// it is valid for the calling MPI process to print to whatever
  /// output stream you use.  On some MPI implementations, you may
  /// need to send the string to Process 0 for printing.
  std::string errorMessages () const {
    return (*errs_).is_null () ? std::string ("") : (*errs_)->str ();
  }

  /// \brief Get offsets of the diagonal entries in the matrix.
  ///
  /// \warning This method is only for expert users.
  /// \warning We make no promises about backwards compatibility
  ///   for this method.  It may disappear or change at any time.
  /// \warning This method must be called collectively.  We reserve
  ///   the right to do extra checking in a debug build that will
  ///   require collectives.
  ///
  /// \pre The matrix must be locally indexed (which means that it
  ///   has a column Map).
  /// \pre All diagonal entries of the matrix's graph must be
  ///   populated on this process.  Results are undefined otherwise.
  /// \post <tt>offsets.extent(0) == getNodeNumRows()</tt>
  ///
  /// This method creates an array of offsets of the local diagonal
  /// entries in the matrix.  This array is suitable for use in the
  /// two-argument version of getLocalDiagCopy().  However, its
  /// contents are not defined in any other context.  For example,
  /// you should not rely on \c offsets(i) being the index of the
  /// diagonal entry in the views returned by getLocalRowView().
  /// This may be the case, but it need not be.  (For example, we
  /// may choose to optimize the lookups down to the optimized
  /// storage level, in which case the offsets will be computed with
  /// respect to the underlying storage format, rather than with
  /// respect to the views.)
  ///
  /// If the matrix has a const ("static") graph, and if that graph
  /// is fill complete, then the offsets array remains valid through
  /// calls to fillComplete() and resumeFill().  "Invalidates" means
  /// that you must call this method again to recompute the offsets.
  void
  getLocalDiagOffsets (const Kokkos::View<size_t*, device_type,
                         Kokkos::MemoryUnmanaged>& offsets) const;


  /// \brief Variant of getLocalDiagCopy() that uses precomputed
  ///   offsets and puts diagonal blocks in a 3-D Kokkos::View.
  ///
  /// \param diag [out] On input: Must be preallocated, with
  ///   dimensions at least (number of diagonal blocks on the calling
  ///   process) x getBlockSize() x getBlockSize(). On output: the
  ///   diagonal blocks.  Leftmost index is "which block," then the
  ///   row index within a block, then the column index within a
  ///   block.
  ///
  /// This method uses the offsets of the diagonal entries, as
  /// precomputed by getLocalDiagOffsets(), to speed up copying the
  /// diagonal of the matrix.
  void
  getLocalDiagCopy (const Kokkos::View<impl_scalar_type***, device_type,
                                       Kokkos::MemoryUnmanaged>& diag,
                    const Kokkos::View<const size_t*, device_type,
                                       Kokkos::MemoryUnmanaged>& offsets) const;

  /// \brief Variant of getLocalDiagCopy() that uses precomputed
  ///   offsets and puts diagonal blocks in a 3-D Kokkos::View.
  ///
  /// \param diag [out] On input: Must be preallocated, with
  ///   dimensions at least (number of diagonal blocks on the calling
  ///   process) x getBlockSize() x getBlockSize(). On output: the
  ///   diagonal blocks.  Leftmost index is "which block," then the
  ///   row index within a block, then the column index within a
  ///   block.
  ///
  /// This method uses the offsets of the diagonal entries, as
  /// precomputed by getLocalDiagOffsets(), to speed up copying the
  /// diagonal of the matrix.
#ifdef TPETRA_ENABLE_DEPRECATED_CODE
  void
  getLocalDiagCopy (const Kokkos::View<impl_scalar_type***, device_type,
                                       Kokkos::MemoryUnmanaged>& diag,
                    const Teuchos::ArrayView<const size_t>& offsets) const;
#endif

protected:
  //! Like sumIntoLocalValues, but for the ABSMAX combine mode.
  LO
  absMaxLocalValues (const LO localRowInd,
                     const LO colInds[],
                     const Scalar vals[],
                     const LO numColInds) const;

  /// \brief \name Implementation of Tpetra::DistObject.
  ///
  /// The methods here implement Tpetra::DistObject.  They let
  /// BlockMultiVector participate in Import and Export operations.
  /// Users don't have to worry about these methods.
  //@{

  /// \typedef buffer_device_type
  /// \brief Kokkos::Device specialization for communication buffers.
  ///
  /// See #1088 for why this is not just <tt>device_type::device_type</tt>.
  using buffer_device_type = typename DistObject<Scalar, LO, GO,
                                                 Node>::buffer_device_type;

  virtual bool checkSizes (const ::Tpetra::SrcDistObject& source) override;

  virtual void
  copyAndPermute
  (const SrcDistObject& sourceObj,
   const size_t numSameIDs,
   const Kokkos::DualView<const local_ordinal_type*,
     buffer_device_type>& permuteToLIDs,
   const Kokkos::DualView<const local_ordinal_type*,
     buffer_device_type>& permuteFromLIDs,
   const CombineMode CM) override;

  virtual void
  packAndPrepare
  (const SrcDistObject& sourceObj,
   const Kokkos::DualView<const local_ordinal_type*,
     buffer_device_type>& exportLIDs,
   Kokkos::DualView<packet_type*,
     buffer_device_type>& exports,
   Kokkos::DualView<size_t*,
     buffer_device_type> numPacketsPerLID,
   size_t& constantNumPackets) override;

  virtual void
  unpackAndCombine
  (const Kokkos::DualView<const local_ordinal_type*,
     buffer_device_type>& importLIDs,
   Kokkos::DualView<packet_type*,
     buffer_device_type> imports,
   Kokkos::DualView<size_t*,
     buffer_device_type> numPacketsPerLID,
   const size_t constantNumPackets,
   const CombineMode combineMode) override;
  //@}

private:
  //! The graph that describes the structure of this matrix.
  crs_graph_type graph_;
  Teuchos::RCP<crs_graph_type> graphRCP_;
  /// \brief The graph's row Map; the mesh row Map of this matrix.
  ///
  /// We keep this separately, not as an RCP, so that methods like
  /// replaceLocalValues and sumIntoLocalValues are thread safe.  (We
  /// could do this just by keeping the number of local indices in the
  /// mesh Map, but this more general approach will let us make
  /// replaceGlobalValues and sumIntoGlobalValues thread safe as
  /// well.)
  map_type rowMeshMap_;
  /// \brief The point Map version of the graph's domain Map.
  ///
  /// NOTE (mfh 16 May 2014) Since this is created at construction
  /// time, we don't have to worry about the lazy initialization
  /// issue, that we <i>do</i> have to worry about for X_colMap_ and
  /// Y_rowMap_.
  map_type domainPointMap_;
  /// \brief The point Map version of the graph's range Map.
  ///
  /// NOTE (mfh 16 May 2014) Since this is created at construction
  /// time, we don't have to worry about the lazy initialization
  /// issue, that we <i>do</i> have to worry about for X_colMap_ and
  /// Y_rowMap_.
  map_type rangePointMap_;
  //! The number of degrees of freedom per mesh point.
  LO blockSize_;

  /// \brief Host version of the graph's array of row offsets.
  ///
  /// The device version of this is already stored in the graph.  We
  /// need the host version here, because this class' interface needs
  /// to access it on host.  We don't want to assume UVM if we can
  /// avoid it.  Furthermore, we don't use Kokkos::DualView, because
  /// the graph is never supposed to change once a BlockCrsMatrix gets
  /// it.  The whole point of Kokkos::DualView is to help users
  /// synchronize changes between host and device versions of the
  /// data, but the data aren't changing in this case.  Furthermore,
  /// Kokkos::DualView has extra Views in it for the "modified" flags,
  /// and we don't want the (modest) overhead of creating and storing
  /// those.
  using graph_row_offset_host_type = typename crs_graph_type::local_graph_device_type::row_map_type::HostMirror;
  graph_row_offset_host_type ptrHost_;

  /// \brief Host version of the graph's array of column indices.
  ///
  /// The device version of this is already stored in the graph.  We
  /// need the host version here, because this class' interface needs
  /// to access it on host.  See notes on ptrHost_ above.
  using graph_column_indices_host_type =   typename crs_graph_type::local_graph_device_type::entries_type::HostMirror;
  graph_column_indices_host_type indHost_;

  /// \brief The array of values in the matrix.
  ///
  /// Each blockSize_ x blockSize_ block of values is stored
  /// contiguously, in row major format, with no padding either inside
  /// a block or between blocks.
  using impl_scalar_type_dualview = Kokkos::DualView<impl_scalar_type*, device_type>;
  using impl_scalar_type_wrapped_dualview = Details::WrappedDualView<impl_scalar_type_dualview>;
  mutable impl_scalar_type_wrapped_dualview val_;

  /// \brief Column Map block multivector (only initialized if needed).
  ///
  /// mfh 16 May 2014: This is a pointer to a pointer to BMV.  Ditto
  /// for Y_rowMap_ below.  This lets us do lazy initialization
  /// correctly with view semantics of BlockCrsMatrix.  All views of
  /// this BlockCrsMatrix have the same outer pointer.  That way, we
  /// can set the inner pointer in one view, and all other views will
  /// see it.  (Otherwise, other existing views of the BlockCrsMatrix
  /// would not get the benefit of lazy initialization.)
  ///
  /// The outer pointer is always nonull: It is always true that
  ///
  /// <tt>! X_colMap_.is_null()</tt>.
  ///
  /// However, the inner pointer starts out null and is lazily
  /// initialized in applyBlock().
  ///
  /// It's necessary to use a shared pointer (either Teuchos::RCP or
  /// std::shared_ptr) here, at least for the outer pointer type,
  /// because different views of the same block matrix will use the
  /// same BMV object.
  Teuchos::RCP<Teuchos::RCP<BMV> > X_colMap_;
  /// \brief Row Map block multivector (only initialized if needed).
  ///
  /// See the documentation of X_colMap_ above.
  Teuchos::RCP<Teuchos::RCP<BMV> > Y_rowMap_;

  /// \brief Use MV's importer instead of BMV's.
  ///
  /// Use MV's importer, which implements the "new" doTransfer interface,
  /// instead of BMV's importer, which implements the old. This probably entails
  /// inefficiency relative to a correct new-interface implementation in BMV;
  /// this workaround is a first step to getting a reasonably fast
  /// applyBlockNoTrans on the GPU.
  Teuchos::RCP<Teuchos::RCP<typename crs_graph_type::import_type> > pointImporter_;

  /// \brief Offset between blocks in the matrix.
  LO offsetPerBlock_;

  /// \brief Whether this object on the calling process is in an error state.
  ///
  /// See the documentation of localError() for details.
  ///
  /// The outer pointer is always nonnull.  Using a pointer rather
  /// than a \c bool value here ensures that all views of this object
  /// have access to the error state, because all views have the same
  /// (nonnull at construction) pointer.
  ///
  /// FIXME (mfh 16 Jun 2014) Use a Kokkos::View<bool, DeviceType>
  /// here, so that read access to localError_ will be thread safe.
  Teuchos::RCP<bool> localError_;

  /// \brief Stream of error messages.
  ///
  /// The outer pointer is always nonnull, but the inner pointer is
  /// only nonnull if localError_ is true.  Using a pointer to a
  /// pointer ensures that all views of this object have access to the
  /// error stream, because all views have the same (nonnull at
  /// construction) outer pointer.
  Teuchos::RCP<Teuchos::RCP<std::ostringstream> > errs_;

  //! Mark that a local error occurred, and get a stream for reporting it.
  std::ostream& markLocalErrorAndGetStream ();

  // //! Clear the local error state and stream.
  // void clearLocalErrorStateAndStream ();

  template<class Device>
  struct is_cuda {
#if defined(KOKKOS_ENABLE_CUDA)
    // CudaHostPinnedSpace::execution_space ==
    // HostSpace::execution_space.  That's OK; it's host memory, that
    // just happens to be Cuda accessible.  But what if somebody gives
    // us Device<Cuda, CudaHostPinnedSpace>?  It looks like they mean
    // to run on device then, so we should sync to device.
    static constexpr bool value =
      std::is_same<typename Device::execution_space, Kokkos::Cuda>::value;
    // Gonna badly fake this here for other execspaces
#elif defined(KOKKOS_ENABLE_HIP)
    static constexpr bool value =
      std::is_same<typename Device::execution_space, Kokkos::Experimental::HIP>::value;
#elif defined(KOKKOS_ENABLE_SYCL)
    static constexpr bool value =
      std::is_same<typename Device::execution_space, Kokkos::Experimental::SYCL>::value;
#else
    static constexpr bool value = false;
#endif
  };

public:
#ifdef TPETRA_ENABLE_DEPRECATED_CODE
    // KK: sync modify syntax will not work
    //     the interface is deprecated bu the functionalities are removed
  //! \name Implementation of "dual view semantics"
  //@{
  //! Mark the matrix's valueas as modified in host space
  inline void modify_host()
  {
    //throw std::logic_error("do not use");
  }

  //! Mark the matrix's valueas as modified in device space
  inline void modify_device()
  {
    //throw std::logic_error("do not use");
  }

  //! Mark the matrix's values as modified in the given memory space.
  template<class MemorySpace>
  void modify ()
  {
    //throw std::logic_error("do not use");
  }

  //! Whether the matrix's values need sync'ing to host space
  inline bool need_sync_host() const
  {
    //throw std::logic_error("do not use");
    return false; 
  }

  //! Whether the matrix's values need sync'ing to device space
  inline bool need_sync_device() const
  {
    //throw std::logic_error("do not use");
    return false; 
  }

  //! Whether the matrix's values need sync'ing to the given memory space.
  template<class MemorySpace>
  bool need_sync () const
  {
    //throw std::logic_error("do not use");
    return false;
  }

  //! Sync the matrix's values to host space
  inline void sync_host()
  {
    //throw std::logic_error("do not use");
  }

  //! Sync the matrix's values to device space
  inline void sync_device()
  {
    //throw std::logic_error("do not use");
  }

  //! Sync the matrix's values <i>to</i> the given memory space.
  template<class MemorySpace>
  void sync ()
  {
    //throw std::logic_error("do not use");
  }
#endif


    typename impl_scalar_type_dualview::t_host::const_type
    getValuesHost() const;

    typename impl_scalar_type_dualview::t_dev::const_type
    getValuesDevice() const;

  /// \brief Get the host or device View of the matrix's values (\c val_).
  ///
  /// \warning This is for EXPERT USE ONLY.  We make NO PROMISES OF
  ///   BACKWARDS COMPATIBILITY.  YOU HAVE BEEN WARNED.  CAVEAT
  ///   LECTOR!!!
  ///
  /// \tparam MemorySpace Memory space for which to get the
  ///   Kokkos::View.
  ///
  /// This is <i>not</i> const, because we reserve the right to do
  /// lazy allocation on device / "fast" memory.  Host / "slow" memory
  /// allocations generally are not lazy; that way, the host fill
  /// interface always works in a thread-parallel context without
  /// needing to synchronize on the allocation.
  ///
  /// CT: While we reserved the "right" we ignored this and explicitly did const cast away
  /// Hence I made the non-templated functions [getValuesHost and getValuesDevice; see above] const.
  /// KK: This should be deprecated.
#ifdef TPETRA_ENABLE_DEPRECATED_CODE
  template<class MemorySpace>
  typename std::conditional<is_cuda<MemorySpace>::value,
                            typename impl_scalar_type_dualview::t_dev,
                            typename impl_scalar_type_dualview::t_host>::type
  getValues () const
  {
    // Unlike std::conditional, if_c has a select method.
    return Kokkos::Impl::if_c<
      is_cuda<MemorySpace>::value,
      typename impl_scalar_type_dualview::t_dev,
      typename impl_scalar_type_dualview::t_host
      >::select (this->getValuesDeviceNonConst (), this->getValuesHostNonConst ());
  }
#endif

    typename impl_scalar_type_dualview::t_host
    getValuesHostNonConst() const;

    typename impl_scalar_type_dualview::t_dev
    getValuesDeviceNonConst() const;

    /// \brief Get a const Host view of the locally owned values
    typename impl_scalar_type_dualview::t_host::const_type
    getValuesHost (const LO& lclRow) const;

    /// \brief Get a const Device view of the locally owned values
    typename impl_scalar_type_dualview::t_dev::const_type
    getValuesDevice (const LO& lclRow) const;

    /// \brief Get a non-const Host view of the locally owned values
    typename impl_scalar_type_dualview::t_host
    getValuesHostNonConst (const LO& lclRow);

    /// \brief Get a non-const Device view of the locally owned values
    typename impl_scalar_type_dualview::t_dev
    getValuesDeviceNonConst (const LO& lclRow);
  //@}

private:

  /// \brief Global sparse matrix-vector multiply for the transpose or
  ///   conjugate transpose cases.
  ///
  /// This method computes Y := beta*Y + alpha*Op(A)*X, where A is
  /// *this (the block matrix), Op(A) signifies either the transpose
  /// or the conjugate transpose of A, and X and Y are block
  /// multivectors.  The special cases alpha = 0 resp. beta = 0 have
  /// their usual BLAS meaning; this only matters if (A or X) resp. Y
  /// contain Inf or NaN values.
  void
  applyBlockTrans (const BlockMultiVector<Scalar, LO, GO, Node>& X,
                   BlockMultiVector<Scalar, LO, GO, Node>& Y,
                   const Teuchos::ETransp mode,
                   const Scalar alpha,
                   const Scalar beta);

  /// \brief Global sparse matrix-vector multiply for the non-transpose case.
  ///
  /// This method computes Y := beta*Y + alpha*A*X, where A is *this
  /// (the block matrix), and X and Y are block multivectors.  The
  /// special cases alpha = 0 resp. beta = 0 have their usual BLAS
  /// meaning; this only matters if (A or X) resp. Y contain Inf or
  /// NaN values.
  void
  applyBlockNoTrans (const BlockMultiVector<Scalar, LO, GO, Node>& X,
                     BlockMultiVector<Scalar, LO, GO, Node>& Y,
                     const Scalar alpha,
                     const Scalar beta);

  /// \brief Local sparse matrix-vector multiply for the non-transpose case.
  ///
  /// This method computes Y := beta*Y + alpha*A*X, where A is *this
  /// (the block matrix), and X and Y are block multivectors.  The
  /// special cases alpha = 0 resp. beta = 0 have their usual BLAS
  /// meaning; this only matters if (A or X) resp. Y contain Inf or
  /// NaN values.
  void
  localApplyBlockNoTrans (const BlockMultiVector<Scalar, LO, GO, Node>& X,
                          BlockMultiVector<Scalar, LO, GO, Node>& Y,
                          const Scalar alpha,
                          const Scalar beta);

  /// \brief Get the relative block offset of the given block.
  ///
  /// \param localRowIndex [in] Local index of the entry's row.
  /// \param colIndexToFind [in] Local index of the entry's column.
  /// \param hint [in] Relative offset hint (MUST be nonnegative).
  ///
  /// <i>Relative</i> offsets are relative to the current row, while
  /// <i>absolute</i> offsets are just direct indices into an array.
  /// For example, if <tt>k_abs</tt> is an absolute offset into the
  /// array of column indices <tt>indHost_</tt>, then one can use
  /// <tt>k_abs</tt> directly as <tt>indHost_[k_abs]</tt>.  If
  /// <tt>k_rel</tt> is a relative offset into <tt>indHost_</tt>, then
  /// one must know the current local row index in order to use
  /// <tt>k_rel</tt>.  For example:
  /// \code
  /// size_t k_abs = ptrHost_[curLocalRow] + k_rel; // absolute offset
  /// LO colInd = indHost_[k_abs];
  /// \endcode
  ///
  /// This method returns a relative block offset.  A <i>block</i>
  /// offset means a graph or mesh offset, vs. the <i>point</i> offset
  /// into the array of values \c val_.  A block offset is suitable
  /// for use in \c indHost_, but not in \c val_.  One must multiply a
  /// block offset by offsetPerBlock() in order to get the
  /// <i>point</i> offset into \c val_.
  ///
  /// The given "hint" is a relative block offset.  It can help avoid
  /// searches, for the common case of accessing several consecutive
  /// entries in the same row.
  ///
  /// Relative offsets may have type \c LO, since a row may not have
  /// more entries than the number of columns in the graph.  Absolute
  /// offsets <i>must</i> have type \c size_t or \c ptrdiff_t, since
  /// the total number of graph or matrix entries on a process may
  /// exceed the total number of rows and columns.
  ///
  /// \return Teuchos::OrdinalTraits<size_t>::invalid() if there is no
  ///   block at the given index pair; otherwise, the "absolute"
  ///   block offset of that block.
  LO
  findRelOffsetOfColumnIndex (const LO localRowIndex,
                              const LO colIndexToFind,
                              const LO hint = 0) const;

  /// \brief Number of entries consumed by each block in the matrix,
  ///   including padding; the stride between blocks.
  LO offsetPerBlock () const;

  const_little_block_type
  getConstLocalBlockFromInput (const impl_scalar_type* val, const size_t pointOffset) const;

  little_block_type
  getNonConstLocalBlockFromInput (impl_scalar_type* val, const size_t pointOffset) const;

  little_block_host_type
  getNonConstLocalBlockFromInputHost (impl_scalar_type* val, const size_t pointOffset) const;



public:
  //! The communicator over which this matrix is distributed.
  virtual Teuchos::RCP<const Teuchos::Comm<int> > getComm() const override;


  //! The global number of columns of this matrix.
  virtual global_size_t getGlobalNumCols() const override;

  virtual size_t getNodeNumCols() const override;

  virtual GO getIndexBase() const override;

  //! The global number of stored (structurally nonzero) entries.
  virtual global_size_t getGlobalNumEntries() const override;

  //! The local number of stored (structurally nonzero) entries.
  virtual size_t getNodeNumEntries() const override;

  /// \brief The current number of entries on the calling process in the specified global row.
  ///
  /// Note that if the row Map is overlapping, then the calling
  /// process might not necessarily store all the entries in the
  /// row.  Some other process might have the rest of the entries.
  ///
  /// \return <tt>Teuchos::OrdinalTraits<size_t>::invalid()</tt> if
  ///   the specified global row does not belong to this graph, else
  ///   the number of entries.
  virtual size_t getNumEntriesInGlobalRow (GO globalRow) const override;

  /// \brief The maximum number of entries in any row over all
  ///   processes in the matrix's communicator.
  virtual size_t getGlobalMaxNumRowEntries () const override;

  //! Whether this matrix has a well-defined column Map.
  virtual bool hasColMap () const override;

  /// \brief Whether matrix indices are locally indexed.
  ///
  /// A RowMatrix may store column indices either as global indices
  /// (of type <tt>GO</tt>), or as local indices (of type
  /// <tt>LO</tt>).  In some cases (for example, if the
  /// column Map has not been computed), it is not possible to
  /// switch from global to local indices without extra work.
  /// Furthermore, some operations only work for one or the other
  /// case.
  virtual bool isLocallyIndexed () const override;

  /// \brief Whether matrix indices are globally indexed.
  ///
  /// A RowMatrix may store column indices either as global indices
  /// (of type <tt>GO</tt>), or as local indices (of type
  /// <tt>LO</tt>).  In some cases (for example, if the
  /// column Map has not been computed), it is not possible to
  /// switch from global to local indices without extra work.
  /// Furthermore, some operations only work for one or the other
  /// case.
  virtual bool isGloballyIndexed () const override;

  //! Whether fillComplete() has been called.
  virtual bool isFillComplete () const override;

  //! Whether this object implements getLocalRowView() and getGlobalRowView().
  virtual bool supportsRowViews () const override;


  //@}
  //! @name Extraction Methods
  //@{

  /// \brief Get a copy of the given global row's entries.
  ///
  /// This method only gets the entries in the given row that are
  /// stored on the calling process.  Note that if the matrix has an
  /// overlapping row Map, it is possible that the calling process
  /// does not store all the entries in that row.
  ///
  /// \param GlobalRow [in] Global index of the row.
  /// \param Indices [out] Global indices of the columns
  ///   corresponding to values.
  /// \param Values [out] Matrix values.
  /// \param NumEntries [out] Number of stored entries on the
  ///   calling process; length of Indices and Values.
  ///
  /// This method throws <tt>std::runtime_error</tt> if either
  /// Indices or Values is not large enough to hold the data
  /// associated with row GlobalRow. If GlobalRow does not belong to
  /// the calling process, then the method sets NumIndices to
  /// <tt>Teuchos::OrdinalTraits<size_t>::invalid()</tt>, and does
  /// not modify Indices or Values.
  virtual void
  getGlobalRowCopy (GO GlobalRow,
                    nonconst_global_inds_host_view_type &Indices,
                    nonconst_values_host_view_type &Values,
                    size_t& NumEntries) const override;
#ifdef TPETRA_ENABLE_DEPRECATED_CODE
  virtual void
  getGlobalRowCopy (GO GlobalRow,
                    const Teuchos::ArrayView<GO> &Indices,
                    const Teuchos::ArrayView<Scalar> &Values,
                    size_t& NumEntries) const override;
#endif

  /// \brief Get a constant, nonpersisting, globally indexed view of
  ///   the given row of the matrix.
  ///
  /// The returned views of the column indices and values are not
  /// guaranteed to persist beyond the lifetime of <tt>this</tt>.
  /// Furthermore, some RowMatrix implementations allow changing the
  /// values, or the indices and values.  Any such changes
  /// invalidate the returned views.
  ///
  /// This method only gets the entries in the given row that are
  /// stored on the calling process.  Note that if the matrix has an
  /// overlapping row Map, it is possible that the calling process
  /// does not store all the entries in that row.
  ///
  /// \pre <tt>isGloballyIndexed () && supportsRowViews ()</tt>
  /// \post <tt>indices.size () == getNumEntriesInGlobalRow (GlobalRow)</tt>
  ///
  /// \param GlobalRow [in] Global index of the row.
  /// \param Indices [out] Global indices of the columns
  ///   corresponding to values.
  /// \param Values [out] Matrix values.
  ///
  /// If \c GlobalRow does not belong to this node, then \c indices
  /// is set to \c null.
#ifdef TPETRA_ENABLE_DEPRECATED_CODE
  virtual void
  getGlobalRowView (GO GlobalRow,
                    Teuchos::ArrayView<const GO>& indices,
                    Teuchos::ArrayView<const Scalar>& values) const override;
#endif // TPETRA_ENABLE_DEPRECATED_CODE
  virtual void
  getGlobalRowView (GO GlobalRow,
                    global_inds_host_view_type & indices,
                    values_host_view_type & values) const override;

  /// \brief Get a copy of the diagonal entries, distributed by the row Map.
  ///
  /// On input, the Vector's Map must be the same as the row Map of the matrix.
  /// (That is, <tt>this->getRowMap ()->isSameAs (* (diag.getMap ())) == true</tt>.)
  ///
  /// On return, the entries of \c diag are filled with the diagonal
  /// entries of the matrix stored on this process.  Note that if
  /// the row Map is overlapping, multiple processes may own the
  /// same diagonal element.  You may combine these overlapping
  /// diagonal elements by doing an Export from the row Map Vector
  /// to a range Map Vector.
  virtual void getLocalDiagCopy (::Tpetra::Vector<Scalar,LO,GO,Node>& diag) const override;

  //@}
  //! \name Mathematical methods
  //@{

  /**
   * \brief Scale the RowMatrix on the left with the given Vector x.
   *
   * On return, for all entries i,j in the matrix, \f$A(i,j) = x(i)*A(i,j)\f$.
   */
  virtual void leftScale (const ::Tpetra::Vector<Scalar, LO, GO, Node>& x) override;

  /**
   * \brief Scale the RowMatrix on the right with the given Vector x.
   *
   * On return, for all entries i,j in the matrix, \f$A(i,j) = x(j)*A(i,j)\f$.
   */
  virtual void rightScale (const ::Tpetra::Vector<Scalar, LO, GO, Node>& x) override;

  /// \brief The Frobenius norm of the matrix.
  ///
  /// This method computes and returns the Frobenius norm of the
  /// matrix.  The Frobenius norm \f$\|A\|_F\f$ for the matrix
  /// \f$A\f$ is defined as
  /// \f$\|A\|_F = \sqrt{ \sum_{i,j} |A(i,j)|^2 }\f$.
  /// It has the same value as the Euclidean norm of a vector made
  /// by stacking the columns of \f$A\f$.
  virtual typename ::Tpetra::RowMatrix<Scalar, LO, GO, Node>::mag_type
  getFrobeniusNorm () const override;
  //@}
};

} // namespace Tpetra

#endif // TPETRA_BLOCKCRSMATRIX_DECL_HPP<|MERGE_RESOLUTION|>--- conflicted
+++ resolved
@@ -132,12 +132,9 @@
   /// give an option to use layoutleft
 #if defined(TPETRA_ENABLE_BLOCKCRS_LITTLEBLOCK_LAYOUTLEFT)
   using BlockCrsMatrixLittleBlockArrayLayout = Kokkos::LayoutLeft;
-<<<<<<< HEAD
-=======
 #else
   using BlockCrsMatrixLittleBlockArrayLayout = Kokkos::LayoutRight;
 #endif
->>>>>>> e6ab2435
 }
 
 template<class Scalar,

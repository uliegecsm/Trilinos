--- conflicted
+++ resolved
@@ -704,12 +704,7 @@
     /// \typedef buffer_memory_space
     /// \brief Kokkos memory space for communication buffers.
     using buffer_memory_space =
-<<<<<<< HEAD
-      ::Tpetra::Details::DefaultTypes::comm_buffer_memory_space<
-        typename device_type::execution_space>;
-=======
       ::Tpetra::Details::DefaultTypes::comm_buffer_memory_space<device_type>;
->>>>>>> 4103bf6c
 
   public:
     /// \typedef buffer_device_type
@@ -792,24 +787,17 @@
     /// \param permuteFromLIDs [in] List of the elements that are
     ///   permuted.  They are listed by their local index (LID) in the
     ///   source object.
-<<<<<<< HEAD
-=======
     /// \param CM [in] CombineMode to be used during copyAndPermute; 
     ///   may or may not be used by the particular object being called;
     ///   behavior with respect to CombineMode may differ by object.
->>>>>>> 4103bf6c
     virtual void
     copyAndPermute (const SrcDistObject& source,
                     const size_t numSameIDs,
                     const Kokkos::DualView<const local_ordinal_type*,
                       buffer_device_type>& permuteToLIDs,
                     const Kokkos::DualView<const local_ordinal_type*,
-<<<<<<< HEAD
-                      buffer_device_type>& permuteFromLIDs);
-=======
                       buffer_device_type>& permuteFromLIDs,
                     const CombineMode CM);
->>>>>>> 4103bf6c
 
     /// \brief Pack data and metadata for communication (sends).
     ///

TRIBITS_ADD_EXECUTABLE_AND_TEST(
  MultiVector_UnitTests
  SOURCES
    MultiVector_UnitTests
    ${TEUCHOS_STD_UNIT_TEST_MAIN}
  COMM serial mpi
  STANDARD_PASS_OUTPUT
  ${MAXNP}
  )

TRIBITS_ADD_EXECUTABLE_AND_TEST(
  Bug5474
  SOURCES
    Bug5474
    ${TEUCHOS_STD_UNIT_TEST_MAIN}
  COMM serial mpi
  STANDARD_PASS_OUTPUT
  )

# This test requires exactly 2 MPI processes.  It could be rewritten
# so that it will run with more, but then the test would just waste
# the remaining processes.
TRIBITS_ADD_EXECUTABLE_AND_TEST(
  MV_subViewSomeZeroRows
  SOURCES
    MV_subViewSomeZeroRows
    ${TEUCHOS_STD_UNIT_TEST_MAIN}
  COMM mpi
  NUM_MPI_PROCS 2
  STANDARD_PASS_OUTPUT
  )

# This test only uses one process, and does not require or use MPI,
# but it still works if MPI is enabled.
TRIBITS_ADD_EXECUTABLE_AND_TEST(
  MV_Kokkos_DualView_subview
  SOURCES
  MV_Kokkos_DualView_subview
  ${TEUCHOS_STD_UNIT_TEST_MAIN}
  COMM serial mpi
  NUM_MPI_PROCS 1
  STANDARD_PASS_OUTPUT
  )

# This test comes from zoltan2/test/temp/multivectorTest.cpp.  It
# mimics the recursive bisection algorithm in Zoltan2, and times data
# migration.
#
# The test itself does not refer to MPI.  Hoewver, it only makes sense
# to run this test in an MPI build.  Otherwise, no data migration is
# necessary.
TRIBITS_ADD_EXECUTABLE_AND_TEST(
  rcb
  SOURCES rcb.cpp ${MV_RCB_OBJECTS_CUDA}
  COMM mpi
  STANDARD_PASS_OUTPUT
  ${MAXNP}
  )

# This test relates to Github Issue #358.
# It does not need multiple MPI processes,
# but it still works if MPI is enabled.
TRIBITS_ADD_EXECUTABLE_AND_TEST(
  MultiVector_get2dView
  SOURCES
    MultiVector_get2dView
    ${TEUCHOS_STD_UNIT_TEST_MAIN}
  COMM serial mpi
  NUM_MPI_PROCS 1
  STANDARD_PASS_OUTPUT
  )

# This test relates to Github Issue #567.
# It does not need multiple MPI processes,
# but it still works if MPI is enabled.
TRIBITS_ADD_EXECUTABLE_AND_TEST(
  MultiVector_TwoArgRandomize
  SOURCES
    MultiVector_TwoArgRandomize
    ${TEUCHOS_STD_UNIT_TEST_MAIN}
  COMM serial mpi
  NUM_MPI_PROCS 1
  STANDARD_PASS_OUTPUT
  )

# This test only uses one process, and does not need MPI,
# but it still works if MPI is enabled.
TRIBITS_ADD_EXECUTABLE_AND_TEST(
  Issue364
  SOURCES
    Issue364
    ${TEUCHOS_STD_UNIT_TEST_MAIN}
  COMM serial mpi
  NUM_MPI_PROCS 1
  STANDARD_PASS_OUTPUT
  )

# This test only uses one process, and does not need MPI,
# but it should still work if MPI is enabled.
TRIBITS_ADD_EXECUTABLE_AND_TEST(
  Issue46
  SOURCES
    Issue46
    ${TEUCHOS_STD_UNIT_TEST_MAIN}
  COMM serial mpi
  NUM_MPI_PROCS 1
  STANDARD_PASS_OUTPUT
  )

TRIBITS_ADD_EXECUTABLE_AND_TEST(
  MultiVector_MicroBenchmark
  SOURCES
    MultiVector_MicroBenchmark
    ${TEUCHOS_STD_UNIT_TEST_MAIN}
  COMM serial mpi
  NUM_MPI_PROCS 1
  STANDARD_PASS_OUTPUT
  ${MAXNP}
  )

<<<<<<< HEAD
ASSERT_DEFINED( ${PACKAGE_NAME}_ENABLE_TeuchosNumerics )
IF (${PACKAGE_NAME}_ENABLE_TeuchosNumerics)
  TRIBITS_ADD_EXECUTABLE_AND_TEST(
    deep_copy_SerialDenseMatrix_to_MultiVector
    SOURCES
      deep_copy_from_SDM
      ${TEUCHOS_STD_UNIT_TEST_MAIN}
    COMM serial mpi
    NUM_MPI_PROCS 1
    STANDARD_PASS_OUTPUT
    )
  TRIBITS_ADD_EXECUTABLE_AND_TEST(
    deep_copy_MultiVector_to_SerialDenseMatrix
    SOURCES
      deep_copy_from_SDM
      ${TEUCHOS_STD_UNIT_TEST_MAIN}
    COMM serial mpi
    NUM_MPI_PROCS 1
    STANDARD_PASS_OUTPUT
    )
ENDIF ()
=======
# Regression test for Trilinos GitHub Issue #4639.
# It must run with at least 2 MPI processes to exercise
# the fix for that issue.
TRIBITS_ADD_EXECUTABLE_AND_TEST(
  MV_reduce_strided
  SOURCES
    MV_reduce_strided
    ${TEUCHOS_STD_UNIT_TEST_MAIN}
  COMM mpi
  NUM_MPI_PROCS 2-4
  STANDARD_PASS_OUTPUT
  )
>>>>>>> 13c400bc
<|MERGE_RESOLUTION|>--- conflicted
+++ resolved
@@ -118,7 +118,6 @@
   ${MAXNP}
   )
 
-<<<<<<< HEAD
 ASSERT_DEFINED( ${PACKAGE_NAME}_ENABLE_TeuchosNumerics )
 IF (${PACKAGE_NAME}_ENABLE_TeuchosNumerics)
   TRIBITS_ADD_EXECUTABLE_AND_TEST(
@@ -140,7 +139,7 @@
     STANDARD_PASS_OUTPUT
     )
 ENDIF ()
-=======
+
 # Regression test for Trilinos GitHub Issue #4639.
 # It must run with at least 2 MPI processes to exercise
 # the fix for that issue.
@@ -152,5 +151,4 @@
   COMM mpi
   NUM_MPI_PROCS 2-4
   STANDARD_PASS_OUTPUT
-  )
->>>>>>> 13c400bc
+  )
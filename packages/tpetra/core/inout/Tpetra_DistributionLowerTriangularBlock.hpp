#ifndef __TPETRA_DISTRIBUTORLOWERTRIANGULARBLOCK_HPP
#define __TPETRA_DISTRIBUTORLOWERTRIANGULARBLOCK_HPP

#include "Tpetra_Distributor.hpp"

/////////////////////////////////////////////////////////////////////////////
template <typename gno_t, typename scalar_t>
class DistributionLowerTriangularBlock : public Distribution<gno_t,scalar_t> {
// Seher Acer's lower-triangular block decomposition for triangle counting
// First distribute lower-triangular entries only via 1D linear distribution
// Then redistribute according to chunk-based algorithm

public:
  using Distribution<gno_t,scalar_t>::me;
  using Distribution<gno_t,scalar_t>::np;
  using Distribution<gno_t,scalar_t>::comm;
  using Distribution<gno_t,scalar_t>::nrows;
  using typename Distribution<gno_t,scalar_t>::NZindex_t;
  using typename Distribution<gno_t,scalar_t>::LocalNZmap_t;

  DistributionLowerTriangularBlock(gno_t nrows_, 
                  const Teuchos::RCP<const Teuchos::Comm<int> > &comm_,
                  const Teuchos::ParameterList &params) :
                  Distribution<gno_t,scalar_t>(nrows_, comm_, params),
                  initialDist(nrows_, comm_, params),
                  sortByDegree(false), redistributed(false), nChunks(0)
  {
    int npnp = 2 * np;
    nChunks = int(std::sqrt(float(npnp)));
    while (nChunks * (nChunks + 1) < npnp) nChunks++;

    TEUCHOS_TEST_FOR_EXCEPTION(nChunks * (nChunks+1) != npnp, std::logic_error,
                               "Number of processors np = " << np <<
                               " must satisfy np = q(q+1)/2 for some q" <<
                               " for LowerTriangularBlock distribution");
    nChunksPerRow = double(nChunks) / double(nrows);

    const Teuchos::ParameterEntry *pe = params.getEntryPtr("sortByDegree");
    if (pe != NULL) sortByDegree = pe->getValue<bool>(&sortByDegree);

    if (me == 0) std::cout << "\n LowerTriangularBlock Distribution: "
                           << "\n     np      = " << np 
                           << "\n     nChunks = " << nChunks
                           << std::endl;
  }

  enum DistributionType DistType() { return LowerTriangularBlock; }

  Teuchos::Array<gno_t> getChunkCuts() { return chunkCuts; }

  // Return whether this rank owns vector entry i.
  // TODO:  for now, use same vector dist as 1DLinear;
  // TODO:  think about best distribution of Vectors
  inline bool VecMine(gno_t i) { return initialDist.VecMine(i); }

  // Return whether this rank owns nonzero (i,j)
  // Vector map and row map are the same in 1D distribution.
  // But keep only the lower Triangular entries
  bool Mine(gno_t i, gno_t j) {
    if (j > i) return false;  // Don't keep any upper triangular entries
    if (redistributed)
      return (procFromChunks(i,j) == me);
    else
      return initialDist.Mine(i,j);
  }

  inline bool Mine(gno_t i, gno_t j, int p) {return Mine(i,j);}

  // How to redistribute according to chunk-based row distribution
  void Redistribute(LocalNZmap_t &localNZ)
  {
<<<<<<< HEAD
    std::cout << comm->getRank() << " KDDKDD begin Redistribute " << std::endl;

=======
    // std::cout << comm->getRank() << " KDDKDD begin Redistribute " << std::endl;
>>>>>>> e54975c3
    // Compute nnzPerRow; distribution is currently 1D and lower triangular
    // Exploit fact that map has entries sorted by I, then J
    // Simultaneously, store everything in buffers for communication
    gno_t myFirstRow = initialDist.getFirstRow(me);
    gno_t nMyRows = initialDist.getNumRow(me);
    Teuchos::Array<size_t> nnzPerRow(nMyRows, 0);

    gno_t prevI = std::numeric_limits<gno_t>::max();
    for (auto it = localNZ.begin(); it != localNZ.end(); it++) {
      gno_t I = it->first.first;
      nnzPerRow[I-myFirstRow]++;
    }

    // TODO For now, determine the chunks serially; can parallelize later

    Teuchos::Array<int> rcvcnt(np);
    Teuchos::Array<int> disp(np);
    for (int sum = 0, p = 0; p < np; p++) {
      int prows = initialDist.getNumRow(p);
      rcvcnt[p] = prows;
      disp[p] = sum;
      sum += prows;
    }

    Teuchos::Array<size_t> globalNnzPerRow;
    if (me == 0) {
      globalNnzPerRow.resize(nrows, 0);  // TODO:  Ick!  Need parallel
    }

    // TODO Dunno why there isn't a Teuchos::gatherAllv; 
    // TODO for now, compute and broadcast
    Teuchos::gatherv<int,size_t>(nnzPerRow.getRawPtr(), nMyRows,
                                 globalNnzPerRow.getRawPtr(), 
                                 rcvcnt.getRawPtr(), disp.getRawPtr(), 
                                 0, *comm);

    Teuchos::Array<int>().swap(rcvcnt);
    Teuchos::Array<int>().swap(disp);

    size_t nnz = localNZ.size(), gNnz;
    Teuchos::reduceAll(*comm, Teuchos::REDUCE_SUM, 1, &nnz, &gNnz);

    chunkCuts.resize(nChunks+1, 0);

    Teuchos::Array<size_t> permuteIndex;
    if (sortByDegree) permuteIndex.resize(nrows); // TODO:  Ick!  Need parallel

    if (me == 0) { // TODO:  when have allgatherv, can do on all procs
                   // TODO:  or better, implement parallel version

      if (sortByDegree) {
        // Sort globalNnzPerRow in decreasing order, generating permuteIndex
        for (size_t i = 0 ; i != nrows; i++) permuteIndex[i] = i;

        std::sort(permuteIndex.begin(), permuteIndex.end(),
                  [&](const size_t& a, const size_t& b) {
                      return (globalNnzPerRow[a] > globalNnzPerRow[b]);
                  }
        );
      }

      // Determine chunk cuts
      size_t target = gNnz / np;  // target nnz per processor
      size_t targetRunningTotal = 0;
      size_t currentRunningTotal = 0;
      gno_t I = gno_t(0);
      for (int chunkCnt = 0; chunkCnt < nChunks; chunkCnt++) {
        targetRunningTotal += (target * (chunkCnt+1));
        while (I < nrows) {
          size_t nextNnz = (sortByDegree ? globalNnzPerRow[permuteIndex[I]]
                                         : globalNnzPerRow[I]);
          if (currentRunningTotal + nextNnz < targetRunningTotal) {
            currentRunningTotal += nextNnz;
            I++;
          }
          else
            break;
        } 
        chunkCuts[chunkCnt+1] = I;
      }
      chunkCuts[nChunks] = nrows;
    }

    // Free memory associated with globalNnzPerRow
    Teuchos::Array<size_t>().swap(globalNnzPerRow);

    Teuchos::broadcast<int,gno_t>(*comm, 0, chunkCuts(0,nChunks+1));

<<<<<<< HEAD
    if (sortByDegree)
      Teuchos::broadcast<int,size_t>(*comm, 0, permuteIndex(0,nrows)); 
                                     // Ick!  Use a directory  TODO

    std::cout << comm->getRank() << " KDDKDD chunkCuts: ";
    for (int kdd = 0; kdd <= nChunks; kdd++) std::cout << chunkCuts[kdd] << " ";
    std::cout << std::endl;
=======
    // std::cout << comm->getRank() << " KDDKDD chunkCuts: ";
    // for (int kdd = 0; kdd <= nChunks; kdd++) std::cout << chunkCuts[kdd] << " ";
    // std::cout << std::endl;
>>>>>>> e54975c3

    // Determine new owner of each nonzero; buffer for sending
    Teuchos::Array<gno_t> iOut(localNZ.size());
    Teuchos::Array<gno_t> jOut(localNZ.size());
    Teuchos::Array<scalar_t> vOut(localNZ.size());
    Teuchos::Array<int> pOut(localNZ.size());

<<<<<<< HEAD
=======
    // std::cout << comm->getRank() << " KDDKDD buffers done " << localNZ.size() << std::endl;
>>>>>>> e54975c3
    size_t cnt = 0;
    for (auto it = localNZ.begin(); it != localNZ.end(); it++, cnt++) {
      iOut[cnt] = (sortByDegree ? permuteIndex[it->first.first] 
                                : it->first.first);
      jOut[cnt] = (sortByDegree ? permuteIndex[it->first.second]
                                : it->first.second);
      vOut[cnt] = it->second;
<<<<<<< HEAD
=======
      // std::cout << comm->getRank() << "    KDDKDD IJ " << iOut[cnt] << " " << jOut[cnt] << std::endl;
>>>>>>> e54975c3
      pOut[cnt] = procFromChunks(iOut[cnt], jOut[cnt]);

      std::cout << comm->getRank() 
                << "    KDDKDD IJ (" 
                << it->first.first << "," << it->first.second
                << ") permuted to ("
                << iOut[cnt] << "," << jOut[cnt] 
                << ") being sent to " << pOut[cnt]
                << std::endl;
    }

<<<<<<< HEAD
    // Free memory associated with localNZ and permuteIndex
=======
    // std::cout << comm->getRank() << " KDDKDD buffers filled " << localNZ.size() << std::endl;
    // Free memory associated with localNZ
>>>>>>> e54975c3
    LocalNZmap_t().swap(localNZ);
    if (sortByDegree) Teuchos::Array<size_t>().swap(permuteIndex);

    // Use a Distributor to send nonzeros to new processors.
    Tpetra::Distributor plan(comm);
    size_t nrecvs = plan.createFromSends(pOut());
    Teuchos::Array<gno_t> iIn(nrecvs);
    Teuchos::Array<gno_t> jIn(nrecvs);
    Teuchos::Array<scalar_t> vIn(nrecvs);

    // TODO:  With more clever packing, could do only one round of communication
    plan.doPostsAndWaits<gno_t>(iOut(), 1, iIn());
    plan.doPostsAndWaits<gno_t>(jOut(), 1, jIn());
    plan.doPostsAndWaits<scalar_t>(vOut(), 1, vIn());

    // Put received nonzeros in map
    for (size_t n = 0; n < nrecvs; n++) {
      NZindex_t nz(iIn[n], jIn[n]);
      localNZ[nz] = vIn[n];
    }

    redistributed = true;
  }

private:
  // Initially distribute nonzeros with a 1D linear distribution
  Distribution1DLinear<gno_t,scalar_t> initialDist;  

  // Flag indicating whether matrix should be reordered and renumbered 
  // in decreasing sort order of number of nonzeros per row
  bool sortByDegree;

  // Flag whether redistribution has occurred yet
  bool redistributed;  

  int nChunks;  // in np = q(q+1)/2 layout, nChunks = q
  double nChunksPerRow;
  Teuchos::Array<gno_t> chunkCuts;

  int findIdxInChunks(gno_t I) {
    int m = I * nChunksPerRow;
    while (I < chunkCuts[m]) m--;
    while (I >= chunkCuts[m+1]) m++;
    return m;
  }

  int procFromChunks(gno_t I, gno_t J) {
    int m = findIdxInChunks(I);
    int n = findIdxInChunks(J);
    int p = m*(m+1)/2 + n; 
    // std::cout << "    KDDKDD procFromChunks (" << I << "," << J << "): " << p << std::endl;
    return p;
  }
};
#endif<|MERGE_RESOLUTION|>--- conflicted
+++ resolved
@@ -69,12 +69,7 @@
   // How to redistribute according to chunk-based row distribution
   void Redistribute(LocalNZmap_t &localNZ)
   {
-<<<<<<< HEAD
-    std::cout << comm->getRank() << " KDDKDD begin Redistribute " << std::endl;
-
-=======
     // std::cout << comm->getRank() << " KDDKDD begin Redistribute " << std::endl;
->>>>>>> e54975c3
     // Compute nnzPerRow; distribution is currently 1D and lower triangular
     // Exploit fact that map has entries sorted by I, then J
     // Simultaneously, store everything in buffers for communication
@@ -163,7 +158,6 @@
 
     Teuchos::broadcast<int,gno_t>(*comm, 0, chunkCuts(0,nChunks+1));
 
-<<<<<<< HEAD
     if (sortByDegree)
       Teuchos::broadcast<int,size_t>(*comm, 0, permuteIndex(0,nrows)); 
                                      // Ick!  Use a directory  TODO
@@ -171,11 +165,6 @@
     std::cout << comm->getRank() << " KDDKDD chunkCuts: ";
     for (int kdd = 0; kdd <= nChunks; kdd++) std::cout << chunkCuts[kdd] << " ";
     std::cout << std::endl;
-=======
-    // std::cout << comm->getRank() << " KDDKDD chunkCuts: ";
-    // for (int kdd = 0; kdd <= nChunks; kdd++) std::cout << chunkCuts[kdd] << " ";
-    // std::cout << std::endl;
->>>>>>> e54975c3
 
     // Determine new owner of each nonzero; buffer for sending
     Teuchos::Array<gno_t> iOut(localNZ.size());
@@ -183,10 +172,6 @@
     Teuchos::Array<scalar_t> vOut(localNZ.size());
     Teuchos::Array<int> pOut(localNZ.size());
 
-<<<<<<< HEAD
-=======
-    // std::cout << comm->getRank() << " KDDKDD buffers done " << localNZ.size() << std::endl;
->>>>>>> e54975c3
     size_t cnt = 0;
     for (auto it = localNZ.begin(); it != localNZ.end(); it++, cnt++) {
       iOut[cnt] = (sortByDegree ? permuteIndex[it->first.first] 
@@ -194,10 +179,6 @@
       jOut[cnt] = (sortByDegree ? permuteIndex[it->first.second]
                                 : it->first.second);
       vOut[cnt] = it->second;
-<<<<<<< HEAD
-=======
-      // std::cout << comm->getRank() << "    KDDKDD IJ " << iOut[cnt] << " " << jOut[cnt] << std::endl;
->>>>>>> e54975c3
       pOut[cnt] = procFromChunks(iOut[cnt], jOut[cnt]);
 
       std::cout << comm->getRank() 
@@ -209,12 +190,7 @@
                 << std::endl;
     }
 
-<<<<<<< HEAD
     // Free memory associated with localNZ and permuteIndex
-=======
-    // std::cout << comm->getRank() << " KDDKDD buffers filled " << localNZ.size() << std::endl;
-    // Free memory associated with localNZ
->>>>>>> e54975c3
     LocalNZmap_t().swap(localNZ);
     if (sortByDegree) Teuchos::Array<size_t>().swap(permuteIndex);
 

//@HEADER
// ************************************************************************
// 
//               Tpetra: Linear Algebra Services Package 
//                 Copyright 2011 Sandia Corporation
// 
// Under the terms of Contract DE-AC04-94AL85000 with Sandia Corporation,
// the U.S. Government retains certain rights in this software.
//
// Redistribution and use in source and binary forms, with or without
// modification, are permitted provided that the following conditions are
// met:
//
// 1. Redistributions of source code must retain the above copyright
// notice, this list of conditions and the following disclaimer.
//
// 2. Redistributions in binary form must reproduce the above copyright
// notice, this list of conditions and the following disclaimer in the
// documentation and/or other materials provided with the distribution.
//
// 3. Neither the name of the Corporation nor the names of the
// contributors may be used to endorse or promote products derived from
// this software without specific prior written permission.
//
// THIS SOFTWARE IS PROVIDED BY SANDIA CORPORATION "AS IS" AND ANY
// EXPRESS OR IMPLIED WARRANTIES, INCLUDING, BUT NOT LIMITED TO, THE
// IMPLIED WARRANTIES OF MERCHANTABILITY AND FITNESS FOR A PARTICULAR
// PURPOSE ARE DISCLAIMED. IN NO EVENT SHALL SANDIA CORPORATION OR THE
// CONTRIBUTORS BE LIABLE FOR ANY DIRECT, INDIRECT, INCIDENTAL, SPECIAL,
// EXEMPLARY, OR CONSEQUENTIAL DAMAGES (INCLUDING, BUT NOT LIMITED TO,
// PROCUREMENT OF SUBSTITUTE GOODS OR SERVICES; LOSS OF USE, DATA, OR
// PROFITS; OR BUSINESS INTERRUPTION) HOWEVER CAUSED AND ON ANY THEORY OF
// LIABILITY, WHETHER IN CONTRACT, STRICT LIABILITY, OR TORT (INCLUDING
// NEGLIGENCE OR OTHERWISE) ARISING IN ANY WAY OUT OF THE USE OF THIS
// SOFTWARE, EVEN IF ADVISED OF THE POSSIBILITY OF SUCH DAMAGE.
//
// Questions? Contact Michael A. Heroux (maherou@sandia.gov) 
// 
// ************************************************************************
//@HEADER

#ifndef __MatrixMarket_Tpetra_hpp
#define __MatrixMarket_Tpetra_hpp

/// \file MatrixMarket_Tpetra.hpp
/// \brief Matrix Market file reader for Tpetra::CrsMatrix.
///

#include "Tpetra_CrsMatrix.hpp"
#include "MatrixMarket_raw.hpp"
#include "MatrixMarket_Banner.hpp"
#include "MatrixMarket_CoordDataReader.hpp"
#include "MatrixMarket_util.hpp"
#include "Teuchos_StandardCatchMacros.hpp"

#include <algorithm>
#include <fstream>
#include <iostream>
#include <iterator>
#include <vector>
#include <stdexcept>

namespace Tpetra {
  namespace MatrixMarket {

    /// \class Reader
    /// \brief Matrix Market file reader for Tpetra::CrsMatrix.
    ///
    /// The readFile() and read() class methods read in a Matrix
    /// Market "coordinate" format sparse matrix file resp. input
    /// stream (valid on MPI Rank 0), and return a Tpetra::CrsMatrix
    /// sparse matrix (SparseMatrixType) distributed in block row
    /// fashion over all the MPI ranks represented in the given
    /// communicator.
    template<class SparseMatrixType>
    class Reader {
    public:
      typedef SparseMatrixType sparse_matrix_type;
      typedef Teuchos::RCP<sparse_matrix_type> sparse_matrix_ptr;
      /// \typedef scalar_type
      /// \brief Type of the entries of the sparse matrix.
      typedef typename SparseMatrixType::scalar_type scalar_type;
      /// \typedef local_ordinal_type
      /// \brief Only used to define map_type.
      typedef typename SparseMatrixType::local_ordinal_type local_ordinal_type;
      /// \typedef global_ordinal_type
      /// \brief Type of indices as read from the Matrix Market file.
      ///
      /// Indices of the sparse matrix are read in as global ordinals,
      /// since Matrix Market files represent the whole matrix and
      /// don't have a notion of distribution.
      typedef typename SparseMatrixType::global_ordinal_type global_ordinal_type;
      typedef typename SparseMatrixType::node_type node_type;

      typedef Teuchos::RCP<node_type> node_ptr;
      typedef Teuchos::Comm<int> comm_type;
      typedef Teuchos::RCP<const comm_type> comm_ptr;
      typedef Map<local_ordinal_type, global_ordinal_type, node_type> map_type;
      typedef Teuchos::RCP<const map_type> map_ptr;

    private:

      /// \typedef size_type
      /// \brief Handy typedef for entries of arrays such as rowPtr.
      typedef typename ArrayRCP<global_ordinal_type>::size_type size_type;

      /// \brief Compute initial row map, or verify an existing one.
      ///
      /// The typical case when reading a sparse matrix from a file is to
      /// create a new row map.  However, we also give the option to use an
      /// existing row map, if you are already using a particular
      /// distribution for (say) vector data and don't want to stop using
      /// it.  In the latter case (pRowMap is not null), we validate the
      /// dimension, communicator, and node of the existing row map that you
      /// pass in.  In either case, you need to know the (global) number of
      /// rows in the matrix.
      ///
      /// \param pRowMap [in] If non-null, test the row map for validity,
      ///   and return it.  Otherwise, if null, initialize and return a
      ///   reasonable row map.  "Validity" includes that the number of
      ///   elements is numRows, and the map's communicator and node are the
      ///   same as the corresponding arguments.  The typical case is to
      ///   pass in null here, which is why we call this routine
      ///   "makeRowMap".
      ///
      /// \param pComm [in] Global communicator.
      ///
      /// \param pNode [in] Kokkos Node object.
      ///
      /// \param numRows [in] Global number of rows in the matrix.  If
      ///   pRowMap is nonnull, used only for error checking.
      ///
      /// \return If pRowMap is null, a new row map, otherwise pRowMap.
      ///
      static Teuchos::RCP<const map_type>
      makeRowMap (const Teuchos::RCP<const map_type>& pRowMap, 
		  const Teuchos::RCP<const comm_type>& pComm,
		  const Teuchos::RCP<node_type>& pNode,
		  const global_ordinal_type numRows)
      {
	using Teuchos::rcp;

	// If the caller didn't provide a map, return a conventional,
	// uniformly partitioned, contiguous map.
	if (pRowMap.is_null())
	  return rcp (new map_type (static_cast<global_size_t> (numRows), 
				    static_cast<global_ordinal_type> (0),
				    pComm, GloballyDistributed, pNode));
	else 
	  {
	    const global_size_t globalNumElts = pRowMap->getGlobalNumElements();
	    TEST_FOR_EXCEPTION(globalNumElts != static_cast<global_size_t> (numRows),
			       std::invalid_argument,
			       "The specified row map should have " << numRows 
			       << " elements, but has " << globalNumElts 
			       << " elements instead.");
	    TEST_FOR_EXCEPTION(! pRowMap->isDistributed() && pComm->getSize() > 1, 
			       std::invalid_argument,
			       "The specified row map is not distributed, but the "
			       "given communicator includes > 1 ranks.");
	    TEST_FOR_EXCEPTION(pRowMap->getComm() != pComm, 
			       std::invalid_argument,
			       "The specified row map's communicator (pRowMap->"
			       "getComm()) is different than the given separately "
			       "supplied communicator pComm.");
	    TEST_FOR_EXCEPTION(pRowMap->getNode() != pNode,
			       std::invalid_argument,
			       "The specified row map's node (pRowMap->getNode()) "
			       "is different than the given separately supplied "
			       "node pNode.");
	    return pRowMap;
	  }
      }

      /// \brief Compute domain map.
      /// 
      /// \param pRowMap [in] Valid row / range map of the matrix, 
      ///   as returned by \c makeRowMap().
      /// \param numRows [in] Global number of rows in the matrix.
      /// \param numCols [in] Global number of columns in the matrix.
      ///
      /// \return The domain map.  If numRows == numCols, this is 
      ///   identical to the row / range map, otherwise we make a
      ///   new map for the domain.
      static map_ptr
      makeDomainMap (const map_ptr& pRowMap,
		     const global_ordinal_type numRows,
		     const global_ordinal_type numCols)
      {
	typedef local_ordinal_type LO;
	typedef global_ordinal_type GO;
	typedef node_type Node;

	if (numRows == numCols) 
	  return pRowMap;
	else
	  {
	    comm_ptr pComm = pRowMap->getComm();
	    node_ptr pNode = pRowMap->getNode();
	    return createUniformContigMapWithNode<LO,GO,Node> (numCols, pComm, pNode);
	  }
      }

      /// \brief Distribute the sparse matrix entries.
      ///
      /// This is one of those routines that just has to be messy.  We try
      /// to comment everything so you can see what's going on.  All of the
      /// matrix data starts out on Rank 0, stored in CSR format (rowPtr,
      /// colInd, values).  numEntriesPerRow applies to this data; it can be
      /// computed from rowPtr, and has one less entry than rowPtr.  Rank 0
      /// then engages in a dialog with Ranks 1 .. numProcs-1 to determine
      /// which part of the matrix data is theirs, and to send them their
      /// data.
      ///
      /// \param myNumEntriesPerRow [out] For my row indices, the number of
      ///   entries per row.  This array has
      ///   pRowMap->getNodeElementList().size() entries, and is indexed in
      ///   the same way, so that myNumEntriesPerRow[k] is the number of
      ///   entries in row pRowMap->getNodeElementList()[k].
      ///
      /// \param myRowPtr [out] The row pointer array for the rows
      ///   that belong to me.  This array has one more entry than
      ///   myNumEntriesPerRow, and is the prefix sum (with
      ///   myRowPtr[0] = 0) of myNumEntriesPerRow.
      ///
      /// \param myColInd [out] My rows' column indices.  If myRows =
      ///   pRowMap->getNodeElementList(), start = sum(myNumEntriesPerRow[0
      ///   .. k-1]), and end = start + myNumEntriesPerRow[k], then 
      ///   myColInd[start .. end-1] are the column indices for myRows[k].
      ///
      /// \param myValues [out] My rows' stored matrix values.  If myRows =
      ///   pRowMap->getNodeElementList(), start = sum(myNumEntriesPerRow[0
      ///   .. k-1]), and end = start + myNumEntriesPerRow[k], then 
      ///   myValues[start .. end-1] are the column indices for myRows[k].
      ///
      /// \param pRowMap [in] Map describing the distribution of rows among
      ///   processors.  This must be a 1-1 map.
      ///
      /// \param numEntriesPerRow [in/out] For all row indices, the number
      ///   of entries per row.  You can construct this from the usual CSR
      ///   matrix "rowPtr" array by differences: numEntriesPerRow[k] =
      ///   rowPtr[k+1] - rowPtr[k].  As a result, numEntriesPerRow has one
      ///   less entry than rowPtr.  On output, the reference is invalidated
      ///   to save space.
      ///
      /// \param rowPtr [in/out] On input: the usual CSR matrix row pointer
      ///   array for the whole matrix.  On output, the reference is
      ///   invalidated to save space.
      ///
      /// \param colInd [in/out] On input: all rows' column indices.  If
      ///   start = sum(numEntriesPerRow[0 .. k-1]), and end = start +
      ///   numEntriesPerRow[k], then colInd[start .. end-1] are the column
      ///   indices for row k.  On output, the reference is invalidated to
      ///   save space.
      ///
      /// \param values [in/out] On input: all rows' stored matrix values.
      ///   If start = sum(numEntriesPerRow[0 .. k-1]), and end = start +
      ///   numEntriesPerRow[k], then values[start .. end-1] are the values
      ///   for row k.  On output, the reference is invalidated to save
      ///   space.
      /// 
      static void
      distribute (ArrayRCP<size_t>& myNumEntriesPerRow,
		  ArrayRCP<size_type>& myRowPtr,
		  ArrayRCP<global_ordinal_type>& myColInd,
		  ArrayRCP<scalar_type>& myValues,
		  const Teuchos::RCP<const map_type>& pRowMap,
		  ArrayRCP<size_t>& numEntriesPerRow,
		  ArrayRCP<size_type>& rowPtr,
		  ArrayRCP<global_ordinal_type>& colInd,
		  ArrayRCP<scalar_type>& values)
      {
	 using Teuchos::arcp;
	 using Teuchos::ArrayRCP;
	 using Teuchos::Array;
	 using Teuchos::ArrayView;
	 using Teuchos::CommRequest;
	 using Teuchos::Comm;
	 using Teuchos::RCP;
	 using Teuchos::rcpFromRef;
	 using Teuchos::receive;
	 using Teuchos::send;
	 using std::cerr;
	 using std::endl;

	 const bool debug = false;

	 comm_ptr pComm = pRowMap->getComm();
	 const int numProcs = Teuchos::size (*pComm);
	 const int myRank = Teuchos::rank (*pComm);
	 const int rootRank = 0;

	 // List of the global indices of my rows.
	 // They may or may not be contiguous.
	 ArrayView<const global_ordinal_type> myRows = 
	   pRowMap->getNodeElementList();
	 const size_type myNumRows = myRows.size();

	 // Space for my proc's number of entries per row.  
	 // Will be filled in below.
	 myNumEntriesPerRow = arcp<size_t> (myNumRows);

	 // Teuchos::receive() returns an int; here is space for it.
	 int recvResult = 0;

	 if (myRank != rootRank)
	   {
	     // Tell the root how many rows we have.  If we're sending none,
	     // then we don't have anything else to send, nor does the root
	     // have to receive anything else.
	     send (*pComm, myNumRows, rootRank);
	     if (myNumRows != 0)
	       {
		 // Now send my rows' global indices.  Hopefully the
		 // cast to int doesn't overflow.  This is unlikely,
		 // since it should fit in a local_ordinal_type, even
		 // though it is a global_ordinal_type.
		 send (*pComm, static_cast<int> (myNumRows), 
		       myRows.getRawPtr(), rootRank);

		 // I (this proc) don't care if my global row indices are
		 // contiguous, though the root proc does (since otherwise it
		 // needs to pack noncontiguous data into contiguous storage
		 // before sending).  That's why we don't check for
		 // contiguousness here.

		 // Ask the root processor for my part of the array of the
		 // number of entries per row.
		 recvResult = receive (*pComm, rootRank, 
				       static_cast<int> (myNumRows),
				       myNumEntriesPerRow.getRawPtr());

		 // Use the resulting array to figure out how many column
		 // indices and values for which I should ask from the root
		 // processor.  
		 const size_t myNumEntries = 
		   std::accumulate (myNumEntriesPerRow.begin(), 
				    myNumEntriesPerRow.end(), 
				    static_cast<size_t> (0));

		 // Make space for my entries of the sparse matrix.  Note that
		 // they don't have to be sorted by row index.  Iterating through
		 // all my rows requires computing a running sum over
		 // myNumEntriesPerRow.
		 myColInd = arcp<global_ordinal_type> (myNumEntries);
		 myValues = arcp<scalar_type> (myNumEntries);
		 if (myNumEntries > 0)
		   { // Ask for that many column indices and values, if there are any.
		     recvResult = receive (*pComm, rootRank, 
					   static_cast<int> (myNumEntries), 
					   myColInd.getRawPtr());
		     recvResult = receive (*pComm, rootRank, 
					   static_cast<int> (myNumEntries), 
					   myValues.getRawPtr());
		   }
	       } // If I own at least one row
	   } // If I am not the root processor
	 else // I _am_ the root processor
	   {
	     // Proc 0 (the root processor) still needs to (allocate,
	     // if not done already) and fill its part of the matrix
	     // (my*).
	     for (size_type k = 0; k < myNumRows; ++k)
	       myNumEntriesPerRow[k] = numEntriesPerRow[myRows[k]];
	     if (false && debug)
	       {
		 cerr << "Proc " << Teuchos::rank (*(pRowMap->getComm())) 
		      << ": myNumEntriesPerRow[0.." << (myNumRows-1) << "] = [";
		 for (size_type k = 0; k < myNumRows; ++k)
		   {
		     cerr << myNumEntriesPerRow[k];
		     if (k < myNumRows-1)
		       cerr << " ";
		   }
		 cerr << "]" << endl;
	       }
	     // The total number of matrix entries that my proc owns.
	     const size_t myNumEntries = 
	       std::accumulate (myNumEntriesPerRow.begin(), 
				myNumEntriesPerRow.end(), 
				static_cast<size_t> (0));
	     myColInd = arcp<global_ordinal_type> (myNumEntries);
	     myValues = arcp<scalar_type> (myNumEntries);

	     // Copy Proc 0's part of the matrix into the my* arrays.
	     // It's important that myCurPos be updated _before_ k,
	     // otherwise myCurPos will get the wrong number of entries
	     // per row (it should be for the row in the just-completed
	     // iteration, not for the next iteration's row).
	     size_t myCurPos = 0;
	     for (size_type k = 0; k < myNumRows; 
		  myCurPos += myNumEntriesPerRow[k], ++k)
	       {
		 const size_t curNumEntries = myNumEntriesPerRow[k];
		 const global_ordinal_type myRow = myRows[k];
		 const size_t curPos = rowPtr[myRow];
		 if (false && debug)
		   {
		     cerr << "k = " << k << ", myRow = " << myRow << ": colInd(" 
			  << curPos << "," << curNumEntries << "), myColInd(" 
			  << myCurPos << "," << curNumEntries << ")" << endl;
		   }
		 // Only copy if there are entries to copy, in order
		 // not to construct empty ranges for the ArrayRCP
		 // views.
		 if (curNumEntries > 0)
		   {
		     ArrayView<global_ordinal_type> colIndView = 
		       colInd(curPos, curNumEntries);
		     ArrayView<global_ordinal_type> myColIndView = 
		       myColInd(myCurPos, curNumEntries);
		     std::copy (colIndView.begin(), colIndView.end(), 
				myColIndView.begin());

		     ArrayView<scalar_type> valuesView = 
		       values(curPos, curNumEntries);
		     ArrayView<scalar_type> myValuesView = 
		       myValues(myCurPos, curNumEntries);
		     std::copy (valuesView.begin(), valuesView.end(), 
				myValuesView.begin());
		   }
	       }

	     // Proc 0 just finished with its own rows above, so we count
	     // those as "done."  Now Proc 0 has to finish the rows belonging
	     // to all the other procs.
	     size_type numRowsDone = myNumRows;

	     // Proc 0 processes each other proc p in turn.
	     for (int p = 1; p < numProcs; ++p)
	       {
		 size_type theirNumRows = 0;
		 // Ask Proc p how many rows it has.  If it doesn't have any,
		 // we can move on to the next proc.  This has to be a
		 // standard receive so that we can avoid the degenerate case
		 // of sending zero data.
		 recvResult = receive (*pComm, p, &theirNumRows);
		 if (theirNumRows != 0)
		   {
		     // Ask Proc p which rows it owns.  The resulting
		     // global row indices are not guaranteed to be
		     // contiguous or sorted.  Global row indices are
		     // themselves indices into the numEntriesPerRow
		     // array.

		     ArrayRCP<size_type> theirRows = arcp<size_type> (theirNumRows);
		     recvResult = receive (*pComm, p, 
					   static_cast<int> (theirNumRows), 
					   theirRows.getRawPtr());
		     // Perhaps we could save a little work if we
		     // check whether Proc p's row indices are
		     // contiguous.  That would make lookups in the
		     // global data arrays faster.  For now, we just
		     // implement the general case and don't
		     // prematurely optimize.  (Remember that you're
		     // making Proc 0 read the whole file, so you've
		     // already lost scalability.)

		     // Compute the number of entries in each of Proc
		     // p's rows.  (Proc p will compute its row
		     // pointer array on its own, after it gets the
		     // data from Proc 0.)
		     ArrayRCP<size_t> theirNumEntriesPerRow;
		     theirNumEntriesPerRow = arcp<size_t> (theirNumRows);
		     for (size_type k = 0; k < theirNumRows; ++k)
		       theirNumEntriesPerRow[k] = numEntriesPerRow[theirRows[k]];

		     // Tell Proc p the number of entries in each of
		     // its rows.  Hopefully the cast to int doesn't
		     // overflow.  This is unlikely, since it should
		     // fit in a local_ordinal_type, even though it is
		     // a global_ordinal_type.
		     send (*pComm, static_cast<int> (theirNumRows), 
			   theirNumEntriesPerRow.getRawPtr(), p);

		     // Figure out how many entries Proc p owns.
		     const size_t theirNumEntries = 
		       std::accumulate (theirNumEntriesPerRow.begin(),
					theirNumEntriesPerRow.end(), 
					static_cast<size_t> (0));
		     // If there are no entries to send, then we're
		     // done with Proc p.
		     if (theirNumEntries == 0)
		       continue; 

		     // Construct (views of) proc p's column indices
		     // and values.  Later, we might like to optimize
		     // for the (common) contiguous case, for which we
		     // don't need to copy data into separate "their*"
		     // arrays (we can just use contiguous views of
		     // the global arrays).
		     ArrayRCP<global_ordinal_type> theirColInd = 
		       arcp<global_ordinal_type> (theirNumEntries);
		     ArrayRCP<scalar_type> theirValues = 
		       arcp<scalar_type> (theirNumEntries);
		     // Copy Proc p's part of the matrix into the
		     // their* arrays.  It's important that
		     // theirCurPos be updated _before_ k, otherwise
		     // theirCurPos will get the wrong number of
		     // entries per row (it should be for the row in
		     // the just-completed iteration, not for the next
		     // iteration's row).
		     size_t theirCurPos = 0;
		     for (size_type k = 0; k < theirNumRows; 
			  theirCurPos += theirNumEntriesPerRow[k], k++)
		       {
			 const size_t curNumEntries = theirNumEntriesPerRow[k];
			 const global_ordinal_type theirRow = theirRows[k];
			 const size_t curPos = rowPtr[theirRow];

			 // Only copy if there are entries to copy, in
			 // order not to construct empty ranges for
			 // the ArrayRCP views.
			 if (curNumEntries > 0)
			   {
			     ArrayView<global_ordinal_type> colIndView = 
			       colInd(curPos, curNumEntries);
			     ArrayView<global_ordinal_type> theirColIndView = 
			       theirColInd(theirCurPos, curNumEntries);
			     std::copy (colIndView.begin(), colIndView.end(), 
					theirColIndView.begin());
			 
			     ArrayView<scalar_type> valuesView = 
			       values(curPos, curNumEntries);
			     ArrayView<scalar_type> theirValuesView = 
			       theirValues(theirCurPos, curNumEntries);
			     std::copy (valuesView.begin(), valuesView.end(), 
					theirValuesView.begin());
			   }
		       }
		     // Send Proc p its column indices and values.
		     // Hopefully the cast to int doesn't overflow.
		     // This is unlikely, since it should fit in a
		     // local_ordinal_type, even though it is a
		     // global_ordinal_type.
		     send (*pComm, static_cast<int> (theirNumEntries), 
			   theirColInd.getRawPtr(), p);
		     send (*pComm, static_cast<int> (theirNumEntries), 
			   theirValues.getRawPtr(), p);
		     numRowsDone += theirNumRows;
		   } // If proc p owns at least one row
	       } // For each proc p not the root proc 0
	   } // If I'm (not) the root proc 0

	 // Invalidate the input data to save space, since we don't
	 // need it anymore.
	 numEntriesPerRow = null;
	 rowPtr = null;
	 colInd = null;
	 values = null;

	 // Allocate and fill in myRowPtr (the row pointer array for
	 // my rank's rows).  We delay this until the end because we
	 // don't need it to compute anything else in distribute().
	 // Each proc can do this work for itself, since it only needs
	 // myNumEntriesPerRow to do so.
	 myRowPtr = arcp<size_type> (myNumRows+1);
	 myRowPtr[0] = 0;
	 for (size_type k = 1; k < myNumRows+1; ++k)
	   myRowPtr[k] = myRowPtr[k-1] + myNumEntriesPerRow[k-1];
	 if (false && debug)
	   {
	     cerr << "Proc " << Teuchos::rank (*(pRowMap->getComm())) 
		  << ": myRowPtr[0.." << myNumRows << "] = [";
	     for (size_type k = 0; k < myNumRows+1; ++k)
	       {
		 cerr << myRowPtr[k];
		 if (k < myNumRows)
		   cerr << " ";
	       }
	     cerr << "]" << endl << endl;
	   }
      }

      /// \brief Given my proc's data, return the completed sparse matrix.
      /// 
      /// Each proc inserts its data into the sparse matrix, and then
      /// all procs call fillComplete().
      static sparse_matrix_ptr
      makeMatrix (Teuchos::ArrayRCP<size_t>& myNumEntriesPerRow,
		  Teuchos::ArrayRCP<size_type>& myRowPtr,
		  Teuchos::ArrayRCP<global_ordinal_type>& myColInd,
		  Teuchos::ArrayRCP<scalar_type>& myValues,
		  const map_ptr& pRowMap,
		  const map_ptr& pDomMap)
      {
	using Teuchos::ArrayRCP;
	using Teuchos::ArrayView;
	using Teuchos::rcp;
	using std::cerr;
	using std::endl;

	const bool debug = false;

	// The row pointer array always has at least one entry, even
	// if the matrix has zero rows.  myNumEntriesPerRow, myColInd,
	// and myValues would all be empty arrays in that degenerate
	// case, but the row and domain maps would still be nonnull
	// (though they would be trivial maps).
	TEST_FOR_EXCEPTION(myRowPtr.is_null(), std::logic_error,
			   "makeMatrix: myRowPtr array is null.  "
			   "Please report this bug to the Tpetra developers.");
	TEST_FOR_EXCEPTION(pRowMap.is_null(), std::logic_error,
			   "makeMatrix: row map is null.  "
			   "Please report this bug to the Tpetra developers.");
	TEST_FOR_EXCEPTION(pDomMap.is_null(), std::logic_error,
			   "makeMatrix: domain map is null.  "
			   "Please report this bug to the Tpetra developers.");

	// Handy for debugging output; not needed otherwise.
	const int numProcs = Teuchos::size (*(pRowMap->getComm()));
	const int myRank = Teuchos::rank (*(pRowMap->getComm()));

	if (false && debug)
	  {
	    cerr << "Proc " << myRank << ":" << endl
		 << "-- myRowPtr = [ ";
	    std::copy (myRowPtr.begin(), myRowPtr.end(), 
		       std::ostream_iterator<size_type>(cerr, " "));
	    cerr << "]" << endl << "-- myColInd = [ ";
	    std::copy (myColInd.begin(), myColInd.end(), 
		       std::ostream_iterator<size_type>(cerr, " "));
	    cerr << "]" << endl << endl;
	  }

	// Go through all of my columns, and see if any are not in the
	// domain map.  This is possible if numProcs > 1, otherwise
	// not.
	if (false && debug)
	  {
	    size_type numRemote = 0;
	    std::vector<global_ordinal_type> remoteGIDs;

	    typedef typename ArrayRCP<global_ordinal_type>::const_iterator iter_type;
	    for (iter_type it = myColInd.begin(); it != myColInd.end(); ++it)
	      {
		if (! pDomMap->isNodeGlobalElement (*it))
		  {
		    numRemote++;
		    remoteGIDs.push_back (*it);
		  }
	      }
	    if (numRemote > 0)
	      {
		cerr << "Proc " << myRank << ": " << numRemote 
		     << " remote GIDs = [ " << endl;
		std::copy (remoteGIDs.begin(), remoteGIDs.end(),
			   std::ostream_iterator<global_ordinal_type>(cerr, " "));
		cerr << "]" << endl;
	      }
	  }

	// Create with DynamicProfile, so that the
	// fillComplete(DoOptimizeStorage) can do first-touch reallocation.
	sparse_matrix_ptr A = 
	  rcp (new sparse_matrix_type (pRowMap, myNumEntriesPerRow, 
				       DynamicProfile));
	TEST_FOR_EXCEPTION(A.is_null(), std::logic_error,
			   "makeMatrix: Initial allocation of CrsMatrix failed"
			   ".  Please report this bug to the Tpetra developers"
			   ".");
	// List of the global indices of my rows.
	// They may or may not be contiguous.
	ArrayView<const global_ordinal_type> myRows = 
	  pRowMap->getNodeElementList();
	const size_type myNumRows = myRows.size();

	// Add this processor's matrix entries to the CrsMatrix.
	for (size_type k = 0; k < myNumRows; ++k)
	  {
	    const size_type myCurPos = myRowPtr[k];
	    const size_t curNumEntries = myNumEntriesPerRow[k];

	    if (false && debug)
	      {
		cerr << "Proc " << myRank << ": k = " << k 
		     << ", myCurPos = " << myCurPos
		     << ", curNumEntries = " << curNumEntries
		     << endl;
	      }
	    // Avoid constructing empty views of ArrayRCP objects.
	    if (curNumEntries > 0)
	      A->insertGlobalValues (myRows[k], 
				     myColInd(myCurPos, curNumEntries),
				     myValues(myCurPos, curNumEntries));
	  }
	// We've entered in all our matrix entries, so we can delete
	// the original data.  This will save memory when we call
	// fillComplete(), so that we never keep more than two copies
	// of the matrix's data in memory at once.
	myNumEntriesPerRow = null;
	myRowPtr = null;
	myColInd = null;
	myValues = null;

	A->fillComplete (pDomMap, pRowMap, DoOptimizeStorage);
	return A;
      }

    private:

      /// \brief Read in the Banner line from the given input stream.
      ///
      /// \param in [in/out, valid only on Rank 0] Input stream from 
      ///   which to read the Banner line.
      /// \param lineNumber [in/out, valid only on Rank 0] On input:
      ///   Current line number of the input stream.  On output: if 
      ///   any line(s) were successfully read from the input stream,
      ///   this is incremented by the number of line(s) read.  (This
      ///   includes comment lines.)
      /// \param pComm [in, global] Communicator.
      ///
      /// \return Banner [non-null and valid only on Rank 0]
      static Teuchos::RCP<const Banner>
      readBanner (std::istream& in,
		  size_t& lineNumber,
		  const comm_ptr& pComm,
		  const bool tolerant=false,
		  const bool debug=false)
      {
	using Teuchos::RCP;
	using Teuchos::rcp;
	using std::cerr;
	using std::endl;

	const int myRank = Teuchos::rank (*pComm);

	// The pointer will be non-null on return only on MPI Rank 0.
	// Using a pointer lets the data persist outside the
	// "myRank==0" scopes.
	RCP<Banner> pBanner;
	if (myRank == 0)
	  {
	    typedef Teuchos::ScalarTraits<scalar_type> STS;

	    std::string line;
	    // Try to read a line from the input stream.
	    const bool readFailed = ! getline(in, line);
	    TEST_FOR_EXCEPTION(readFailed, std::invalid_argument,
			       "Failed to get Matrix Market banner line "
			       "from input.");
	    // We read a line from the input stream.
	    lineNumber++; 

	    // Assume that the line we found is the banner line.
	    try {
	      pBanner = rcp (new Banner (line, tolerant));
	    } catch (std::exception& e) {
	      TEST_FOR_EXCEPTION(true, std::invalid_argument, 
				 "Matrix Market banner line contains syntax "
				 "error(s): " << e.what());
	    }
	    // Perform further validation for the special case of
	    // reading in a sparse matrix with entries of type
	    // scalar_type.
	    if (pBanner->matrixType() != "coordinate")
	      throw std::invalid_argument ("Matrix Market input file must contain a "
					   "\"coordinate\"-format sparse matrix in "
					   "order to create a Tpetra::CrsMatrix "
					   "object from it.");
	    else if (! STS::isComplex && pBanner->dataType() == "complex")
	      throw std::invalid_argument ("Matrix Market file contains complex-"
					   "valued data, but your chosen scalar "
					   "type is real.");
	    else if (pBanner->dataType() != "real" && pBanner->dataType() != "complex")
	      throw std::invalid_argument ("Only real or complex data types (no "
					   "pattern or integer matrices) are "
					   "currently supported");
	  }
	return pBanner;
      }

      /// \brief Read sparse matrix dimensions on Rank 0, and broadcast.
      ///
      /// Call on all MPI ranks.  MPI Rank 0 attempts to read in the
      /// coordinate dimensions from the input stream.  If it
      /// succeeds, it broadcasts them to all the other MPI ranks.
      /// (All ranks need to know the matrix dimensions in order to
      /// create domain, range, and column Maps.)
      ///
      /// \return (numRows, numCols, numNonzeros)
      static Teuchos::Tuple<global_ordinal_type, 3>
      readCoordDims (std::istream& in,
		     size_t& lineNumber,
		     const Teuchos::RCP<const Banner>& pBanner,
		     const comm_ptr& pComm,
		     const bool tolerant = false,
		     const bool debug = false)
      {
	// Packed coordinate matrix dimensions (numRows, numCols,
	// numNonzeros); computed on Rank 0 and broadcasted to all MPI
	// ranks.
	Teuchos::Tuple<global_ordinal_type, 3> dims;

	// Read in the coordinate matrix dimensions from the input
	// stream.  "success" tells us whether reading in the
	// coordinate matrix dimensions succeeded ("Guilty unless
	// proven innocent").
	bool success = false;
	if (Teuchos::rank(*pComm) == 0)
	  { 
	    TEST_FOR_EXCEPTION(pBanner->matrixType() != "coordinate", 
			       std::invalid_argument,
			       "The Tpetra::CrsMatrix Matrix Market reader "
			       "only accepts \"coordinate\" (sparse) matrix "
			       "data.");
	    // Unpacked coordinate matrix dimensions
	    global_ordinal_type numRows, numCols, numNonzeros;
	    // Only MPI Rank 0 reads from the input stream
	    success = readCoordinateDimensions (in, numRows, numCols, 
						numNonzeros, lineNumber, 
						tolerant);
	    // Pack up the data into a Tuple so we can send them with
	    // one broadcast instead of three.
	    dims[0] = numRows;
	    dims[1] = numCols;
	    dims[2] = numNonzeros;
	  }
	// Only Rank 0 did the reading, so it decides success.
	//
	// FIXME (mfh 02 Feb 2011) Teuchos::broadcast doesn't know how
	// to send bools.  For now, we convert to/from int instead,
	// using the usual "true is 1, false is 0" encoding.
	{
	  int the_success = success ? 1 : 0; // only matters on MPI Rank 0
	  Teuchos::broadcast (*pComm, 0, &the_success);
	  success = (the_success == 1);
	}
	if (success)
	  // Broadcast (numRows, numCols, numNonzeros) from Rank 0
	  // to all the other MPI ranks.  
	  Teuchos::broadcast (*pComm, 0, dims);
	else
	  // Perhaps in tolerant mode, we could set all the
	  // dimensions to zero for now, and deduce correct
	  // dimensions by reading all of the file's entries and
	  // computing the max(row index) and max(column index).
	  // However, for now we just error out in that case.
	  throw std::invalid_argument ("Error reading Matrix Market sparse "
				       "matrix: failed to read coordinate "
				       "matrix dimensions.");
	return dims;
      }
      
      /// \typedef adder_type
      /// \brief Type of object that "adds" entries to the sparse matrix.
      ///
      /// "Adds" here means that it collects and makes note of matrix
      /// entries read in from the input stream.  This object doesn't
      /// call insertGlobalEntries() or fillComplete() on the
      /// CrsMatrix.  Depending on the Matrix Market banner line
      /// information, it may "symmetrize" the matrix by adding entry
      /// A(j,i) (with the appropriate value depending on the symmetry
      /// type) if entry A(i,j) is seen.
      typedef SymmetrizingAdder<Raw::Adder<scalar_type, global_ordinal_type> > adder_type;

      /// \brief Make an "adder" object for processing matrix data.
      ///
      /// \param pComm [in] Communicator (across whose MPI ranks 
      ///   the sparse matrix will be distributed)
      ///
      /// \param banner [in, nonnull and valid on Rank 0 only]
      ///   Object describing the type and symmetry of matrix data.
      ///
      /// \param dims [in] (numRows, numCols, numEntries).  These are
      ///   the "expected" values as read from the top of the Matrix
      ///   Market input stream.  Whether they are the final values
      ///   depends on the "tolerant" parameter and the actual matrix
      ///   data read from the input stream.
      ///
      /// \param tolerant [in] Whether the adder should be "tolerant"
      ///   of syntax errors and missing/incorrect metadata.  (In
      ///   particular, this refers to the number of rows, columns,
      ///   and entries in the matrix.)
      /// \param debug [in] Whether to print verbose debug output
      ///   to stderr.
      ///
      /// \return An adder_type object [nonnull and valid on Rank 0
      ///   only] that optionally symmetrizes the entries of the
      ///   sparse matrix.
      ///
      static Teuchos::RCP<adder_type>
      makeAdder (const Teuchos::RCP<const Teuchos::Comm<int> >& pComm,
		 Teuchos::RCP<const Banner>& pBanner, 
		 const Teuchos::Tuple<global_ordinal_type, 3>& dims,
		 const bool tolerant=false,
		 const bool debug=false)
      {
	if (Teuchos::rank (*pComm) == 0)
	  {
	    using Teuchos::RCP;
	    using Teuchos::rcp;
	    typedef Raw::Adder<scalar_type, global_ordinal_type> raw_adder_type;

	    RCP<raw_adder_type> pRaw (new raw_adder_type (dims[0], dims[1], 
							  dims[2], tolerant, 
							  debug));
	    return rcp (new adder_type (pRaw, pBanner->symmType()));
	  }
	else
	  return Teuchos::null;
      }

    public:

      /// \brief Read the sparse matrix from the given file.
      ///
      /// This is a collective operation.  Only Rank 0 opens the file
      /// and reads data from it, but all ranks participate and wait
      /// for the final result.
      /// 
      /// \param filename [in] Name of the Matrix Market file.
      /// \param pComm [in] Communicator containing all processor(s)
      ///   over which the sparse matrix will be distributed.
      /// \param pNode [in] Kokkos Node object.
      /// \param tolerant [in] Whether to read the data tolerantly
      ///   from the file.
      /// \param debug [in] Whether to produce copious status output
      ///   useful for Tpetra developers, but probably not useful for
      ///   anyone else.
      static sparse_matrix_ptr
      readFile (const std::string& filename,
<<<<<<< HEAD
		const comm_ptr& pComm,
		const node_ptr& pNode,
=======
		const Teuchos::RCP<const Teuchos::Comm<int> >& pComm, 
		const Teuchos::RCP<node_type>& pNode,
    const bool fillComplete=true,
>>>>>>> cdffffa0
		const bool tolerant=false,
		const bool debug=false)
      {
	std::ifstream in (filename.c_str());
	return read (in, pComm, pNode, fillComplete, tolerant, debug);
      }

      /// \brief Read the sparse matrix from the given input stream.
      ///
      /// This is a collective operation.  Only Rank 0 reads data from
      /// the input stream, but all ranks participate and wait for the
      /// final result.
      ///
      /// \param filename [in] The input stream from which to read.
      /// \param pComm [in] Communicator containing all processor(s)
      ///   over which the sparse matrix will be distributed.
      /// \param pNode [in] Kokkos Node object.
      /// \param tolerant [in] Whether to read the data tolerantly
      ///   from the file.
      /// \param debug [in] Whether to produce copious status output
      ///   useful for Tpetra developers, but probably not useful for
      ///   anyone else.
      static sparse_matrix_ptr
      read (std::istream& in,	
<<<<<<< HEAD
	    const comm_ptr& pComm,
	    const node_ptr& pNode,
=======
	    const Teuchos::RCP<const Teuchos::Comm<int> >& pComm, 
	    const Teuchos::RCP<node_type>& pNode,
      const bool fillComplete=true,
>>>>>>> cdffffa0
	    const bool tolerant=false,
	    const bool debug=false)
      {
	using Teuchos::RCP;
	using Teuchos::rcp;
	using Teuchos::Tuple;
	using Teuchos::null;
	using std::cerr;
	using std::endl;

	typedef Teuchos::ScalarTraits<scalar_type> STS;
	const int myRank = Teuchos::rank (*pComm);

	// Current line number in the input stream.  Various calls
	// will modify this depending on the number of lines that are
	// read from the input stream.
	size_t lineNumber = 1; 	

	// The "Banner" tells you whether the input stream represents
	// a sparse matrix, the symmetry type of the matrix, and the
	// type of the data it contains.
	RCP<const Banner> pBanner = readBanner (in, lineNumber, pComm, tolerant, debug);

	// dims = (numRows, numCols, numEntries) (all global),
	// as read from the Matrix Market metadata.
	Tuple<global_ordinal_type, 3> dims = 
	  readCoordDims (in, lineNumber, pBanner, pComm, tolerant, debug);

	// "Adder" object for collecting all the sparse matrix entries
	// from the input stream.
	RCP<adder_type> pAdder = 
	  makeAdder (pComm, pBanner, dims, tolerant, debug);

	// Read the sparse matrix entries from the input stream.
	//
	// "Guilty until proven innocent."
	bool readSuccess = false;
	if (myRank == 0)
	  {
	    // Reader for "coordinate" format sparse matrix data.
	    typedef CoordDataReader<adder_type, global_ordinal_type, 
	      scalar_type, STS::isComplex> reader_type;
	    reader_type reader (pAdder);

	    // Read the sparse matrix entries.
	    //
	    // FIXME (mfh 28 Mar 2011) We should catch exceptions
	    // here, and broadcast any error messages to all
	    // processors so that the exception can be rethrown
	    // everywhere (fail fast and hard, rather than hoping that
	    // MPI propagates the exceptions quickly).
	    std::pair<bool, std::vector<size_t> > results = 
	      reader.read (in, lineNumber, tolerant, debug);

	    readSuccess = results.first;
	  }
	// The broadcast of readSuccess from MPI Rank 0 serves as a
	// barrier.  Note that Tpetra::CrsMatrix::fillComplete() only
	// starts with a barrier in debug mode, so we need some kind
	// of barrier or synchronization beforehand.
	//
	// Currently, Teuchos::broadcast doesn't know how to send
	// bools.  For now, we convert to/from int instead, using the
	// usual "true is 1, false is 0" encoding.
	{
	  int the_readSuccess = readSuccess ? 1 : 0; // only matters on MPI Rank 0
	  Teuchos::broadcast (*pComm, 0, &the_readSuccess);
	  readSuccess = (the_readSuccess == 1);
	}
	// TODO (mfh 01 Feb 2011)
	//
	// In tolerant mode, given a "verbose" flag, report / log any
	// bad line number(s) on MPI Rank 0.
	//
	// Should we run fillComplete() in tolerant mode, if the read
	// did not succeed?
	TEST_FOR_EXCEPTION(! readSuccess, std::invalid_argument, 
			   "Failed to read in the Matrix Market sparse matrix.");
<<<<<<< HEAD

	// In tolerant mode, we need to rebroadcast the matrix
	// dimensions, since they may be different after reading the
	// actual matrix data.  We only need to broadcast the number
	// of rows and columns.  Only Rank 0 needs to know the actual
	// global number of entries, since (a) we need to merge
	// duplicates on Rank 0 first anyway, and (b) when we
	// distribute the entries, each rank other than Rank 0 will
	// only need to know how many entries it owns, not the total
	// number of entries.
	if (tolerant)
	  {
	    // Packed coordinate matrix dimensions (numRows, numCols).
	    Teuchos::Tuple<global_ordinal_type, 2> updatedDims;
	    if (myRank == 0)
	      {
		updatedDims[0] = pAdder->getAdder()->numRows();
		updatedDims[1] = pAdder->getAdder()->numCols();
	      }
	    Teuchos::broadcast (*pComm, 0, updatedDims);
	    dims[0] = updatedDims[0];
	    dims[1] = updatedDims[1];
	  }

	// Now that we've read in all the matrix entries from the
	// input stream into the adder on Rank 0, post-process them
	// into CSR format (still on Rank 0).  This will facilitate
	// distributing them to all the processors.
	//
	// These arrays represent the global matrix data as a CSR
	// matrix (with numEntriesPerRow as redundant but convenient
	// metadata, since it's computable from rowPtr and vice
	// versa).  They are valid only on Rank 0.
	ArrayRCP<size_t> numEntriesPerRow;
	ArrayRCP<size_type> rowPtr;
	ArrayRCP<global_ordinal_type> colInd;
	ArrayRCP<scalar_type> values;

	// Rank 0 first merges duplicate entries, and then converts
	// the coordinate-format matrix data to CSR.
	if (myRank == 0)
	  {
	    typedef Raw::Element<scalar_type, global_ordinal_type> element_type;
	    typedef typename std::vector<element_type>::const_iterator iter_type;

	    if (false && debug)
	      {
		std::ofstream out ("before.mtx");
		// Print out the read-in matrix entries before the merge.
		const std::vector<element_type>& entries = 
		  pAdder->getAdder()->getEntries();
		std::copy (entries.begin(), entries.end(), 
			   std::ostream_iterator<element_type>(out, "\n"));
	      }
	    // Additively merge duplicate matrix entries.
	    pAdder->getAdder()->merge ();

	    if (false && debug)
	      {
		std::ofstream out ("after.mtx");
		// Print out the read-in matrix entries after the merge.
		const std::vector<element_type>& entries = 
		  pAdder->getAdder()->getEntries();
		std::copy (entries.begin(), entries.end(), 
			   std::ostream_iterator<element_type>(out, "\n"));
	      }
	    // Get a temporary const view of the merged matrix entries.
	    const std::vector<element_type>& entries = 
	      pAdder->getAdder()->getEntries();
	    // Number of rows in the matrix.
	    const size_type numRows = pAdder->getAdder()->numRows();
	    // Number of matrix entries (after merging).
	    const size_type numEntries = entries.size();

	    // Make space for the CSR matrix data.  The conversion to
	    // CSR algorithm is easier if we fill numEntriesPerRow
	    // with zeros at first.
	    numEntriesPerRow = arcp<size_t> (numRows);
	    std::fill (numEntriesPerRow.begin(), numEntriesPerRow.end(), 
		       static_cast<size_t>(0));
	    rowPtr = arcp<size_type> (numRows+1);
	    std::fill (rowPtr.begin(), rowPtr.end(), 
		       static_cast<size_type>(0));
	    colInd = arcp<global_ordinal_type> (numEntries);
	    values = arcp<scalar_type> (numEntries);

	    // Convert from array-of-structs coordinate format to CSR
	    // (compressed sparse row) format.
	    {
	      global_ordinal_type prvRow = 0;
	      size_type curPos = 0;
	      rowPtr[0] = 0;
	      for (curPos = 0; curPos < numEntries; ++curPos)
		{
		  const element_type& curEntry = entries[curPos];
		  const global_ordinal_type curRow = curEntry.rowIndex();
		  TEST_FOR_EXCEPTION(curRow < prvRow, std::logic_error,
				     "Row indices out of order, even though "
				     "they are supposed to be sorted.  curRow"
				     " = " << curRow << ", prvRow = " 
				     << prvRow << ", at curPos = " << curPos 
				     << ".  Please report this bug to the "
				     "Tpetra developers.");
		  if (curRow > prvRow)
		    {
		      for (size_type r = prvRow+1; r <= curRow; ++r)
			rowPtr[r] = curPos;
		      prvRow = curRow;
		    }
		  numEntriesPerRow[curRow]++;
		  colInd[curPos] = curEntry.colIndex();
		  values[curPos] = curEntry.value();
		}
	      // rowPtr has one more entry than numEntriesPerRow.  The
	      // last entry of rowPtr is the number of entries in colInd
	      // and values.
	      rowPtr[numRows] = numEntries;
	    }
	    if (false && debug)
	      {
		cerr << "Proc 0: numEntriesPerRow = [ ";
		for (size_type k = 0; k < numRows; ++k)
		  cerr << numEntriesPerRow[k] << " ";
		cerr << "]" << endl;
		cerr << "Proc 0: rowPtr = [ ";
		for (size_type k = 0; k < numRows+1; ++k)
		  cerr << rowPtr[k] << " ";
		cerr << "]" << endl;
	      }
	  }
	// Now we're done with the Adder, so we can release the
	// reference ("free" it) to save space.
	pAdder = null;

	// Make the maps that describe the distribution of the
	// matrix's range and domain.
	//
	// Row map and range map are identical; they are both 1-1.
	map_ptr pRowMap = makeRowMap (null, pComm, pNode, dims[0]);
	// Domain map.
	map_ptr pDomMap = makeDomainMap (pRowMap, dims[0], dims[1]);

	// Distribute the matrix data.  Each processor has to add the
	// rows that it owns.  If you try to make Rank 0 call
	// insertGlobalValues() for _all_ the rows, not just those it
	// owns, then fillComplete() will compute the number of
	// columns incorrectly.  That's why Rank 0 has to distribute
	// the matrix data and why we make all the processors (not
	// just Rank 0) call insertGlobalValues() on their own data.
	//
	// These arrays represent each processor's part of the matrix
	// data, in "CSR" format (sort of, since the row indices might
	// not be contiguous).
	ArrayRCP<size_t> myNumEntriesPerRow;
	ArrayRCP<size_type> myRowPtr;
	ArrayRCP<global_ordinal_type> myColInd;
	ArrayRCP<scalar_type> myValues;
	// Distribute the matrix data.
	distribute (myNumEntriesPerRow, myRowPtr, myColInd, myValues, 
		    pRowMap, numEntriesPerRow, rowPtr, colInd, values);

	// Each processor inserts its part of the matrix data, and
	// then they all call fillComplete().  This method invalidates
	// the my* distributed matrix data before calling
	// fillComplete(), in order to save space.  In general, we
	// never store more than two copies of the matrix's entries in
	// memory at once, which is no worse than what Tpetra
	// promises.
	sparse_matrix_ptr pMatrix = 
	  makeMatrix (myNumEntriesPerRow, myRowPtr, myColInd, myValues,
		      pRowMap, pDomMap);
	TEST_FOR_EXCEPTION(pMatrix.is_null(), std::logic_error,
			   "makeMatrix() returned a null pointer.  Please "
			   "report this bug to the Tpetra developers.");

	// You're not supposed to call these until after
	// fillComplete() has been called, which is why we wait
	// until after completeMatrix() (which calls
	// fillComplete()) has been called.
	const global_size_t globalNumRows = pMatrix->getGlobalNumRows();
	const global_size_t globalNumCols = pMatrix->getGlobalNumCols();
	if (false && debug)
	  {
	    if (myRank == 0)
	      {
		cerr << "-- Matrix is "
		     << pMatrix->getGlobalNumRows() 
		     << " x " 
		     << pMatrix->getGlobalNumCols()
		     << " with " 
		     << pMatrix->getGlobalNumEntries()
		     << " entries, and index base " 
		     << pMatrix->getIndexBase()
		     << "." << endl;
	      }
	    Teuchos::barrier (*pComm);
	    for (int p = 0; p < Teuchos::size (*pComm); ++p)
	      {
		if (myRank == p)
		  {
		    cerr << "-- Proc " << p << " owns " 
			 << pMatrix->getNodeNumCols() 
			 << " columns, and " 
			 << pMatrix->getNodeNumEntries()
			 << " entries." << endl;
		  }
		Teuchos::barrier (*pComm);
	      }
	  } // if (false && debug)

	// Casting a positive signed integer (global_ordinal_type)
	// to an unsigned integer of no fewer bits (global_size_t)
	// shouldn't overflow.
	TEST_FOR_EXCEPTION(globalNumRows != static_cast<global_size_t>(dims[0]) || 
			   globalNumCols != static_cast<global_size_t>(dims[1]),
			   std::logic_error, 
			   "The newly created Tpetra::CrsMatrix claims it is " 
			   << globalNumRows << " x " << globalNumCols << ", "
			   "but the data in the Matrix Market input stream "
			   "says the matrix is " << dims[0] << " x "
			   << dims[1] << ".  Please report this bug to the "
			   "Tpetra developers.");
	return pMatrix;
=======
	
	// Call fillComplete() with the appropriate domain and range
	// maps, and return the sparse matrix.
	return fillComplete ? completeMatrix (triple) : triple.pMatrix;
>>>>>>> cdffffa0
      }
    };
    
  } // namespace MatrixMarket
} // namespace Tpetra

#endif // __MatrixMarket_Tpetra_hpp<|MERGE_RESOLUTION|>--- conflicted
+++ resolved
@@ -920,14 +920,8 @@
       ///   anyone else.
       static sparse_matrix_ptr
       readFile (const std::string& filename,
-<<<<<<< HEAD
-		const comm_ptr& pComm,
-		const node_ptr& pNode,
-=======
 		const Teuchos::RCP<const Teuchos::Comm<int> >& pComm, 
 		const Teuchos::RCP<node_type>& pNode,
-    const bool fillComplete=true,
->>>>>>> cdffffa0
 		const bool tolerant=false,
 		const bool debug=false)
       {
@@ -952,14 +946,8 @@
       ///   anyone else.
       static sparse_matrix_ptr
       read (std::istream& in,	
-<<<<<<< HEAD
-	    const comm_ptr& pComm,
-	    const node_ptr& pNode,
-=======
 	    const Teuchos::RCP<const Teuchos::Comm<int> >& pComm, 
 	    const Teuchos::RCP<node_type>& pNode,
-      const bool fillComplete=true,
->>>>>>> cdffffa0
 	    const bool tolerant=false,
 	    const bool debug=false)
       {
@@ -1038,7 +1026,6 @@
 	// did not succeed?
 	TEST_FOR_EXCEPTION(! readSuccess, std::invalid_argument, 
 			   "Failed to read in the Matrix Market sparse matrix.");
-<<<<<<< HEAD
 
 	// In tolerant mode, we need to rebroadcast the matrix
 	// dimensions, since they may be different after reading the
@@ -1262,12 +1249,6 @@
 			   << dims[1] << ".  Please report this bug to the "
 			   "Tpetra developers.");
 	return pMatrix;
-=======
-	
-	// Call fillComplete() with the appropriate domain and range
-	// maps, and return the sparse matrix.
-	return fillComplete ? completeMatrix (triple) : triple.pMatrix;
->>>>>>> cdffffa0
       }
     };
     

--- conflicted
+++ resolved
@@ -81,11 +81,7 @@
 
       static const bool is_linear = true;
 
-<<<<<<< HEAD
-      KOKKOS_INLINE_FUNCTION
-=======
-      SACADO_INLINE_FUNCTION
->>>>>>> 4103bf6c
+      SACADO_INLINE_FUNCTION
       explicit Expr(const ExprT& expr_) : expr(expr_)  {}
 
       SACADO_INLINE_FUNCTION
@@ -182,11 +178,7 @@
 
       static const bool is_linear = true;
 
-<<<<<<< HEAD
-      KOKKOS_INLINE_FUNCTION
-=======
-      SACADO_INLINE_FUNCTION
->>>>>>> 4103bf6c
+      SACADO_INLINE_FUNCTION
       explicit Expr(const ExprT& expr_) : expr(expr_)  {}
 
       SACADO_INLINE_FUNCTION
@@ -285,11 +277,7 @@
 
       static const bool is_linear = false;
 
-<<<<<<< HEAD
-      KOKKOS_INLINE_FUNCTION
-=======
-      SACADO_INLINE_FUNCTION
->>>>>>> 4103bf6c
+      SACADO_INLINE_FUNCTION
       explicit Expr(const ExprT& expr_) : expr(expr_)  {}
 
       SACADO_INLINE_FUNCTION
@@ -397,11 +385,7 @@
 
       static const bool is_linear = false;
 
-<<<<<<< HEAD
-      KOKKOS_INLINE_FUNCTION
-=======
-      SACADO_INLINE_FUNCTION
->>>>>>> 4103bf6c
+      SACADO_INLINE_FUNCTION
       explicit Expr(const ExprT& expr_) : expr(expr_)  {}
 
       SACADO_INLINE_FUNCTION
@@ -512,11 +496,7 @@
                                                                         \
       static const bool is_linear = false;                              \
                                                                         \
-<<<<<<< HEAD
-      KOKKOS_INLINE_FUNCTION                                            \
-=======
       SACADO_INLINE_FUNCTION                                            \
->>>>>>> 4103bf6c
       explicit Expr(const ExprT& expr_) : expr(expr_)  {}               \
                                                                         \
       SACADO_INLINE_FUNCTION                                            \

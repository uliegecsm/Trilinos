--- conflicted
+++ resolved
@@ -1010,13 +1010,6 @@
 
   // maybe container dimension is different from num_dim and num_ip
   const int num_cell  = basis_layout->numCells(); // orientations.size();
-<<<<<<< HEAD
-//  const int num_basis = basis_layout->cardinality();
-  //const int num_ip   = basis_layout->numPoints();
-=======
-  // const int num_basis = basis_layout->cardinality();
-  // const int num_ip   = basis_layout->numPoints();
->>>>>>> 4f0a31ac
   const int num_dim   = basis_layout->dimension();
 
   TEUCHOS_TEST_FOR_EXCEPTION(num_cell != static_cast<int>(orientations.size()),

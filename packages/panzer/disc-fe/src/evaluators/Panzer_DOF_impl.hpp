// @HEADER
// ***********************************************************************
//
//           Panzer: A partial differential equation assembly
//       engine for strongly coupled complex multiphysics systems
//                 Copyright (2011) Sandia Corporation
//
// Under the terms of Contract DE-AC04-94AL85000 with Sandia Corporation,
// the U.S. Government retains certain rights in this software.
//
// Redistribution and use in source and binary forms, with or without
// modification, are permitted provided that the following conditions are
// met:
//
// 1. Redistributions of source code must retain the above copyright
// notice, this list of conditions and the following disclaimer.
//
// 2. Redistributions in binary form must reproduce the above copyright
// notice, this list of conditions and the following disclaimer in the
// documentation and/or other materials provided with the distribution.
//
// 3. Neither the name of the Corporation nor the names of the
// contributors may be used to endorse or promote products derived from
// this software without specific prior written permission.
//
// THIS SOFTWARE IS PROVIDED BY SANDIA CORPORATION "AS IS" AND ANY
// EXPRESS OR IMPLIED WARRANTIES, INCLUDING, BUT NOT LIMITED TO, THE
// IMPLIED WARRANTIES OF MERCHANTABILITY AND FITNESS FOR A PARTICULAR
// PURPOSE ARE DISCLAIMED. IN NO EVENT SHALL SANDIA CORPORATION OR THE
// CONTRIBUTORS BE LIABLE FOR ANY DIRECT, INDIRECT, INCIDENTAL, SPECIAL,
// EXEMPLARY, OR CONSEQUENTIAL DAMAGES (INCLUDING, BUT NOT LIMITED TO,
// PROCUREMENT OF SUBSTITUTE GOODS OR SERVICES; LOSS OF USE, DATA, OR
// PROFITS; OR BUSINESS INTERRUPTION) HOWEVER CAUSED AND ON ANY THEORY OF
// LIABILITY, WHETHER IN CONTRACT, STRICT LIABILITY, OR TORT (INCLUDING
// NEGLIGENCE OR OTHERWISE) ARISING IN ANY WAY OUT OF THE USE OF THIS
// SOFTWARE, EVEN IF ADVISED OF THE POSSIBILITY OF SUCH DAMAGE.
//
// Questions? Contact Roger P. Pawlowski (rppawlo@sandia.gov) and
// Eric C. Cyr (eccyr@sandia.gov)
// ***********************************************************************
// @HEADER

#ifndef PANZER_DOF_IMPL_HPP
#define PANZER_DOF_IMPL_HPP

#include <algorithm>
#include "Panzer_IntegrationRule.hpp"
#include "Panzer_BasisIRLayout.hpp"
#include "Panzer_Workset_Utilities.hpp"
#include "Panzer_CommonArrayFactories.hpp"
#include "Panzer_DOF_Functors.hpp"
#include "Panzer_HierarchicParallelism.hpp"

#include "Intrepid2_FunctionSpaceTools.hpp"

namespace panzer {

//**********************************************************************
//* DOF evaluator
//**********************************************************************

//**********************************************************************
// MOST EVALUATION TYPES
//**********************************************************************

//**********************************************************************
template<typename EvalT, typename TRAITS>
DOF<EvalT, TRAITS>::
DOF(const Teuchos::ParameterList & p) :
  use_descriptors_(false),
  dof_basis( p.get<std::string>("Name"),
	     p.get< Teuchos::RCP<BasisIRLayout> >("Basis")->functional),
  basis_name(p.get< Teuchos::RCP<BasisIRLayout> >("Basis")->name())
{
  Teuchos::RCP<const PureBasis> basis
     = p.get< Teuchos::RCP<BasisIRLayout> >("Basis")->getBasis();
  is_vector_basis = basis->isVectorBasis();

  // swap between scalar basis value, or vector basis value
  if(basis->isScalarBasis()) {
     dof_ip_scalar = PHX::MDField<ScalarT,Cell,Point>(
                p.get<std::string>("Name"),
     	        p.get< Teuchos::RCP<panzer::IntegrationRule> >("IR")->dl_scalar);
     this->addEvaluatedField(dof_ip_scalar);
  }
  else if(basis->isVectorBasis()) {
     dof_ip_vector = PHX::MDField<ScalarT,Cell,Point,Dim>(
                p.get<std::string>("Name"),
     	        p.get< Teuchos::RCP<panzer::IntegrationRule> >("IR")->dl_vector);
     this->addEvaluatedField(dof_ip_vector);
  }
  else
  { TEUCHOS_ASSERT(false); }

  this->addDependentField(dof_basis);

  std::string n = "DOF: " + dof_basis.fieldTag().name() + " ("+PHX::print<EvalT>()+")";
  this->setName(n);
}

//**********************************************************************
template<typename EvalT, typename TRAITS>
DOF<EvalT, TRAITS>::
DOF(const PHX::FieldTag & input,
    const PHX::FieldTag & output,
    const panzer::BasisDescriptor & bd,
    const panzer::IntegrationDescriptor & id)
  : use_descriptors_(true)
  , bd_(bd)
  , id_(id)
  , dof_basis(input)
{
  TEUCHOS_ASSERT(bd.getType()=="HGrad" || bd.getType()=="HCurl" ||
                 bd.getType()=="HDiv" || bd.getType()=="Const")

  is_vector_basis = (bd.getType()=="HCurl" || bd.getType()=="HDiv");

  // swap between scalar basis value, or vector basis value
  if(not is_vector_basis) {
     dof_ip_scalar = output;
     this->addEvaluatedField(dof_ip_scalar);
  }
  else {
     dof_ip_vector = output;
     this->addEvaluatedField(dof_ip_vector);
  }

  this->addDependentField(dof_basis);

  std::string n = "DOF: " + dof_basis.fieldTag().name() + " ("+PHX::print<EvalT>()+")";
  this->setName(n);
}

//**********************************************************************
template<typename EvalT, typename TRAITS>
void DOF<EvalT, TRAITS>::
postRegistrationSetup(typename TRAITS::SetupData sd,
                      PHX::FieldManager<TRAITS>& fm)
{
  this->utils.setFieldData(dof_basis,fm);
  if(is_vector_basis)
    this->utils.setFieldData(dof_ip_vector,fm);
  else
    this->utils.setFieldData(dof_ip_scalar,fm);

  // descriptors don't access the basis values in the same way
  if(not use_descriptors_)
    basis_index = panzer::getBasisIndex(basis_name, (*sd.worksets_)[0], this->wda);
}

//**********************************************************************
template<typename EvalT, typename TRAITS>
void DOF<EvalT, TRAITS>::
evaluateFields(typename TRAITS::EvalData workset)
{
  const panzer::BasisValues2<double> & basisValues = use_descriptors_ ?  this->wda(workset).getBasisValues(bd_,id_)
                                                                      : *this->wda(workset).bases[basis_index];

  const auto policy = panzer::HP::inst().teamPolicy<ScalarT,PHX::exec_space>(workset.num_cells);
  const bool use_shared_memory = panzer::HP::inst().useSharedMemory<ScalarT>();

  if(is_vector_basis) {
    using Array=typename BasisValues2<double>::ConstArray_CellBasisIPDim;
    Array array = use_descriptors_ ? basisValues.getVectorBasisValues(false) : Array(basisValues.basis_vector);
    const int spaceDim  = array.extent(3);
    if(spaceDim==3) {
      dof_functors::EvaluateDOFWithSens_Vector<ScalarT,Array,3> functor(dof_basis.get_static_view(),dof_ip_vector.get_static_view(),array,use_shared_memory);
      Kokkos::parallel_for(policy,functor,this->getName());
    }
    else {
      dof_functors::EvaluateDOFWithSens_Vector<ScalarT,Array,2> functor(dof_basis.get_static_view(),dof_ip_vector.get_static_view(),array,use_shared_memory);
      Kokkos::parallel_for(policy,functor,this->getName());
    }

  }
  else {
    using Array=typename BasisValues2<double>::ConstArray_CellBasisIP;
    Array interpolation_array = use_descriptors_ ? basisValues.getBasisValues(false) : Array(basisValues.basis_scalar);
    dof_functors::EvaluateDOFWithSens_Scalar<ScalarT,Array> functor(dof_basis,dof_ip_scalar,interpolation_array);
    Kokkos::parallel_for(workset.num_cells,functor);
  }
}

//**********************************************************************

//**********************************************************************
// JACOBIAN EVALUATION TYPES
//**********************************************************************

//**********************************************************************
template<typename TRAITS>
DOF<typename TRAITS::Jacobian, TRAITS>::
DOF(const Teuchos::ParameterList & p) :
  use_descriptors_(false),
  dof_basis( p.get<std::string>("Name"),
	     p.get< Teuchos::RCP<BasisIRLayout> >("Basis")->functional),
  basis_name(p.get< Teuchos::RCP<BasisIRLayout> >("Basis")->name())
{
  Teuchos::RCP<const PureBasis> basis
     = p.get< Teuchos::RCP<BasisIRLayout> >("Basis")->getBasis();
  is_vector_basis = basis->isVectorBasis();

  if(p.isType<Teuchos::RCP<const std::vector<int> > >("Jacobian Offsets Vector")) {
    const std::vector<int> & offsets = *p.get<Teuchos::RCP<const std::vector<int> > >("Jacobian Offsets Vector");

    // allocate and copy offsets vector to Kokkos array
    offsets_array = PHX::View<int*>("offsets",offsets.size());
    auto offsets_array_h = Kokkos::create_mirror_view(offsets_array);
    for(std::size_t i=0;i<offsets.size();i++)
      offsets_array_h(i) = offsets[i];
<<<<<<< HEAD
=======

>>>>>>> b2f19ea8
    Kokkos::deep_copy(offsets_array, offsets_array_h);

    accelerate_jacobian_enabled = true;  // short cut for identity matrix

    // get the sensitivities name that is valid for accelerated jacobians
    sensitivities_name = true;
    if (p.isType<std::string>("Sensitivities Name"))
      sensitivities_name = p.get<std::string>("Sensitivities Name");
  }
  else
    accelerate_jacobian_enabled = false; // don't short cut for identity matrix

  // swap between scalar basis value, or vector basis value
  if(basis->isScalarBasis()) {
     dof_ip_scalar = PHX::MDField<ScalarT,Cell,Point>(
                p.get<std::string>("Name"),
     	        p.get< Teuchos::RCP<panzer::IntegrationRule> >("IR")->dl_scalar);
     this->addEvaluatedField(dof_ip_scalar);
  }
  else if(basis->isVectorBasis()) {
     dof_ip_vector = PHX::MDField<ScalarT,Cell,Point,Dim>(
                p.get<std::string>("Name"),
     	        p.get< Teuchos::RCP<panzer::IntegrationRule> >("IR")->dl_vector);
     this->addEvaluatedField(dof_ip_vector);
  }
  else
  { TEUCHOS_ASSERT(false); }

  this->addDependentField(dof_basis);

  std::string n = "DOF: " + dof_basis.fieldTag().name()
                          + ( accelerate_jacobian_enabled ? " accel_jac " : "slow_jac" )
                          + " ("+PHX::print<panzer::Traits::Jacobian>()+")";
  this->setName(n);
}

//**********************************************************************
template<typename TRAITS>
DOF<typename TRAITS::Jacobian, TRAITS>::
DOF(const PHX::FieldTag & input,
    const PHX::FieldTag & output,
    const panzer::BasisDescriptor & bd,
    const panzer::IntegrationDescriptor & id)
  : use_descriptors_(true)
  , bd_(bd)
  , id_(id)
  , dof_basis(input)
{
  TEUCHOS_ASSERT(bd.getType()=="HGrad" || bd.getType()=="HCurl" ||
                 bd.getType()=="HDiv" || bd.getType()=="Const")

  accelerate_jacobian_enabled = false; // don't short cut for identity matrix

  is_vector_basis = (bd.getType()=="HCurl" || bd.getType()=="HDiv");

  // swap between scalar basis value, or vector basis value
  if(not is_vector_basis) {
     dof_ip_scalar = output;
     this->addEvaluatedField(dof_ip_scalar);
  }
  else {
     dof_ip_vector = output;
     this->addEvaluatedField(dof_ip_vector);
  }

  this->addDependentField(dof_basis);

  std::string n = "DOF: " + dof_basis.fieldTag().name() + " slow_jac(descriptor) ("+PHX::print<typename TRAITS::Jacobian>()+")";
  this->setName(n);
}

//**********************************************************************
template<typename TRAITS>
void DOF<typename TRAITS::Jacobian, TRAITS>::
postRegistrationSetup(typename TRAITS::SetupData sd,
                      PHX::FieldManager<TRAITS>& fm)
{
  this->utils.setFieldData(dof_basis,fm);
  if(is_vector_basis)
    this->utils.setFieldData(dof_ip_vector,fm);
  else
    this->utils.setFieldData(dof_ip_scalar,fm);

  // descriptors don't access the basis values in the same way
  if(not use_descriptors_)
    basis_index = panzer::getBasisIndex(basis_name, (*sd.worksets_)[0], this->wda);
}

// **********************************************************************
template<typename TRAITS>
void DOF<typename TRAITS::Jacobian, TRAITS>::
preEvaluate(typename TRAITS::PreEvalData d)
{
  // if sensitivities were requrested for this field enable accelerated
  // jacobian calculations
  accelerate_jacobian = false;
  if(accelerate_jacobian_enabled && d.first_sensitivities_name==sensitivities_name) {
    accelerate_jacobian = true;
  }
}

//**********************************************************************
template<typename TRAITS>
void DOF<typename TRAITS::Jacobian, TRAITS>::
evaluateFields(typename TRAITS::EvalData workset)
{
  const panzer::BasisValues2<double> & basisValues = use_descriptors_ ?  this->wda(workset).getBasisValues(bd_,id_)
                                                                      : *this->wda(workset).bases[basis_index];

  if(is_vector_basis) {
    if(accelerate_jacobian) {
      using Array=typename BasisValues2<double>::ConstArray_CellBasisIPDim;
      Array array = use_descriptors_ ? basisValues.getVectorBasisValues(false) : Array(basisValues.basis_vector);
      const int spaceDim  = array.extent(3);
      if(spaceDim==3) {
        dof_functors::EvaluateDOFFastSens_Vector<ScalarT,Array,3> functor(dof_basis,dof_ip_vector,offsets_array,array);
        Kokkos::parallel_for(workset.num_cells,functor);
      }
      else {
        dof_functors::EvaluateDOFFastSens_Vector<ScalarT,Array,2> functor(dof_basis,dof_ip_vector,offsets_array,array);
        Kokkos::parallel_for(workset.num_cells,functor);
      }
    }
    else {
      const bool use_shared_memory = panzer::HP::inst().useSharedMemory<ScalarT>();
      const auto policy = panzer::HP::inst().teamPolicy<ScalarT,PHX::exec_space>(workset.num_cells);
      using Array=typename BasisValues2<double>::ConstArray_CellBasisIPDim;
      Array array = use_descriptors_ ? basisValues.getVectorBasisValues(false) : Array(basisValues.basis_vector);
      const int spaceDim  = array.extent(3);
      if(spaceDim==3) {
        dof_functors::EvaluateDOFWithSens_Vector<ScalarT,Array,3> functor(dof_basis.get_static_view(),dof_ip_vector.get_static_view(),array,use_shared_memory);
	Kokkos::parallel_for(policy,functor,this->getName());
      }
      else {
        dof_functors::EvaluateDOFWithSens_Vector<ScalarT,Array,2> functor(dof_basis.get_static_view(),dof_ip_vector.get_static_view(),array,use_shared_memory);
	Kokkos::parallel_for(policy,functor,this->getName());
      }
    }
  }
  else {
    using Array=typename BasisValues2<double>::ConstArray_CellBasisIP;
    Array array = use_descriptors_ ? basisValues.getBasisValues(false) : Array(basisValues.basis_scalar);
    if(accelerate_jacobian) {
      dof_functors::EvaluateDOFFastSens_Scalar<ScalarT,Array> functor(dof_basis,dof_ip_scalar,offsets_array,array);
      Kokkos::parallel_for(workset.num_cells,functor);
    }
    else {
      dof_functors::EvaluateDOFWithSens_Scalar<ScalarT,Array> functor(dof_basis,dof_ip_scalar,array);
      Kokkos::parallel_for(workset.num_cells,functor);
    }
  }
}

}

#endif<|MERGE_RESOLUTION|>--- conflicted
+++ resolved
@@ -208,10 +208,6 @@
     auto offsets_array_h = Kokkos::create_mirror_view(offsets_array);
     for(std::size_t i=0;i<offsets.size();i++)
       offsets_array_h(i) = offsets[i];
-<<<<<<< HEAD
-=======
-
->>>>>>> b2f19ea8
     Kokkos::deep_copy(offsets_array, offsets_array_h);
 
     accelerate_jacobian_enabled = true;  // short cut for identity matrix

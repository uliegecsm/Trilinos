// @HEADER
// ***********************************************************************
//
//           Panzer: A partial differential equation assembly
//       engine for strongly coupled complex multiphysics systems
//                 Copyright (2011) Sandia Corporation
//
// Under the terms of Contract DE-AC04-94AL85000 with Sandia Corporation,
// the U.S. Government retains certain rights in this software.
//
// Redistribution and use in source and binary forms, with or without
// modification, are permitted provided that the following conditions are
// met:
//
// 1. Redistributions of source code must retain the above copyright
// notice, this list of conditions and the following disclaimer.
//
// 2. Redistributions in binary form must reproduce the above copyright
// notice, this list of conditions and the following disclaimer in the
// documentation and/or other materials provided with the distribution.
//
// 3. Neither the name of the Corporation nor the names of the
// contributors may be used to endorse or promote products derived from
// this software without specific prior written permission.
//
// THIS SOFTWARE IS PROVIDED BY SANDIA CORPORATION "AS IS" AND ANY
// EXPRESS OR IMPLIED WARRANTIES, INCLUDING, BUT NOT LIMITED TO, THE
// IMPLIED WARRANTIES OF MERCHANTABILITY AND FITNESS FOR A PARTICULAR
// PURPOSE ARE DISCLAIMED. IN NO EVENT SHALL SANDIA CORPORATION OR THE
// CONTRIBUTORS BE LIABLE FOR ANY DIRECT, INDIRECT, INCIDENTAL, SPECIAL,
// EXEMPLARY, OR CONSEQUENTIAL DAMAGES (INCLUDING, BUT NOT LIMITED TO,
// PROCUREMENT OF SUBSTITUTE GOODS OR SERVICES; LOSS OF USE, DATA, OR
// PROFITS; OR BUSINESS INTERRUPTION) HOWEVER CAUSED AND ON ANY THEORY OF
// LIABILITY, WHETHER IN CONTRACT, STRICT LIABILITY, OR TORT (INCLUDING
// NEGLIGENCE OR OTHERWISE) ARISING IN ANY WAY OUT OF THE USE OF THIS
// SOFTWARE, EVEN IF ADVISED OF THE POSSIBILITY OF SUCH DAMAGE.
//
// Questions? Contact Roger P. Pawlowski (rppawlo@sandia.gov) and
// Eric C. Cyr (eccyr@sandia.gov)
// ***********************************************************************
// @HEADER

#ifndef USER_APP_NOX_OBSERVER_WRITE_TO_EXODUS_HPP
#define USER_APP_NOX_OBSERVER_WRITE_TO_EXODUS_HPP

#include "NOX_Abstract_PrePostOperator.H"
#include "Teuchos_RCP.hpp"

#include "Panzer_config.hpp"
#include "Panzer_UniqueGlobalIndexer.hpp"
#include "Panzer_LinearObjFactory.hpp"
#include "Panzer_ResponseLibrary.hpp"

#include "Panzer_STK_Interface.hpp"
#include "Panzer_STK_ResponseEvaluatorFactory_SolutionWriter.hpp"

#include "Thyra_ProductVectorBase.hpp"
#include "Thyra_DefaultProductVector.hpp"
#include "Thyra_SpmdVectorBase.hpp"
#include "Thyra_ProductVectorSpaceBase.hpp"

#include "Teuchos_DefaultMpiComm.hpp"
#include "Teuchos_dyn_cast.hpp"

#include "Piro_NOXSolver.hpp" // bring in NOX includes

namespace user_app {
  
  class NOXObserver_WriteToExodus : public NOX::Abstract::PrePostOperator {
    
  public:
    
<<<<<<< HEAD
    NOXObserver_WriteToExodus(const Teuchos::RCP<panzer_stk::STK_Interface>& mesh,
			       const Teuchos::RCP<panzer::UniqueGlobalIndexerBase>& dof_manager,
			       const Teuchos::RCP<panzer::LinearObjFactory<panzer::Traits> >& lof,
=======
    NOXObserver_WriteToExodus(const Teuchos::RCP<panzer_stk_classic::STK_Interface>& mesh,
			       const Teuchos::RCP<const panzer::UniqueGlobalIndexerBase>& dof_manager,
			       const Teuchos::RCP<const panzer::LinearObjFactory<panzer::Traits> >& lof,
>>>>>>> 31988994
                               const Teuchos::RCP<panzer::ResponseLibrary<panzer::Traits> > & response_library) :
      m_mesh(mesh),
      m_dof_manager(dof_manager),
      m_lof(lof),
      m_response_library(response_library)
    { 
      TEUCHOS_ASSERT(m_lof!=Teuchos::null);

      // get all element blocks and add them to the list
      std::vector<std::string> eBlocks;
      mesh->getElementBlockNames(eBlocks);

      panzer_stk::RespFactorySolnWriter_Builder builder;
      builder.mesh = mesh;
      m_response_library->addResponse("Main Field Output",eBlocks,builder);
    }
      
    void runPreIterate(const NOX::Solver::Generic& solver)
    {

    }
    
    void runPostIterate(const NOX::Solver::Generic& solver)
    {

    }
    
    void runPreSolve(const NOX::Solver::Generic& solver)
    {

    }
    
    void runPostSolve(const NOX::Solver::Generic& solver)
    {
      TEUCHOS_ASSERT(m_lof!=Teuchos::null);

      const NOX::Abstract::Vector& x = solver.getSolutionGroup().getX();
      const NOX::Thyra::Vector* n_th_x = dynamic_cast<const NOX::Thyra::Vector*>(&x);
      TEUCHOS_TEST_FOR_EXCEPTION(n_th_x == NULL, std::runtime_error, "Failed to dynamic_cast to NOX::Thyra::Vector!")
      Teuchos::RCP<const Thyra::VectorBase<double> > th_x = n_th_x->getThyraRCPVector(); 

      // initialize the assembly container
      panzer::AssemblyEngineInArgs ae_inargs;
      ae_inargs.container_ = m_lof->buildLinearObjContainer();
      ae_inargs.ghostedContainer_ = m_lof->buildGhostedLinearObjContainer();
      ae_inargs.alpha = 0.0;
      ae_inargs.beta = 1.0;
      ae_inargs.evaluate_transient_terms = false;

      // initialize the ghosted container
      m_lof->initializeGhostedContainer(panzer::LinearObjContainer::X,*ae_inargs.ghostedContainer_);

      {
         // initialize the x vector
         const Teuchos::RCP<panzer::ThyraObjContainer<double> > thyraContainer
            = Teuchos::rcp_dynamic_cast<panzer::ThyraObjContainer<double> >(ae_inargs.container_,true);
         thyraContainer->set_x_th(Teuchos::rcp_const_cast<Thyra::VectorBase<double> >(th_x));
      }

      m_response_library->addResponsesToInArgs<panzer::Traits::Residual>(ae_inargs);
      m_response_library->evaluate<panzer::Traits::Residual>(ae_inargs);
      
      // write to disk
      m_mesh->writeToExodus(0.0);
    }
    
  protected:

    void writeToScreen(std::ostream & os,const Thyra::VectorBase<double> & src)
    {
      const Thyra::SpmdVectorBase<double> & spmdSrc =
             Teuchos::dyn_cast<const Thyra::SpmdVectorBase<double> >(src);

      // get access to data
      Teuchos::ArrayRCP<const double> srcData;
      spmdSrc.getLocalData(Teuchos::ptrFromRef(srcData));
      os << "Local Size = " << srcData.size() << std::endl;
      for (int i=0; i < srcData.size(); ++i) {
         os << "   " << srcData[i] << std::endl;
      }
    }

    //! Copy a flat vector into a product vector
    void copyFlatThyraIntoBlockedThyra(const Thyra::VectorBase<double>& src, 
                                       const Teuchos::Ptr<Thyra::VectorBase<double> > & dest) const
    {
      using Teuchos::RCP;
      using Teuchos::ArrayView;
      using Teuchos::rcpFromPtr;
      using Teuchos::rcp_dynamic_cast;
    
      const RCP<Thyra::ProductVectorBase<double> > prodDest =
        Thyra::castOrCreateNonconstProductVectorBase(rcpFromPtr(dest));

      const Thyra::SpmdVectorBase<double> & spmdSrc =
             Teuchos::dyn_cast<const Thyra::SpmdVectorBase<double> >(src);
    
      // get access to flat data
      Teuchos::ArrayRCP<const double> srcData;
      spmdSrc.getLocalData(Teuchos::ptrFromRef(srcData));
    
      std::size_t offset = 0;
      const int numBlocks = prodDest->productSpace()->numBlocks();
      for (int b = 0; b < numBlocks; ++b) {
        const RCP<Thyra::VectorBase<double> > destBlk = prodDest->getNonconstVectorBlock(b);

        // get access to blocked data
        const RCP<Thyra::SpmdVectorBase<double> > spmdBlk =
               rcp_dynamic_cast<Thyra::SpmdVectorBase<double> >(destBlk, true);
        Teuchos::ArrayRCP<double> destData;
        spmdBlk->getNonconstLocalData(Teuchos::ptrFromRef(destData));
    
        // perform copy
        for (int i=0; i < destData.size(); ++i) {
          destData[i] = srcData[i+offset];
        }
        offset += destData.size();
      }
    
    }


<<<<<<< HEAD
    Teuchos::RCP<panzer_stk::STK_Interface> m_mesh;
    Teuchos::RCP<panzer::UniqueGlobalIndexerBase> m_dof_manager;
    Teuchos::RCP<panzer::LinearObjFactory<panzer::Traits> > m_lof;
=======
    Teuchos::RCP<panzer_stk_classic::STK_Interface> m_mesh;
    Teuchos::RCP<const panzer::UniqueGlobalIndexerBase> m_dof_manager;
    Teuchos::RCP<const panzer::LinearObjFactory<panzer::Traits> > m_lof;
>>>>>>> 31988994
    Teuchos::RCP<panzer::ResponseLibrary<panzer::Traits> > m_response_library;
  };
}

#endif<|MERGE_RESOLUTION|>--- conflicted
+++ resolved
@@ -70,15 +70,9 @@
     
   public:
     
-<<<<<<< HEAD
     NOXObserver_WriteToExodus(const Teuchos::RCP<panzer_stk::STK_Interface>& mesh,
-			       const Teuchos::RCP<panzer::UniqueGlobalIndexerBase>& dof_manager,
-			       const Teuchos::RCP<panzer::LinearObjFactory<panzer::Traits> >& lof,
-=======
-    NOXObserver_WriteToExodus(const Teuchos::RCP<panzer_stk_classic::STK_Interface>& mesh,
 			       const Teuchos::RCP<const panzer::UniqueGlobalIndexerBase>& dof_manager,
 			       const Teuchos::RCP<const panzer::LinearObjFactory<panzer::Traits> >& lof,
->>>>>>> 31988994
                                const Teuchos::RCP<panzer::ResponseLibrary<panzer::Traits> > & response_library) :
       m_mesh(mesh),
       m_dof_manager(dof_manager),
@@ -201,15 +195,9 @@
     }
 
 
-<<<<<<< HEAD
     Teuchos::RCP<panzer_stk::STK_Interface> m_mesh;
-    Teuchos::RCP<panzer::UniqueGlobalIndexerBase> m_dof_manager;
-    Teuchos::RCP<panzer::LinearObjFactory<panzer::Traits> > m_lof;
-=======
-    Teuchos::RCP<panzer_stk_classic::STK_Interface> m_mesh;
     Teuchos::RCP<const panzer::UniqueGlobalIndexerBase> m_dof_manager;
     Teuchos::RCP<const panzer::LinearObjFactory<panzer::Traits> > m_lof;
->>>>>>> 31988994
     Teuchos::RCP<panzer::ResponseLibrary<panzer::Traits> > m_response_library;
   };
 }

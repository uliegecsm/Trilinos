--- conflicted
+++ resolved
@@ -76,18 +76,10 @@
 
   try {
     // Get Objective Function
-<<<<<<< HEAD
-    ROL::Ptr<ROL::Vector<RealT> > x0, z;
-    ROL::Ptr<ROL::OptimizationProblem<RealT> > problem;
-    ROL::GetTestProblem<RealT>(problem,x0,z,ROL::TESTOPTPROBLEM_HS38);
-    ROL::Ptr<ROL::Vector<RealT> > x = x0->clone();;
-    x->set(*x0);
-=======
     ROL::Ptr<ROL::Vector<RealT> > x0;
     std::vector<ROL::Ptr<ROL::Vector<RealT> > > z;
     ROL::Ptr<ROL::OptimizationProblem<RealT> > problem;
     ROL::GetTestProblem<RealT>(problem,x0,z,ROL::TESTOPTPROBLEM_HS38);
->>>>>>> eb7e6171
     // Parse input
     std::string filename = "input.xml";
     

// @HEADER
// ************************************************************************
//
//               Rapid Optimization Library (ROL) Package
//                 Copyright (2014) Sandia Corporation
//
// Under terms of Contract DE-AC04-94AL85000, there is a non-exclusive
// license for use of this work by or on behalf of the U.S. Government.
//
// Redistribution and use in source and binary forms, with or without
// modification, are permitted provided that the following conditions are
// met:
//
// 1. Redistributions of source code must retain the above copyright
// notice, this list of conditions and the following disclaimer.
//
// 2. Redistributions in binary form must reproduce the above copyright
// notice, this list of conditions and the following disclaimer in the
// documentation and/or other materials provided with the distribution.
//
// 3. Neither the name of the Corporation nor the names of the
// contributors may be used to endorse or promote products derived from
// this software without specific prior written permission.
//
// THIS SOFTWARE IS PROVIDED BY SANDIA CORPORATION "AS IS" AND ANY
// EXPRESS OR IMPLIED WARRANTIES, INCLUDING, BUT NOT LIMITED TO, THE
// IMPLIED WARRANTIES OF MERCHANTABILITY AND FITNESS FOR A PARTICULAR
// PURPOSE ARE DISCLAIMED. IN NO EVENT SHALL SANDIA CORPORATION OR THE
// CONTRIBUTORS BE LIABLE FOR ANY DIRECT, INDIRECT, INCIDENTAL, SPECIAL,
// EXEMPLARY, OR CONSEQUENTIAL DAMAGES (INCLUDING, BUT NOT LIMITED TO,
// PROCUREMENT OF SUBSTITUTE GOODS OR SERVICES; LOSS OF USE, DATA, OR
// PROFITS; OR BUSINESS INTERRUPTION) HOWEVER CAUSED AND ON ANY THEORY OF
// LIABILITY, WHETHER IN CONTRACT, STRICT LIABILITY, OR TORT (INCLUDING
// NEGLIGENCE OR OTHERWISE) ARISING IN ANY WAY OUT OF THE USE OF THIS
// SOFTWARE, EVEN IF ADVISED OF THE POSSIBILITY OF SUCH DAMAGE.
//
// Questions? Contact lead developers:
//              Drew Kouri   (dpkouri@sandia.gov) and
//              Denis Ridzal (dridzal@sandia.gov)
//
// ************************************************************************
// @HEADER

/*! \file  test_01.cpp
    \brief Test line search.
*/

#define USE_HESSVEC 0

#include "ROL_GetTestProblems.hpp"
#include "ROL_OptimizationSolver.hpp"
<<<<<<< HEAD
#include "Teuchos_oblackholestream.hpp"
=======
#include "ROL_Stream.hpp"
>>>>>>> eb7e6171
#include "Teuchos_GlobalMPISession.hpp"


#include <iostream>

typedef double RealT;

int main(int argc, char *argv[]) {

  Teuchos::GlobalMPISession mpiSession(&argc, &argv);

  // This little trick lets us print to std::cout only if a (dummy) command-line argument is provided.
  int iprint     = argc - 1;
  ROL::Ptr<std::ostream> outStream;
  ROL::nullstream bhs; // outputs nothing
  if (iprint > 0)
    outStream = ROL::makePtrFromRef(std::cout);
  else
    outStream = ROL::makePtrFromRef(bhs);

  int errorFlag  = 0;

  // *** Test body.

  try {

    std::string filename = "input.xml";
    
    auto parlist = ROL::getParametersFromXmlFile( filename );
    parlist->sublist("General").set("Inexact Hessian-Times-A-Vector",true);
#if USE_HESSVEC
    parlist->sublist("General").set("Inexact Hessian-Times-A-Vector",false);
#endif
    parlist->sublist("Step").set("Type","Line Search");

    for ( ROL::ETestOptProblem objFunc = ROL::TESTOPTPROBLEM_ROSENBROCK; objFunc < ROL::TESTOPTPROBLEM_LAST; objFunc++ ) {
<<<<<<< HEAD
      // Set up optimization problem
      ROL::Ptr<ROL::Vector<RealT> > x0, z;
      ROL::Ptr<ROL::OptimizationProblem<RealT> > problem;
      ROL::GetTestProblem<RealT>(problem,x0,z,objFunc);
      if (problem->getProblemType() == ROL::TYPE_U
          && objFunc != ROL::TESTOPTPROBLEM_MINIMAX1
          && objFunc != ROL::TESTOPTPROBLEM_MINIMAX2
          && objFunc != ROL::TESTOPTPROBLEM_MINIMAX3) {
        *outStream << std::endl << std::endl << ROL::ETestOptProblemToString(objFunc) << std::endl << std::endl;

        ROL::Ptr<ROL::Vector<RealT> > x = x0->clone();
        // Get Dimension of Problem
        int dim = x0->dimension(); 
        parlist->sublist("General").sublist("Krylov").set("Iteration Limit", 2*dim);

        // Error Vector
        ROL::Ptr<ROL::Vector<RealT> > e = x0->clone();
        e->zero();

        for ( ROL::EDescent desc = ROL::DESCENT_STEEPEST; desc < ROL::DESCENT_LAST; desc++ ) {
=======
      for ( ROL::EDescent desc = ROL::DESCENT_STEEPEST; desc < ROL::DESCENT_LAST; desc++ ) {
        // Set up optimization problem
        ROL::Ptr<ROL::Vector<RealT> > x0;
        std::vector<ROL::Ptr<ROL::Vector<RealT> > > z;
        ROL::Ptr<ROL::OptimizationProblem<RealT> > problem;
        ROL::GetTestProblem<RealT>(problem,x0,z,objFunc);
        if (problem->getProblemType() == ROL::TYPE_U
            && objFunc != ROL::TESTOPTPROBLEM_MINIMAX1
            && objFunc != ROL::TESTOPTPROBLEM_MINIMAX2
            && objFunc != ROL::TESTOPTPROBLEM_MINIMAX3) {
          *outStream << std::endl << std::endl << ROL::ETestOptProblemToString(objFunc) << std::endl << std::endl;

          // Get Dimension of Problem
          int dim = x0->dimension(); 
          parlist->sublist("General").sublist("Krylov").set("Iteration Limit", 2*dim);

          // Error Vector
          ROL::Ptr<ROL::Vector<RealT> > e = x0->clone();
          e->zero();

>>>>>>> eb7e6171
          parlist->sublist("Step").sublist("Line Search").sublist("Descent Method").set("Type", ROL::EDescentToString(desc));
          if ( desc == ROL::DESCENT_NEWTON && 
               ((objFunc == ROL::TESTOPTPROBLEM_LEASTSQUARES)   || 
                (objFunc == ROL::TESTOPTPROBLEM_POISSONCONTROL) ||
                (objFunc == ROL::TESTOPTPROBLEM_POISSONINVERSION)) ) {
            parlist->sublist("Step").sublist("Line Search").sublist("Descent Method").set("Type", ROL::EDescentToString(ROL::DESCENT_NEWTONKRYLOV));
          }
<<<<<<< HEAD
          else {
            *outStream << std::endl << std::endl << ROL::EDescentToString(desc) << std::endl << std::endl;
      
            // Define Solver
            ROL::OptimizationSolver<RealT> solver(*problem,*parlist);

            // Run Solver
            x->set(*x0);
            solver.solve(*outStream);

            // Compute Error
            e->set(*x);
            e->axpy(-1.0,*z);
            *outStream << std::endl << "Norm of Error: " << e->norm() << std::endl;
            //errorFlag += (int)(e.norm() < std::sqrt(ROL::ROL_EPSILON<RealT>())); 
          }
=======
          *outStream << std::endl << std::endl << ROL::EDescentToString(desc) << std::endl << std::endl;
        
          // Define Solver
          ROL::OptimizationSolver<RealT> solver(*problem,*parlist);

          // Run Solver
          solver.solve(*outStream);

          // Compute Error
          RealT err(0);
          for (int i = 0; i < static_cast<int>(z.size()); ++i) {
            e->set(*x0);
            e->axpy(-1.0,*z[i]);
            if (i == 0) {
              err = e->norm();
            }
            else {
              err = std::min(err,e->norm());
            }
          }
          *outStream << std::endl << "Norm of Error: " << err << std::endl;
          //errorFlag += (int)(e.norm() < std::sqrt(ROL::ROL_EPSILON<RealT>())); 
>>>>>>> eb7e6171
        }
      }
    }
  }
  catch (std::logic_error err) {
    *outStream << err.what() << std::endl;
    errorFlag = -1000;
  }; // end try

  if (errorFlag != 0)
    std::cout << "End Result: TEST FAILED" << std::endl;
  else
    std::cout << "End Result: TEST PASSED" << std::endl;

  return 0;

}<|MERGE_RESOLUTION|>--- conflicted
+++ resolved
@@ -49,11 +49,7 @@
 
 #include "ROL_GetTestProblems.hpp"
 #include "ROL_OptimizationSolver.hpp"
-<<<<<<< HEAD
-#include "Teuchos_oblackholestream.hpp"
-=======
 #include "ROL_Stream.hpp"
->>>>>>> eb7e6171
 #include "Teuchos_GlobalMPISession.hpp"
 
 
@@ -90,28 +86,6 @@
     parlist->sublist("Step").set("Type","Line Search");
 
     for ( ROL::ETestOptProblem objFunc = ROL::TESTOPTPROBLEM_ROSENBROCK; objFunc < ROL::TESTOPTPROBLEM_LAST; objFunc++ ) {
-<<<<<<< HEAD
-      // Set up optimization problem
-      ROL::Ptr<ROL::Vector<RealT> > x0, z;
-      ROL::Ptr<ROL::OptimizationProblem<RealT> > problem;
-      ROL::GetTestProblem<RealT>(problem,x0,z,objFunc);
-      if (problem->getProblemType() == ROL::TYPE_U
-          && objFunc != ROL::TESTOPTPROBLEM_MINIMAX1
-          && objFunc != ROL::TESTOPTPROBLEM_MINIMAX2
-          && objFunc != ROL::TESTOPTPROBLEM_MINIMAX3) {
-        *outStream << std::endl << std::endl << ROL::ETestOptProblemToString(objFunc) << std::endl << std::endl;
-
-        ROL::Ptr<ROL::Vector<RealT> > x = x0->clone();
-        // Get Dimension of Problem
-        int dim = x0->dimension(); 
-        parlist->sublist("General").sublist("Krylov").set("Iteration Limit", 2*dim);
-
-        // Error Vector
-        ROL::Ptr<ROL::Vector<RealT> > e = x0->clone();
-        e->zero();
-
-        for ( ROL::EDescent desc = ROL::DESCENT_STEEPEST; desc < ROL::DESCENT_LAST; desc++ ) {
-=======
       for ( ROL::EDescent desc = ROL::DESCENT_STEEPEST; desc < ROL::DESCENT_LAST; desc++ ) {
         // Set up optimization problem
         ROL::Ptr<ROL::Vector<RealT> > x0;
@@ -132,7 +106,6 @@
           ROL::Ptr<ROL::Vector<RealT> > e = x0->clone();
           e->zero();
 
->>>>>>> eb7e6171
           parlist->sublist("Step").sublist("Line Search").sublist("Descent Method").set("Type", ROL::EDescentToString(desc));
           if ( desc == ROL::DESCENT_NEWTON && 
                ((objFunc == ROL::TESTOPTPROBLEM_LEASTSQUARES)   || 
@@ -140,24 +113,6 @@
                 (objFunc == ROL::TESTOPTPROBLEM_POISSONINVERSION)) ) {
             parlist->sublist("Step").sublist("Line Search").sublist("Descent Method").set("Type", ROL::EDescentToString(ROL::DESCENT_NEWTONKRYLOV));
           }
-<<<<<<< HEAD
-          else {
-            *outStream << std::endl << std::endl << ROL::EDescentToString(desc) << std::endl << std::endl;
-      
-            // Define Solver
-            ROL::OptimizationSolver<RealT> solver(*problem,*parlist);
-
-            // Run Solver
-            x->set(*x0);
-            solver.solve(*outStream);
-
-            // Compute Error
-            e->set(*x);
-            e->axpy(-1.0,*z);
-            *outStream << std::endl << "Norm of Error: " << e->norm() << std::endl;
-            //errorFlag += (int)(e.norm() < std::sqrt(ROL::ROL_EPSILON<RealT>())); 
-          }
-=======
           *outStream << std::endl << std::endl << ROL::EDescentToString(desc) << std::endl << std::endl;
         
           // Define Solver
@@ -180,7 +135,6 @@
           }
           *outStream << std::endl << "Norm of Error: " << err << std::endl;
           //errorFlag += (int)(e.norm() < std::sqrt(ROL::ROL_EPSILON<RealT>())); 
->>>>>>> eb7e6171
         }
       }
     }

--- conflicted
+++ resolved
@@ -59,17 +59,10 @@
 # for release mode and set the version.
 #
 
-<<<<<<< HEAD
-SET(Trilinos_VERSION 12.17)
-SET(Trilinos_MAJOR_VERSION 12)
-SET(Trilinos_MAJOR_MINOR_VERSION 121700)
-SET(Trilinos_VERSION_STRING "12.17 (Dev)")
-=======
 SET(Trilinos_VERSION 13.1)
 SET(Trilinos_MAJOR_VERSION 13)
 SET(Trilinos_MAJOR_MINOR_VERSION 130100)
 SET(Trilinos_VERSION_STRING "13.1 (Dev)")
->>>>>>> 4103bf6c
 SET(Trilinos_ENABLE_DEVELOPMENT_MODE_DEFAULT ON) # Change to 'OFF' for a release
 
 # Used by testing scripts and should not be used elsewhere

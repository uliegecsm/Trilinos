# @HEADER
# ************************************************************************
#
#            TriBITS: Tribal Build, Integrate, and Test System
#                    Copyright 2013 Sandia Corporation
#
# Under the terms of Contract DE-AC04-94AL85000 with Sandia Corporation,
# the U.S. Government retains certain rights in this software.
#
# Redistribution and use in source and binary forms, with or without
# modification, are permitted provided that the following conditions are
# met:
#
# 1. Redistributions of source code must retain the above copyright
# notice, this list of conditions and the following disclaimer.
#
# 2. Redistributions in binary form must reproduce the above copyright
# notice, this list of conditions and the following disclaimer in the
# documentation and/or other materials provided with the distribution.
#
# 3. Neither the name of the Corporation nor the names of the
# contributors may be used to endorse or promote products derived from
# this software without specific prior written permission.
#
# THIS SOFTWARE IS PROVIDED BY SANDIA CORPORATION "AS IS" AND ANY
# EXPRESS OR IMPLIED WARRANTIES, INCLUDING, BUT NOT LIMITED TO, THE
# IMPLIED WARRANTIES OF MERCHANTABILITY AND FITNESS FOR A PARTICULAR
# PURPOSE ARE DISCLAIMED. IN NO EVENT SHALL SANDIA CORPORATION OR THE
# CONTRIBUTORS BE LIABLE FOR ANY DIRECT, INDIRECT, INCIDENTAL, SPECIAL,
# EXEMPLARY, OR CONSEQUENTIAL DAMAGES (INCLUDING, BUT NOT LIMITED TO,
# PROCUREMENT OF SUBSTITUTE GOODS OR SERVICES; LOSS OF USE, DATA, OR
# PROFITS; OR BUSINESS INTERRUPTION) HOWEVER CAUSED AND ON ANY THEORY OF
# LIABILITY, WHETHER IN CONTRACT, STRICT LIABILITY, OR TORT (INCLUDING
# NEGLIGENCE OR OTHERWISE) ARISING IN ANY WAY OUT OF THE USE OF THIS
# SOFTWARE, EVEN IF ADVISED OF THE POSSIBILITY OF SUCH DAMAGE.
#
# ************************************************************************
# @HEADER

#############################################
#
# TriBITS platform-independent test driver.
#
#############################################

MESSAGE("")
MESSAGE("*******************************")
MESSAGE("*** TribitsCTestDriverCore ***")
MESSAGE("*******************************")
MESSAGE("")


CMAKE_MINIMUM_REQUIRED(VERSION 3.10.0 FATAL_ERROR)

SET(THIS_CMAKE_CURRENT_LIST_DIR "${CMAKE_CURRENT_LIST_DIR}")

#
# Get the basic variables that define the project and the build
#

#
# Set TRIBITS_PROJECT_ROOT
#
# We must locate the source code root directory before processing this
# file. Once the root directory is located, we can make good guesses at other
# properties, but this file contains code that is executed in a CTest -S
# script that is always executed outside of the context of the project's CMake
# build.
#
# We allow the environment variable TRIBITS_PROJECT_ROOT to locate the
# root directory. If the variable doesn't exist, we fall back on the
# default convention.
#MESSAGE("TRIBITS_PROJECT_ROOT (before env) = '${TRIBITS_PROJECT_ROOT}'")
IF (NOT TRIBITS_PROJECT_ROOT)
  SET(TRIBITS_PROJECT_ROOT "$ENV{TRIBITS_PROJECT_ROOT}")
ENDIF()
#MESSAGE("TRIBITS_PROJECT_ROOT (after env) = '${TRIBITS_PROJECT_ROOT}'")
IF (NOT TRIBITS_PROJECT_ROOT)
  # Fall back on the default convention, in which this file is located at:
  #   <root>/cmake/tribits/ctest.
  GET_FILENAME_COMPONENT(CMAKE_CURRENT_LIST_DIR ${CMAKE_CURRENT_LIST_FILE} PATH)
  SET(TRIBITS_PROJECT_ROOT "${CMAKE_CURRENT_LIST_DIR}/../../..")
ENDIF()
GET_FILENAME_COMPONENT(TRIBITS_PROJECT_ROOT "${TRIBITS_PROJECT_ROOT}" ABSOLUTE)
MESSAGE("TRIBITS_PROJECT_ROOT = '${TRIBITS_PROJECT_ROOT}'")

#
# Read in PROJECT_NAME
#
# Assert that the ProjectName.cmake file exists.
SET(TRIBITS_PROJECT_NAME_INCLUDE "${TRIBITS_PROJECT_ROOT}/ProjectName.cmake")
IF(NOT EXISTS "${TRIBITS_PROJECT_NAME_INCLUDE}")
  MESSAGE(FATAL_ERROR
    "Could not locate ProjectName.cmake.\n"
    "  TRIBITS_PROJECT_ROOT = ${TRIBITS_PROJECT_ROOT}\n"
    "  Set the TRIBITS_PROJECT_ROOT environment variable "
    "to point at the source root.")
ENDIF()
# Include the ProjectName.cmake file and get PROJECT_NAME
INCLUDE(${TRIBITS_PROJECT_NAME_INCLUDE})
IF(NOT PROJECT_NAME)
  MESSAGE(FATAL_ERROR
    "The project name has not been set!"
    "  It should be set in ${TRIBITS_PROJECT_ROOT}/ProjectName.cmake.")
ENDIF()
MESSAGE("PROJECT_NAME = ${PROJECT_NAME}")

#
# Set ${PROJECT_NAME}_TRIBITS_DIR
#
IF (NOT "$ENV{${PROJECT_NAME}_TRIBITS_DIR}" STREQUAL "")
  SET(${PROJECT_NAME}_TRIBITS_DIR "$ENV{${PROJECT_NAME}_TRIBITS_DIR}")
ENDIF()
IF ("${${PROJECT_NAME}_TRIBITS_DIR}" STREQUAL "")
  SET(${PROJECT_NAME}_TRIBITS_DIR "${TRIBITS_PROJECT_ROOT}/cmake/tribits")
ENDIF()
MESSAGE("${PROJECT_NAME}_TRIBITS_DIR = ${${PROJECT_NAME}_TRIBITS_DIR}")
# ToDo: If you are really going to allow setting a different
# ${PROJECT_NAME}_TRIBITS_DIR from where this module lives, then you need to
# split off the implementation of this module into a separate
# TribitsCTestDriverCoreImpl.cmake module and then include that based on the
# set ${PROJECT_NAME}_TRIBITS_DIR var.

#
# Set default for CTEST_SOURCE_DIRECTORY
#
IF ("${CTEST_SOURCE_DIRECTORY}" STREQUAL "")
  MESSAGE("Set default for CTEST_SOURCE_DIRECTORY to TRIBITS_PROJECT_ROOT='TRIBITS_PROJECT_ROOT='${TRIBITS_PROJECT_ROOT}'")
  SET(CTEST_SOURCE_DIRECTORY ${TRIBITS_PROJECT_ROOT})
ENDIF()

#
# Set default for CTEST_BINARY_DIRECTORY
#
IF ("${CTEST_BINARY_DIRECTORY}" STREQUAL "")
  MESSAGE("Set defualt for CTEST_BINARY_DIRECTORY to $PWD/BUILD='$ENV{PWD}/BUILD'")
  SET(CTEST_BINARY_DIRECTORY $ENV{PWD}/BUILD)
ENDIF()

#
# Set CMAKE_MODULE_PATH
#
SET( CMAKE_MODULE_PATH
  "${TRIBITS_PROJECT_ROOT}"
  "${TRIBITS_PROJECT_ROOT}/cmake"
  "${${PROJECT_NAME}_TRIBITS_DIR}/core/utils"
  "${${PROJECT_NAME}_TRIBITS_DIR}/core/package_arch"
  "${${PROJECT_NAME}_TRIBITS_DIR}/ci_support"
  )

INCLUDE(TribitsConstants)
TRIBITS_ASESRT_MINIMUM_CMAKE_VERSION()
INCLUDE(TribitsCMakePolicies)

INCLUDE(Split)
INCLUDE(PrintVar)
INCLUDE(MultilineSet)
INCLUDE(SetDefaultAndFromEnv)
INCLUDE(AssertDefined)
INCLUDE(AppendSet)
INCLUDE(AppendStringVar)
INCLUDE(TribitsGlobalMacros)
INCLUDE(TribitsStripCommentsFromCMakeCacheFile)

# Need to include the project's version file to get some Git and CDash
# settings specific to the given version
TRIBITS_PROJECT_READ_VERSION_FILE(${TRIBITS_PROJECT_ROOT})

INCLUDE(TribitsFindPythonInterp)
TRIBITS_FIND_PYTHON()
MESSAGE("PYTHON_EXECUTABLE = ${PYTHON_EXECUTABLE}")

#############################
### Do some initial setup ###
#############################


# Get the host type

IF(WIN32)
  SET(HOST_TYPE $ENV{OS})
ELSE()
  FIND_PROGRAM(UNAME_EXE NAMES uname)
  EXECUTE_PROCESS(
    COMMAND ${UNAME_EXE}
    OUTPUT_VARIABLE HOST_TYPE
    OUTPUT_STRIP_TRAILING_WHITESPACE
    )
ENDIF()


# Find git

FIND_PACKAGE(Git REQUIRED)


# Find gitdist

SET(GITDIST_EXE "${${PROJECT_NAME}_TRIBITS_DIR}/python_utils/gitdist")


# Get the host name

SITE_NAME(CTEST_SITE_DEFAULT)


# Get helper functions

INCLUDE(${CMAKE_CURRENT_LIST_DIR}/TribitsCTestDriverCoreHelpers.cmake)


#
# @FUNCTION: TRIBITS_CTEST_DRIVER()
#
# Universal platform-independent CTest/CDash driver function for CTest -S
# scripts for TriBITS projects
#
# Usage (in ``<script>.cmake`` file run with ``CTest -S <script>.cmake``)::
#
#   # Set some basic vars and include TRIBITS_CTEST_DRIVER()
#   SET(TRIBITS_PROJECT_ROOT "${CMAKE_CURRENT_LIST_DIR}/../../../..")
#   INLCUDE(
#     "${TRIBITS_PROJECT_ROOT}/cmake/tribits/ctest_driver/TribitsCTestDriverCore.cmake")
#
#   # Set variables that define this build
#   SET(CTEST_BUILD_NAME <buildName>)
#   SET(CTEST_TEST_TYPE Nightly)
#   SET(CTEST_DASHBOARD_ROOT PWD)
#   SET(MPI_EXEC_MAX_NUMPROCS 16)
#   SET(CTEST_BUILD_FLAGS "-j16")
#   SET(CTEST_PARALLEL_LEVEL 16)
#   SET(${PROJECT_NAME}_REPOSITORY_LOCATION <git-url-to-the-base-git-repo>)
#   [... Set other vars ...]
#
#   # Call the driver script to handle the rest
#   TRIBITS_CTEST_DRIVER()
#
# This platform independent code is used in CTest -S scripts to drive the
# testing process for submitting to CDash for a TriBITS project.
#
# This function drives the following operations:
# 
# 1) **Clone or update all source version control (VC) repos** (Only if
#    `CTEST_DO_UPDATES`_ ``= TRUE``, otherwise existing source tree pointed to
#    by `CTEST_SOURCE_DIRECTORY`_ must already be in place).  Submit "Update"
#    data to CDash.
#
# 2) **Empty the build directory** pointed to by `CTEST_BINARY_DIRECTORY`_
#    (only if `CTEST_DO_NEW_START`_ ``= TRUE`` and
#    `CTEST_START_WITH_EMPTY_BINARY_DIRECTORY`_ ``= TRUE``).
#
# 3) **Generate the file <Project>PackageDependencies.xml** which is needed to
#    determine which packages need to be tested based on changes (only if
#    `CTEST_GENERATE_OUTER_DEPS_XML_OUTPUT_FILE`_ ``= TRUE``).
#
# 4) **Generate the file CDashSubprojectDependencies.xml** (only if
#    `CTEST_SUBMIT_CDASH_SUBPROJECTS_DEPS_FILE`_ ``= TRUE``).  Submit file to
#    CDash to inform of subproject structure and email addresses.
#
# 5) **Determine the set of packages to be tested**.  If
#    `CTEST_ENABLE_MODIFIED_PACKAGES_ONLY`_ ``= TRUE``, then this is
#    determined by the files that have changed since the last build and
#    therefore what TriBITS packages need to be tested (can only be used if
#    and the underlying source tree repos must are git repos).  Otherwise, one
#    can directly set `${PROJECT_NAME}_PACKAGES`_ and other variables (see
#    `Determining What Packages Get Tested (TRIBITS_CTEST_DRIVER())`_).
#
# 6) **Start a new dashboard calling ctest_start()** which defines a new CDash
#    build (with a unique Build Stamp) (only if `CTEST_DO_NEW_START`_ ``=
#    TRUE``).
#
# 7) **Configure the selected packages to be tested** in the build directory
#    pointed to by `CTEST_BINARY_DIRECTORY`_.  Submit "Configure" and "Notes"
#    data to CDash (only if `CTEST_DO_CONFIGURE`_ ``= TRUE``).
#
# 8) **Build configured packages and the enabled package tests**.  Submit
#    "Build" data to CDash (only if `CTEST_DO_BUILD`_ ``= TRUE``).
#
# 9) **Install the configured and build targets**.  Submit
#    "Build" install data to CDash (only if `CTEST_DO_INSTALL`_ ``= TRUE``).
#
# 10) **Run enabled tests for the configured packages** (only if
#     `CTEST_DO_TEST`_ = ``TRUE``).  (Also, this will generate coverage data if
#     `CTEST_DO_COVERAGE_TESTING`_ ``= TRUE``).  Submit "Test" data to CDash.
#
# 11) **Collect coverage results from tests already run** (only if
#     `CTEST_DO_COVERAGE_TESTING`_ ``= TRUE``).  Submit "Coverage" data to
#     CDash.
#
# 12) **Run dynamic analysis testing on defined test suite** (e.g. run
#     ``valgrind`` with each of the test commands (only if
#     `CTEST_DO_MEMORY_TESTING`_ ``= TRUE``).  Submit "MemCheck" data to CDash.
#
# After each of these steps, results are submitted to CDash if
# `CTEST_DO_SUBMIT`_ ``= TRUE`` and otherwise no data is submitted to any
# CDash site (which is good for local debugging of CTest -S driver scripts).
# For the package-by-package mode these steps 7-11 for configure, build, and
# running tests shown above are actually done in a loop package-by-package
# with submits for each package to be tested.  For the all-at-once mode, these
# steps are done all at once for the selected packages to be tested and
# results are submitted to CDash all-at-once for all packages together (see
# `All-at-once versus package-by-package mode (TRIBITS_CTEST_DRIVER())`_).
#
# For context for how this function is used, see:
#
# * `TriBITS CTest/CDash Driver`_
# * `How to submit testing results to a CDash site`_
#
# Also note that this function executes `Reduced Package Dependency
# Processing`_ so all of the files described in that process are read in while
# this function runs.  This processing is needed to determine the TriBITS
# package dependency graph and to determine the set of packages to be enabled
# or disabled when determining the set of packages to be tested.
#
# *Sections:*
#
# * `List of all variables (TRIBITS_CTEST_DRIVER())`_
# * `Setting variables (TRIBITS_CTEST_DRIVER())`_
# * `Source and Binary Directory Locations (TRIBITS_CTEST_DRIVER())`_
# * `Determining What Packages Get Tested (TRIBITS_CTEST_DRIVER())`_
# * `Setting variables in the inner CMake configure (TRIBITS_CTEST_DRIVER())`_
# * `Determining what testing-related actions are performed (TRIBITS_CTEST_DRIVER())`_
# * `Determining how the results are displayed on CDash (TRIBITS_CTEST_DRIVER())`_
# * `Specifying where the results go to CDash (TRIBITS_CTEST_DRIVER())`_
# * `Determining what TriBITS repositories are included (TRIBITS_CTEST_DRIVER())`_
# * `All-at-once versus package-by-package mode (TRIBITS_CTEST_DRIVER())`_
# * `Mutiple ctest -S invocations (TRIBITS_CTEST_DRIVER())`_
# * `Repository Updates (TRIBITS_CTEST_DRIVER())`_
# * `Other CTest Driver options (TRIBITS_CTEST_DRIVER())`_
# * `Return value (TRIBITS_CTEST_DRIVER())`_
#
# .. _List of all variables (TRIBITS_CTEST_DRIVER()):
#
# The following is an alphabetical listing of all of the variables that impact
# the behavior of the function ``TRIBITS_CTEST_DRIVER()`` with links to their
# more detailed documentation:
#
# * ``${PROJECT_NAME}_ADDITIONAL_PACKAGES`` (`Determining What Packages Get Tested (TRIBITS_CTEST_DRIVER())`_)
# * ``${PROJECT_NAME}_BRANCH`` (`Repository Updates (TRIBITS_CTEST_DRIVER())`_)
# * ``${PROJECT_NAME}_CTEST_DO_ALL_AT_ONCE`` (`All-at-once versus package-by-package mode (TRIBITS_CTEST_DRIVER())`_)
# * ``${PROJECT_NAME}_DISABLE_ENABLED_FORWARD_DEP_PACKAGES`` (`Determining What Packages Get Tested (TRIBITS_CTEST_DRIVER())`_)
# * ``${PROJECT_NAME}_ENABLE_ALL_FORWARD_DEP_PACKAGES`` (`Determining What Packages Get Tested (TRIBITS_CTEST_DRIVER())`_)
# * ``${PROJECT_NAME}_ENABLE_DEVELOPMENT_MODE``
# * ``${PROJECT_NAME}_ENABLE_KNOWN_EXTERNAL_REPOS_TYPE`` (`Determining what TriBITS repositories are included (TRIBITS_CTEST_DRIVER())`_)
# * ``${PROJECT_NAME}_ENABLE_SECONDARY_TESTED_CODE`` (`Determining What Packages Get Tested (TRIBITS_CTEST_DRIVER())`_)
# * ``${PROJECT_NAME}_EXCLUDE_PACKAGES`` (`Determining What Packages Get Tested (TRIBITS_CTEST_DRIVER())`_)
# * ``${PROJECT_NAME}_EXTRAREPOS_BRANCH`` (`Repository Updates (TRIBITS_CTEST_DRIVER())`_)
# * ``${PROJECT_NAME}_EXTRAREPOS_FILE`` (`Determining what TriBITS repositories are included (TRIBITS_CTEST_DRIVER())`_)
# * ``${PROJECT_NAME}_EXTRA_REPOSITORIES`` (`Determining what TriBITS repositories are included (TRIBITS_CTEST_DRIVER())`_)
# * ``${PROJECT_NAME}_GENERATE_VERSION_DATE_FILES`` (`Setting variables in the inner CMake configure (TRIBITS_CTEST_DRIVER())`_)
# * ``${PROJECT_NAME}_INNER_ENABLE_TESTS`` (`Determining what testing-related actions are performed (TRIBITS_CTEST_DRIVER())`_)
# * ``${PROJECT_NAME}_PACKAGES`` (`Determining What Packages Get Tested (TRIBITS_CTEST_DRIVER())`_)
# * ``${PROJECT_NAME}_PRE_REPOSITORIES`` (`Determining what TriBITS repositories are included (TRIBITS_CTEST_DRIVER())`_)
# * ``${PROJECT_NAME}_REPOSITORY_BRANCH`` (`Repository Updates (TRIBITS_CTEST_DRIVER())`_)
# * ``${PROJECT_NAME}_REPOSITORY_LOCATION`` (`Repository Updates (TRIBITS_CTEST_DRIVER())`_)
# * ``${PROJECT_NAME}_SKIP_CTEST_ADD_TEST`` (`Determining what testing-related actions are performed (TRIBITS_CTEST_DRIVER())`_)
# * ``${PROJECT_NAME}_TRACK`` (`Determining how the results are displayed on CDash (TRIBITS_CTEST_DRIVER())`_)
# * ``${PROJECT_NAME}_TRIBITS_DIR`` (`Source and Binary Directory Locations (TRIBITS_CTEST_DRIVER())`_)
# * ``${PROJECT_NAME}_VERBOSE_CONFIGURE`` (`Other CTest Driver options (TRIBITS_CTEST_DRIVER())`_)
# * ``COMPILER_VERSION`` (`Determining how the results are displayed on CDash (TRIBITS_CTEST_DRIVER())`_)
# * ``CTEST_BINARY_DIRECTORY`` (`Source and Binary Directory Locations (TRIBITS_CTEST_DRIVER())`_)
# * ``CTEST_BUILD_FLAGS`` (`Determining what testing-related actions are performed (TRIBITS_CTEST_DRIVER())`_)
# * ``CTEST_BUILD_NAME`` (`Determining how the results are displayed on CDash (TRIBITS_CTEST_DRIVER())`_)
# * ``CTEST_CMAKE_GENERATOR`` (`Other CTest Driver options (TRIBITS_CTEST_DRIVER())`_)
# * ``CTEST_CONFIGURATION_UNIT_TESTING`` (`Other CTest Driver options (TRIBITS_CTEST_DRIVER())`_)
# * ``CTEST_COVERAGE_COMMAND`` (`Determining what testing-related actions are performed (TRIBITS_CTEST_DRIVER())`_)
# * ``CTEST_DASHBOARD_ROOT`` (`Source and Binary Directory Locations (TRIBITS_CTEST_DRIVER())`_)
# * ``CTEST_DO_BUILD`` (`Determining what testing-related actions are performed (TRIBITS_CTEST_DRIVER())`_)
# * ``CTEST_DO_CONFIGURE`` (`Determining what testing-related actions are performed (TRIBITS_CTEST_DRIVER())`_)
# * ``CTEST_DO_COVERAGE_TESTING`` (`Determining what testing-related actions are performed (TRIBITS_CTEST_DRIVER())`_)
# * ``CTEST_DO_INSTALL`` (`Determining what testing-related actions are performed (TRIBITS_CTEST_DRIVER())`_)
# * ``CTEST_DO_MEMORY_TESTING`` (`Determining what testing-related actions are performed (TRIBITS_CTEST_DRIVER())`_)
# * ``CTEST_DO_NEW_START`` (`Determining what testing-related actions are performed (TRIBITS_CTEST_DRIVER())`_)
# * ``CTEST_DO_SUBMIT`` (`Determining what testing-related actions are performed (TRIBITS_CTEST_DRIVER())`_)
# * ``CTEST_DO_TEST`` (`Determining what testing-related actions are performed (TRIBITS_CTEST_DRIVER())`_)
# * ``CTEST_DO_UPDATES`` (`Determining what testing-related actions are performed (TRIBITS_CTEST_DRIVER())`_)
# * ``CTEST_ENABLE_MODIFIED_PACKAGES_ONLY`` (`Determining What Packages Get Tested (TRIBITS_CTEST_DRIVER())`_) 
# * ``CTEST_EXPLICITLY_ENABLE_IMPLICITLY_ENABLED_PACKAGES`` (`Determining What Packages Get Tested (TRIBITS_CTEST_DRIVER())`_)
# * ``CTEST_GENERATE_OUTER_DEPS_XML_OUTPUT_FILE`` (`Determining what testing-related actions are performed (TRIBITS_CTEST_DRIVER())`_)
# * ``CTEST_MEMORYCHECK_COMMAND_OPTIONS`` (`Determining what testing-related actions are performed (TRIBITS_CTEST_DRIVER())`_)
# * ``CTEST_MEMORYCHECK_COMMAND`` (`Determining what testing-related actions are performed (TRIBITS_CTEST_DRIVER())`_)
# * ``CTEST_PARALLEL_LEVEL`` (`Determining what testing-related actions are performed (TRIBITS_CTEST_DRIVER())`_)
# * ``CTEST_SITE`` (`Determining how the results are displayed on CDash (TRIBITS_CTEST_DRIVER())`_)
# * ``CTEST_SOURCE_DIRECTORY`` (`Source and Binary Directory Locations (TRIBITS_CTEST_DRIVER())`_)
# * ``CTEST_SOURCE_NAME`` (`Source and Binary Directory Locations (TRIBITS_CTEST_DRIVER())`_)
# * ``CTEST_START_WITH_EMPTY_BINARY_DIRECTORY`` (`Determining what testing-related actions are performed (TRIBITS_CTEST_DRIVER())`_)
# * ``CTEST_SUBMIT_CDASH_SUBPROJECTS_DEPS_FILE`` (`Determining what testing-related actions are performed (TRIBITS_CTEST_DRIVER())`_)
# * ``CTEST_TEST_TYPE`` (`Determining how the results are displayed on CDash (TRIBITS_CTEST_DRIVER())`_)
# * ``CTEST_UPDATE_ARGS`` (`Determining what testing-related actions are performed (TRIBITS_CTEST_DRIVER())`_)
# * ``CTEST_WIPE_CACHE`` (`Determining what testing-related actions are performed (TRIBITS_CTEST_DRIVER())`_)
# * ``EXTRA_CONFIGURE_OPTIONS`` (`Setting variables in the inner CMake configure (TRIBITS_CTEST_DRIVER())`_)
# * ``EXTRA_SYSTEM_CONFIGURE_OPTIONS`` (`Setting variables in the inner CMake configure (TRIBITS_CTEST_DRIVER())`_)
# * ``TRIBITS_2ND_CTEST_DROP_LOCATION`` (`Specifying where the results go to CDash (TRIBITS_CTEST_DRIVER())`_)
# * ``TRIBITS_2ND_CTEST_DROP_SITE`` (`Specifying where the results go to CDash (TRIBITS_CTEST_DRIVER())`_)
# * ``TRIBITS_PROJECT_ROOT`` (`Source and Binary Directory Locations (TRIBITS_CTEST_DRIVER())`_)
#
# **List of all variables (TRIBITS_CTEST_DRIVER()):**
#
# .. _Setting variables (TRIBITS_CTEST_DRIVER()):
#
# **Setting variables (TRIBITS_CTEST_DRIVER()):**
#
# Variables can be set to control the behavior of this function before the
# function is called.  Some variables must be set in the CTest -S driver
# script before calling this function ``TRIBITS_CTEST_DRIVER()``.  Many
# variables have a default value that will work in most cases.
#
# In general, these variables fall into one of three different categories:
#
# * **Variables that must be set in the outer CTest -S driver script before
#   the TribitsCTestDriverCore.cmake module is even included:** Many of these
#   can also be overridden from an env var of the same name.  There are very
#   few of these variables and they are specifically called out below.
#
# * **Variables with no default value that must set in the outer CTest -S
#   driver script after the TribitsCTestDriverCore.cmake module is included
#   but before TRIBITS_CTEST_DRIVER() is called:** There are very few of these
#   variables and in some cases, they may be optional.  These types of
#   variables will be called out below.
#
# * **Variables that can be are set before TRIBITS_CTEST_DRIVER() is called
#   but have default values provided in the TRIBITS_CTEST_DRIVER() function
#   and may look for env var overrides:** This comprises the majority of the
#   variables used in ``TRIBITS_CTEST_DRIVER()``.  The variables that have
#   default values but allow for an override as an env var use the function
#   `SET_DEFAULT_AND_FROM_ENV()`_.  In the case of variables that are given a
#   default value with ``SET_DEFAULT_AND_FROM_ENV()``, their value is always
#   overridden with what is in the env var of the same name.  In this case,
#   the overriding value that is read in from the env is printed out.  In
#   either case, the value used for these variables is printed out.
#
# Which variables are which are described below for each variable.
#
# .. _Source and Binary Directory Locations (TRIBITS_CTEST_DRIVER()):
#
# **Source and Binary Directory Locations (TRIBITS_CTEST_DRIVER()):**
#
# To understand how to set the source and binary directories, one must
# understand that CTest -S scripts using this function get run in one of two
# different modes:
#
# **Mode 1**: Run where there are **already existing source and binary
# directories** (i.e.  is set empty before call).  In this case,
# `CTEST_SOURCE_DIRECTORY`_ and `CTEST_BINARY_DIRECTORY`_ must be set by the
# user before calling this function (and `CTEST_DASHBOARD_ROOT`_ is empty).
# This mode is typically used to test a local build or an existing cloned and
# setup set source tree and post to CDash (see the custom ``dashboard`` target
# in `Dashboard Submissions`_).
#
# **Mode 2**: A **new binary directory is created and optionally new sources
# are cloned or updated** under a driver directory
# (i.e. ``CTEST_DASHBOARD_ROOT`` is set before call and that directory will be
# created if it does not already exist).  In this case, there are typically
# two (partial) project source tree's, a) the "driver" skeleton source tree
# (typically with an embedded tribits/ directory) that bootstraps the testing
# process that contains the CTest -S driver script, and b) the full "source"
# tree that is (optionally) cloned and/or updated and is directly configured,
# build, and tested.  This mode can also handle the case where the source tree
# is already set up in the location pointed to by `CTEST_SOURCE_DIRECTORY`_
# and `CTEST_DO_SUBMIT`_ is set to ``FALSE`` so this mode can get away with a
# single source tree and can handle a variety of use cases that may
# pre-manipulate the source tree before ``TRIBITS_CTEST_DRIVER()`` is run.
#
# There are a few different directory locations that are significant for this
# script used in one or both of the modes described above:
#
#   .. _TRIBITS_PROJECT_ROOT:
#
#   ``TRIBITS_PROJECT_ROOT=<projectDir>``.
#
#     The root directory to an existing source tree where the project's
#     `<projectDir>/ProjectName.cmake`_ (defining the ``PROJECT_NAME``
#     variable) and `<projectDir>/Version.cmake`_ files can be found.  This
#     can be SET() in the CTest -S script or override as an env var.  The
#     default and env override is set for this during the INCLUDE() of the
#     module ``TribitsCTestDriverCore.cmake``.
#
#   ``${PROJECT_NAME}_TRIBITS_DIR=<tribits-dir>``
#
#     The base directory for the TriBITS system's various CMake modules,
#     python scripts, and other files.  By default this is assumed to be
#     ``${TRIBITS_PROJECT_ROOT}/cmake/tribits``.  This can be SET() in the
#     CTest -S script or overridden as an env var.  The default and env
#     override is set for this during the INCLUDE() of
#     ``TribitsCTestDriverCore.cmake``.
#
#   .. _CTEST_DASHBOARD_ROOT:
#
#   ``CTEST_DASHBOARD_ROOT=<dashboard-root-dir>``
#
#     If set, this is the base directory where this script runs that clones
#     the sources for the project.  If this directory does not exist, it will
#     be created.  If provided as the special value ``PWD``, then the present
#     working directory is used.  If empty, then this var has no effect.  This
#     can be SET() in CTest -S script before the call to
#     ``TRIBITS_CTEST_DRIVER()`` or override as an env var.
#
#   .. _CTEST_SOURCE_NAME:
#
#   ``CTEST_SOURCE_NAME=<src-dir-name>``
#
#     The name of the source directory.  This can be SET() in the CTest -S
#     script before the call to ``TRIBITS_CTEST_DRIVER()`` or overridden as an
#     env var. By default, this is set to ``${PROJECT_NAME}``.
#
#   .. _CTEST_SOURCE_DIRECTORY:
#
#   ``CTEST_SOURCE_DIRECTORY=<src-dir-full-path>``
#
#     Built-in CTest variable that determines the location of the sources that
#     are used to define packages, dependencies and configure, build, and test
#     the software.  This is a variable that CTest directly reads and must
#     therefore be set. This is used to set `PROJECT_SOURCE_DIR`_ which is
#     used by the TriBITS system.  If ``CTEST_DASHBOARD_ROOT`` is set, then
#     this is hard-coded internally to
#     ``${CTEST_DASHBOARD_ROOT}/${CTEST_SOURCE_NAME}`` and will therefore
#     override any value that might be set in the CTest -S driver script.
#     However, if ``CTEST_DASHBOARD_ROOT`` is empty when
#     ``TribitsCTestDriverCore.cmake`` is INCLUDED(), then by default it set
#     to ``${TRIBITS_PROJECT_ROOT}``.  This can only be SET() in the CTest -S
#     driver script and is not overridden as an env var.  The only way to
#     override in the ENV is to indirectly set through
#     ``${CTEST_DASHBOARD_ROOT}``.
#
#   .. _CTEST_BINARY_DIRECTORY:
#
#   ``CTEST_BINARY_DIRECTORY=<binary-dir-full-path>``
#
#     Built-in CTest variable that determines the location of the binary tree
#     where output from CMake/CTest is put.  This is used to set to
#     `PROJECT_BINARY_DIR`_ which is used by the TriBITS system and this
#     variable is directly ready by CTest itself.  If ``CTEST_DASHBOARD_ROOT``
#     is set, then this is hard-coded internally to
#     ``${CTEST_DASHBOARD_ROOT}/BUILD`` (overwriting any existing value of
#     ``CTEST_BINARY_DIRECTORY``).  If ``CTEST_BINARY_DIRECTORY`` is empty
#     when ``TribitsCTestDriverCore.cmake`` is INCLUDED(), then by default it
#     set to ``$ENV{PWD}/BUILD``.  ``CTEST_BINARY_DIRECTORY`` can not be
#     overridden in the env.
#
# .. _Determining What Packages Get Tested (TRIBITS_CTEST_DRIVER()):
#
# **Determining What Packages Get Tested (TRIBITS_CTEST_DRIVER()):**
#
# Before any testing is done, the set of packages to be tested is determined.
# This determination uses the basic `TriBITS Dependency Handling Behaviors`_
# and logic.  By default, the set of packages to be tested and otherwise
# explicitly processed is determined by the vars (which can also be set as env
# vars):
#
#   .. _${PROJECT_NAME}_PACKAGES:
#
#   ``${PROJECT_NAME}_PACKAGES=<pkg0>,<pkg1>,...``
#
#     A semi-colon ';' or comma ',' separated list of packages that determines
#     the specific set of packages to test.  If left at the default value of
#     empty "", then `${PROJECT_NAME}_ENABLE_ALL_PACKAGES`_ is set to ``ON``
#     and that enables packages as described in `<Project>_ENABLE_ALL_PACKAGES
#     enables all PT (cond. ST) SE packages`_.  This variable can use ',' to
#     separate package names instead of ';'.  The default value is empty "".
#
#   .. _${PROJECT_NAME}_ADDITIONAL_PACKAGES:
#
#   ``${PROJECT_NAME}_ADDITIONAL_PACKAGES=<pkg0>,<pkg1>,...``
#
#     If ``${PROJECT_NAME}_PACKAGES`` is empty (and therefore
#     ``${PROJECT_NAME}_ENABLE_ALL_PACKAGES=ON`` is set), then additional
#     packages not enabled in that logic can be listed
#     ``${PROJECT_NAME}_ADDITIONAL_PACKAGES`` and they will be tested as well.
#     For example, if this wold be used when there are some additional ST or
#     EX packages that should be tested in a PT build
#     (e.g. ``${PROJECT_NAME}_ENABLE_SECONDARY_TESTED_CODE=FALSE``.  The
#     default value is empty "".
#
#   .. _${PROJECT_NAME}_ENABLE_ALL_FORWARD_DEP_PACKAGES:
#
#   ``${PROJECT_NAME}_ENABLE_ALL_FORWARD_DEP_PACKAGES=[TRUE|FALSE]``
#
#     If set to ``TRUE``, then all of the downstream packages from those
#     specified in ``${PROJECT_NAME}_PACKAGES`` will be enabled (see
#     `<Project>_ENABLE_ALL_FORWARD_DEP_PACKAGES enables downstream
#     packages/tests`_).  The default value is ``FALSE`` unless
#     ``CTEST_ENABLE_MODIFIED_PACKAGES_ONLY=TRUE`` is set in which case the
#     default value is ``TRUE``.
#
#   ``${PROJECT_NAME}_ENABLE_SECONDARY_TESTED_CODE=[TRUE|FALSE]``
#
#     If set to ``TRUE``, then ST packages will get enabled in automated logic
#     in the outer determination of what packages to get tested.  This value
#     also gets passed to the inner CMake configure.  The default value is
#     ``OFF``.
#
#   .. _${PROJECT_NAME}_EXCLUDE_PACKAGES:
#
#   ``${PROJECT_NAME}_EXCLUDE_PACKAGES=<pkg0>,<pkg1>,...``
#
#     A semi-colon ';' or comma ',' separated list of packages **NOT** to
#     enable when determining the set of packages to be tested.  NOTE: Listing
#     packages here will *not* disable the package in the inner CMake
#     configure when using the package-by-packages approach.  To do that, you
#     will have to disable them in the variable EXTRA_CONFIGURE_OPTIONS (set
#     in your driver script).  But for the all-at-once approach this list of
#     package disables **IS** pass into the inner configure.
#
#   ``${PROJECT_NAME}_DISABLE_ENABLED_FORWARD_DEP_PACKAGES=[TRUE|FALSE]``
#
#     If set to ``ON`` (or ``TRUE``), then if there are conflicts between
#     explicit enables and disables then explicit disables will override the
#     explicit enables (see `Disables trump enables where there is a
#     conflict`_).  The default is ``ON`` and likely should not be changed.
#     The default value is ``ON``.
#
#   .. _CTEST_EXPLICITLY_ENABLE_IMPLICITLY_ENABLED_PACKAGES:
#
#   ``CTEST_EXPLICITLY_ENABLE_IMPLICITLY_ENABLED_PACKAGES=[TRUE|FALSE]``
#
#     If set to ``TRUE``, then all of the upstream packages for those selected
#     to be explicitly tested will be processed with results posted to CDash.
#     The default is ``TRUE`` unless
#     ``CTEST_ENABLE_MODIFIED_PACKAGES_ONLY==TRUE``.  Most builds that specify
#     a specific set of packages in ``${PROJECT_NAME}_PACKAGES`` should likely
#     set this to ``FALSE``.
#
# NOTE: Any and all of the above vars can be set as env vars and they will
# override the value set inside the CTest -S script with ``SET()``` (or
# `SET_DEFAULT()`_) statements.  Also, for any of the vars that take a list,
# the CMake standard semi-colon char ';' can be used to separate list items or
# comas ',' can be used so that they can be used when setting env vars.  (The
# comas ',' are then replaced with semi-colons ';' internally before
# interpreted as an list by CMake.)
#
# The other mode for selecting the set of packages to be tested is to only
# test the packages that have changes since the last time this build was run
# and testing packages that previously failed.  That mode is turned on by the
# var:
#
#   .. _CTEST_ENABLE_MODIFIED_PACKAGES_ONLY:
#
#   ``CTEST_ENABLE_MODIFIED_PACKAGES_ONLY=[TRUE|FALSE]``
#
#     If ``TRUE``, then only packages that have changes pulled from the git
#     repos since the last time the build ran will be tested (in addition to
#     packages that failed in the last build).  If ``FALSE``, the set of
#     packages to be tested is determined by `${PROJECT_NAME}_PACKAGES`_ and
#     other variables as described above.
#
# .. _Setting variables in the inner CMake configure (TRIBITS_CTEST_DRIVER()):
#
# **Setting variables in the inner CMake configure:**
#
# It is important to understand that none of the CMake vars that get set in
# the other CTest -S program that calls ``TRIBITS_CTEST_DRIVER()``
# automatically get passed into the inner configure of the TriBITS CMake
# project using the ``CTEST_CONFIGURE()`` command by CMake.  From the
# perspective of raw CTest and CMake, these are completely separate programs.
# However, the ``TRIBITS_CTEST_DRIVER()`` function will forward subset of
# variables documented below into the inner CMake configure.  The following
# variables that are set in the outer CTest -S program will be passed into the
# inner CMake configure by default (but their values they can be overridden by
# options listed in ``EXTRA_SYSTEM_CONFIGURE_OPTIONS`` or
# ``EXTRA_CONFIGURE_OPTIONS``):
#
#   ``-D${PROJECT_NAME}_IGNORE_MISSING_EXTRA_REPOSITORIES=ON``
#
#     Missing extra repos are always ignored in the inner CMake configure.
#     This is because any problems reading an extra repo will be caught in the
#     outer CTest -S drivers script.
#
#   ``-D${PROJECT_NAME}_ENABLE_ALL_OPTIONAL_PACKAGES:BOOL=ON``
#
#     Because of the behavior of the package-by-package mode, currently, this
#     is hard-coded to ``ON``.  (This set may be removed in the future for the
#     all-at-once mode.)
#
#   ``-D${PROJECT_NAME}_ALLOW_NO_PACKAGES:BOOL=ON``
#
#     This is currently set for the package-by-package mode since some
#     packages may get disabled because required upstream dependent packages
#     may be disabled.  (This set may be removed in the future for the
#     all-at-once mode.)
#
# The following variables set in the CTest -S driver script will be passed
# down into the inner CMake configure through the ``OPTIONS`` variable to the
# ``CTEST_CONFIGURE()`` command:
#
# * ``${PROJECT_NAME}_TRIBITS_DIR``: Direct pass-through
# * ``${PROJECT_NAME}_WARNINGS_AS_ERRORS_FLAGS``: Direct pass-through
# * ``${PROJECT_NAME}_DISABLE_ENABLED_FORWARD_DEP_PACKAGES``: Direct pass-through
# * ``${PROJECT_NAME}_DEPS_XML_OUTPUT_FILE``: Set to empty if
#   ``CTEST_GENERATE_DEPS_XML_OUTPUT_FILE==FALSE``
# * ``${PROJECT_NAME}_ENABLE_SECONDARY_TESTED_CODE``: Direct pass-through
# * ``${PROJECT_NAME}_ENABLE_TESTS``: Set the the same value as
#   `${PROJECT_NAME}_INNER_ENABLE_TESTS`_ set in the outer ctest -S driver script
# * ``${PROJECT_NAME}_SKIP_CTEST_ADD_TEST``: Direct pass-through
# * ``MPI_EXEC_MAX_NUMPROCS``: Direct pass-through
# * ``${PROJECT_NAME}_ENABLE_COVERAGE_TESTING``: Set to ``ON`` if
#   ``CTEST_DO_COVERAGE_TESTING==TRUE``
# * ``${PROJECT_NAME}_EXTRAREPOS_FILE``: Set to empty if
#   ``${PROJECT_NAME}_EXTRAREPOS_FILE=NONE``. Otherwise, passed through.
# * ``${PROJECT_NAME}_ENABLE_KNOWN_EXTERNAL_REPOS_TYPE``: Direct pass-through
# * `${PROJECT_NAME}_GENERATE_VERSION_DATE_FILES`_: Only passed down if
#   non-empty value is set (default empty "")
#
# Arbitrary options can be set to be passed into the inner CMake configure
# after the above options are passed by setting the following variables:
#
#   .. _EXTRA_SYSTEM_CONFIGURE_OPTIONS:
#
#   ``EXTRA_SYSTEM_CONFIGURE_OPTIONS``
#
#     Additional list of system-specific options to be passed to the inner
#     CMake configure.  This must be set in the CTest -S driver script with a
#     ``SET()`` statement (i.e. env var is not read).  These options get added
#     after all of the above pass-through options so they can override any of
#     those options.  **WARNING:** Do not include any semicolons ';' in these
#     arguments (see below WARNING).
#
#   .. _EXTRA_CONFIGURE_OPTIONS:
#
#   ``EXTRA_CONFIGURE_OPTIONS``
#
#     Additional list of extra cmake configure options to be passed to the
#     inner CMake configure.  This must be set in the CTest -S driver script
#     with a ``SET()`` statement (i.e. env var is not read).  These options
#     get added after all of the above pass-through options and the options
#     listed in ``EXTRA_SYSTEM_CONFIGURE_OPTIONS`` so they can override any of
#     those options.  **WARNING:** Do not include any semicolons ';' in these
#     arguments (see below WARNING).
#
#   ``${PROJECT_NAME}_EXTRA_CONFIGURE_OPTIONS``:
#
#     A yet additional list of extra cmake configure options to be passed to
#     the inner CMake configure after all of the others.  Unlike the above
#     options, this var is read from the env and allows the user to set
#     arbitary configure options that overrides all others. **WARNING:** Do
#     not include any semicolons ';' in these arguments (see below WARNING).
#
# These configure options are passed into the ``CTEST_CONFIGURE()`` command in
# the order::
#
#  <initial options> ${EXTRA_SYSTEM_CONFIGURE_OPTIONS}} \
#     ${EXTRA_CONFIGURE_OPTIONS} ${${PROJECT_NAME}_EXTRA_CONFIGURE_OPTIONS}
#
# **WARNING:** The options listed in ``EXTRA_SYSTEM_CONFIGURE_OPTIONS``,
# ``EXTRA_CONFIGURE_OPTIONS``, and ``${PROJECT_NAME}_EXTRA_CONFIGURE_OPTIONS``
# should not contain any semi-colons ';' or they will be interpreted as array
# bounds and mess up the arguments when passed to the inner CMake configure.
# To avoid problems with spaces and semicolons, it is usually a good idea to
# put these cache vars into ``*.cmake`` file fragments and the pass them
# through using the variable `<Project>_CONFIGURE_OPTIONS_FILE`_ as::
#
#   -D<Project>_CONFIGURE_OPTIONS_FILE=<optionsfile1>.cmake,<optionsfile2>.cmake,...
#
# or using the built-in CMake option::
#
#   -C<abs-base>/<optionsfile1>.cmake -C<abs-base>/<optionsfile2>.cmake ...
#
# NOTE: The full list of options passed into the inner CMake is printed out
# before calling ``CTEST_CONFIGURE()`` so any issues setting options and the
# ordering of options can be seen in that printout.
#
# .. _Determining what testing-related actions are performed (TRIBITS_CTEST_DRIVER()):
#
# **Determining what testing-related actions are performed (TRIBITS_CTEST_DRIVER()):**
#
# When run, ``TRIBITS_CTEST_DRIVER()`` always performs a configure and build
# but other actions are optional.  By default, a version control update (or
# clone) is performed as well as running tests and submitting results to
# CDash.  But the version control update, the running tests and submitting
# results to CDash can be disabled.  Also, coverage testing and memory testing
# are not performed by default but they can be turned on with results
# submitted to CDash.  These actions are controlled by the following variables
# (which can be set in the CTest -S script before calling
# ``TRIBITS_CTEST_DRIVER()`` and can be overridden by env vars of the same
# name):
#
#   .. _CTEST_DO_NEW_START:
#
#   ``CTEST_DO_NEW_START=[TRUE|FALSE]``
#
#     If ``TRUE``, ``ctest_start()`` is called to set up a new "dashboard"
#     (i.e. define a new CDash build with a unique Build Stamp defined in the
#     ``Testing/TAG`` file).  If ``FALSE``, then ``ctest_start(... APPEND)``
#     is called which allows it this ctest -S invocation to append results to
#     an existing CDash build.  (See ???).  Default ``TRUE``.
#
#   ``CTEST_DO_UPDATES=[TRUE|FALSE]``
#
#     If ``TRUE``, then the source repos will be updated as specified in
#     `Repository Updates (TRIBITS_CTEST_DRIVER())`_.  Default ``TRUE``.
#
#   .. _CTEST_UPDATE_ARGS:
#
#   ``CTEST_UPDATE_ARGS``
#
#     Any extra arguments to use with ``git clone`` to clone the base git repo.
#     The default value is empty "".  This is only used for the base git repo
#     (not the extra repos).
#
#   .. _CTEST_START_WITH_EMPTY_BINARY_DIRECTORY:
#
#   ``CTEST_START_WITH_EMPTY_BINARY_DIRECTORY=[TRUE|FALSE]``
#
#     If ``TRUE``, then if the binary directory ``${CTEST_BINARY_DIRECTORY}``
#     already exists, then it will be clean out using the CTest command
#     ``CTEST_EMPTY_BINARY_DIRECTORY()``.  However, this can set to ``FALSE``
#     in which case a rebuild (using existing object files, libraries, etc.)
#     will be performed which is useful when using an incremental CI server.
#     But this is ignored if ``CTEST_DO_NEW_START=FALSE``. Default ``TRUE``
#     (which is the most robust option).
#
#   .. _CTEST_DO_CONFIGURE:
#
#   ``CTEST_DO_CONFIGURE=[TRUE|FALSE]``
#
#     If ``TRUE``, then the selected packages will be configured.  If
#     ``FALSE``, it is assumed that a relavent configure is already in place
#     in the binary directory if a build or running tests is to be done.  Note
#     that for the package-by-package mode, a configure is always done if a
#     build or any testing is to be done but results will not be sent to CDash
#     unless ``CTEST_DO_CONFIGURE=TRUE``. Default ``TRUE``.
#
#   .. _CTEST_WIPE_CACHE:
#
#   ``CTEST_WIPE_CACHE=[TRUE|FALSE]``
#
#     If ``TRUE``, then ``${CTEST_BINARY_DIRECTORY}/CMakeCache.txt`` and
#     ``${CTEST_BINARY_DIRECTORY}/CMakeFiles/`` will be deleted before
#     performing a configure.  (This value is set to ``FALSE`` by the `make
#     dashboard`_ target that does an experimental build, test, and submit to
#     CDash.)  Default ``TRUE`` (which is the most robust option in general).
#
#   .. _CTEST_DO_BUILD:
#
#   ``CTEST_DO_BUILD=[TRUE|FALSE]``
#
#     If ``TRUE``, then the selected packages will be build.  If ``FALSE``, it
#     is assumed that a relavent build is already in place in the binary
#     directory if any testing is to be done.  Default ``TRUE``.
#
#   .. _CTEST_BUILD_FLAGS:
#
#   ``CTEST_BUILD_FLAGS``
#
#     Build-in CTest variable that gives the flags passed to the build command
#     called inside of the built-in CTest command ``CTEST_BUILD()``.  The
#     default is ``-j2`` when `CTEST_CMAKE_GENERATOR`_ is set to ``Unix
#     Makefiles``.  Otherwise, the default is empty "".  Useful options to set
#     are ``-j<N>`` (to build on parallel) and ``-k`` (to keep going when
#     there are build errors so we can see all of the build errors).  When
#     ``CTEST_CMAKE_GENERATOR`` is set to ``Ninja``, the ``j<N>`` option can
#     be left off (in which case all of the available unloaded cores are used
#     to build) and the option ``-k 999999`` can be used to build all targets
#     when there are build failures.
#
#   .. _CTEST_DO_INSTALL:
#
#   ``CTEST_DO_INSTALL=[TRUE|FALSE]``
#
#     If ``TRUE``, then ``-DCMAKE_SKIP_INSTALL_ALL_DEPENDENCY=ON`` will be
#     passed th the inner CMake configure and the 'install_package_by_package'
#     target will be built to install what has been configured and built by
#     the build step for the all-at-once mode
#     (i.e. ``${PROJECT_NAME}_CTEST_DO_ALL_AT_ONCE=TRUE``).  If ``FALSE``,
#     then ``-DCMAKE_SKIP_INSTALL_ALL_DEPENDENCY=ON`` is **not** added to the
#     inner configure and no install is performed.  (NOTE: The cmake var
#     ``CMAKE_INSTALL_PREFIX`` must be set on the inner cmake configure for
#     this to work correctly.  Also, the install is currently not implemented
#     for the package-by-package mode
#     ``${PROJECT_NAME}_CTEST_DO_ALL_AT_ONCE=FALSE`` and this option will
#     simply be ignored in that case.)  Default ``FALSE``.
#
#   .. _CTEST_DO_TEST:
#
#   ``CTEST_DO_TEST=[TRUE|FALSE]``
#
#     If ``TRUE``, then ``CTEST_TEST()`` will be called and test results will
#     be submitted to CDash.  This should be set to ``FALSE`` when one wanted
#     to only test the configure and build of a project but not run any tests
#     (e.g. when cross compiling or if the tests are too expensive to run).
#     The default value is ``TRUE``.
#
#   .. _CTEST_PARALLEL_LEVEL:
#
#   ``CTEST_PARALLEL_LEVEL=<num>``
#
#     The parallel level passed in the ``PARALLEL_LEVEL`` argument to
#     ``CTEST_TEST()`` AND ``CTEST_MEMCHECK()``.  The default value is ``1``
#     (one).
#
#   .. _${PROJECT_NAME}_INNER_ENABLE_TESTS:
#
#   ``${PROJECT_NAME}_INNER_ENABLE_TESTS``
#
#     If ``OFF``, then ``${PROJECT_NAME}_ENABLE_TESTS=OFF`` will be passed to
#     the inner CMake configure.  This will avoid building of all tests and
#     examples for the enabled packages and also no CTest tests will be
#     defined using calls to ``add_test()`` in the inner project configure.
#     This results in just the building of the libraries and non-test,
#     non-example executables (which will be much faster for some projects).
#     The default value is ``ON`` (in which case all of the test and example
#     executable and other targets will get built for all of the explicitly
#     enabled packages and the associated ctest tests will be defined and
#     run).
#
#   .. _${PROJECT_NAME}_SKIP_CTEST_ADD_TEST:
#
#   ``${PROJECT_NAME}_SKIP_CTEST_ADD_TEST``:
#
#     If set to ``TRUE``, then ``${PROJECT_NAME}_SKIP_CTEST_ADD_TEST=TRUE`` is
#     passed in to the inner CMake configure.  This will result in all of the
#     test and example executables for the enabled packages to be built but no
#     ctest tests will get defined and run by skipping the inner CMake calls
#     to ``add_test()``.  Setting this to ``TRUE`` allows all of the
#     libraries, production executables and the test and example executables
#     and other targets to get built, but no tests will be run.  However, when
#     ``CTEST_DO_TEST=ON``, the ``ctest_test()`` command will still be run and
#     test results will still be submitted to CDash which will report zero
#     tests.  This avoids the test results being reported as missing on CDash
#     for tools like ``ctest_analyze_and_report.py``.  The default value is
#     ``FALSE`` (in which case any enabled tests or examples in the explicitly
#     enabled packages will get run).
#
#   .. _CTEST_DO_COVERAGE_TESTING:
#
#   ``CTEST_DO_COVERAGE_TESTING=[TRUE|FALSE]``
#
#     If ``TRUE``, then ``CTEST_COVERAGE()`` is called to collect coverage and
#     submit results generated from the previous ``CTEST_TEST()`` command.
#     Setting this to ``TRUE`` also results in
#     ``-D${PROJECT_NAME}_ENABLE_COVERAGE_TESTING=ON`` getting passed down to
#     the inner CMake configure of the project (i.e. so that the executables
#     are instrumented to generate coverage data when run by the tests in the
#     ``CTEST_TEST()`` command).
#
#   .. _CTEST_COVERAGE_COMMAND:
#
#   ``CTEST_COVERAGE_COMMAND``
#
#     Built-in CTest variable that determines the command that is run by
#     ``CTEST_COVERAGE()`` to collect coverage results.  That default value is
#     ``gcov``.
#
#   .. _CTEST_DO_MEMORY_TESTING:
#
#   ``CTEST_DO_MEMORY_TESTING=[TRUE|FALSE]``
#
#     If ``TRUE``, then ``CTEST_MEMCHECK()`` is called to run the test suite
#     with the memory checking tool and results submitted to CDash.
#
#   .. _CTEST_MEMORYCHECK_COMMAND:
#
#   ``CTEST_MEMORYCHECK_COMMAND``
#
#     Built-in CTest variable that determines the command that is used to run
#     the command for each test run by the ``CTEST_MEMCHECK()`` command.  If
#     ``valgrind`` is found on the local system, then that is used by default.
#     Otherwise, the default is empty "".
#
#   .. _CTEST_MEMORYCHECK_COMMAND_OPTIONS:
#
#   ``CTEST_MEMORYCHECK_COMMAND_OPTIONS``
#
#     Built-in CTest variable that determines what options are passed to the
#     memory checking command before the actual test command.  The default
#     value is empty "".
#
#   .. _CTEST_GENERATE_OUTER_DEPS_XML_OUTPUT_FILE:
#
#   ``CTEST_GENERATE_OUTER_DEPS_XML_OUTPUT_FILE=[TRUE|FALSE]``
#
#     If ``TRUE``, then ``<Project>PackageDependencies.xml`` file will be
#     generated in the outer CTest -S program.  This file is used to help
#     determine what packages have changed and need to be tested when in CI
#     mode (e.g. when ``CTEST_ENABLE_MODIFIED_PACKAGES_ONLY=TRUE`` is set).
#     It is also needed to generate the ``CDashSubprojectDependencies.xml``
#     file that gets submitted to CDash to inform it of the list of
#     subprojects and subproject dependencies (i.e. TriBITS packages).  The
#     default value is ``TRUE``.
#
#   .. _CTEST_SUBMIT_CDASH_SUBPROJECTS_DEPS_FILE:
#
#   ``CTEST_SUBMIT_CDASH_SUBPROJECTS_DEPS_FILE=[TRUE|FALSE]``
#
#     If ``TRUE``, then CDash subprojects XML file is generated and submitted
#     to CDash.  This file tells CDash about the subproject (i.e. TriBITS
#     package) structure.  The default value is ``TRUE``.
#
#   .. _CTEST_DO_SUBMIT:
#
#   ``CTEST_DO_SUBMIT=[TRUE|FALSE]``
#
#     If ``TRUE``, then all of the results generated locally are submitted to
#     CDash using ``CTEST_SUBMIT()``.  One can set this to ``FALSE`` when
#     locally debugging a CTest -S driver script to avoid spamming CDash.  The
#     default value is ``TRUE``.  (NOTE: This may submit to more than one
#     CDash site as noted in `Specifying where the results go to CDash
#     (TRIBITS_CTEST_DRIVER())`_).
#
# .. _Determining how the results are displayed on CDash (TRIBITS_CTEST_DRIVER()):
#
# **Determining how the results are displayed on CDash (TRIBITS_CTEST_DRIVER()):**
#
# These options all primarily determine how VC update, configure, build, test,
# and other results and submitted and displayed on CDash (but not what CDash
# site(s) or project(s) they are submitted to).  These options can all be set
# in the CTest -S script using ``SET()`` statements before
# ``TRIBITS_CTEST_DRIVER()`` is called and can be overridden in the env when
# running the CTest -S driver script.
#
#   .. _CTEST_TEST_TYPE:
#
#   ``CTEST_TEST_TYPE=[Nightly|Continuous|Experimental]``
#
#     Determines the model for build.  This value is passed in as the first
#     argument to the built-in CTest function ``CTEST_START()``.  Valid values
<<<<<<< HEAD
#     include ``Nightly``, ``Continuous``, and ``Experimental``.  As far a
#     CTest is concerned, the only real impact this CTest "Model" has is on
#     setting the time stamp in the build stamp (which is stored in the file
#     ``Testing/TAG``).  For the model ``Nightly``, the time stamp in the
=======
#     include ``Nightly``, ``Continuous``, and ``Experimental``.  As far as
#     CTest is concerned, the only real impact this CTest "Model" has is on
#     setting the time stamp in the build stamp field (which is stored in the
#     file ``Testing/TAG``).  For the model ``Nightly``, the time stamp in the
>>>>>>> 614d11f3
#     build stamp is taken from the variable ``CTEST_NIGHTLY_START_TIME`` read
#     in from the file `<projectDir>/CTestConfig.cmake`_ file.  Otherwise, the
#     time stamp used is the current build start time.  (The reason this is
#     significant is that builds on CDash that have the same site, buildname,
<<<<<<< HEAD
#     and buildstamp are considered the same build and will combine results.)
=======
#     and build stamp are considered the same build and will combine results.)
>>>>>>> 614d11f3
#     This also defines the default value for `${PROJECT_NAME}_TRACK`_ (see
#     below) as well as defines the default value for
#     ``${PROJECT_NAME}_ENABLE_KNOWN_EXTERNAL_REPOS_TYPE``.  The default value
#     is ``Experimental``.
#
#   .. _${PROJECT_NAME}_TRACK:
#
#   ``${PROJECT_NAME}_TRACK=<cdash-group>``
#
#     Specifies the testing track that specifies the CDash group for which
#     results are displayed under (i.e. the "Group" filter field on CDash).
#     This is the value used for the (deprecated) ``TRACK`` argument (renamed
#     ``GROUP`` in CMake/CTest versions 3.16+) of the built-in CTest function
#     ``CTEST_START()``.  The default value is set to ``${CTEST_TEST_TYPE}``.
#     However, if ``CTEST_TEST_TYPE==Experimental`` (or ``EXPERIMENTAL``),
#     then ``${PROJECT_NAME}_TRACK`` is forced to ``Experimental``, even if it
#     was set to a different value.  The default value can also be set in the
<<<<<<< HEAD
#     ctest -S driver script itself by setting by setting
#     ``SET(${PROJECT_NAME}_TRACK <cdash-group>)``.  And, of course, if the
#     environment variable ``export <Project>_TRACK=<cdash-group>`` is set,
#     then that value will be used for the CDash Track/Group to submit results
#     to.
=======
#     ctest -S driver script itself by setting ``SET(${PROJECT_NAME}_TRACK
#     <cdash-group>)``.  And, of course, if the environment variable ``export
#     <Project>_TRACK=<cdash-group>`` is set, then that value will be used for
#     the CDash Track/Group to submit results to.
>>>>>>> 614d11f3
#
#   .. _CTEST_SITE:
#
#   ``CTEST_SITE=<site-name>``
#
#     This is a built-in CTest variable that determines what is displayed for
#     the ``site`` field for the build on CDash.  This specified by default by
#     calling the built-in CMake/CTest function ``SITE_NAME()``.
#
#   .. _COMPILER_VERSION:
#
#   ``COMPILER_VERSION=<compiler-version>``
#
#     Gives the name of the compiler that is used to compose a default
#     `CTEST_BUILD_NAME`_.  If ``CTEST_BUILD_NAME`` is explicitly set, then
#     this value is ignored.
#
#   .. _CTEST_BUILD_NAME:
#
#   ``CTEST_BUILD_NAME=<build-name>``
#
#     This is a built-in CTest variable that determines the name of the build
#     on CDash.  Builds that have the same ``CTEST_SITE``,
#     ``CTEST_BUILD_NAME`` and ``${PROJECT_NAME}_TRACK`` are considered to be
#     related builds and CDash will relate them as "previous" and "next"
#     builds (good for showing number of added or removed tests, new test
#     failures, new passing tests, etc.).  If not specified, it is given the
#     default value ``${HOST_TYPE}-${COMPILER_VERSION}-${BUILD_DIR_NAME}``.
#     Here, ``HOST_TYPE`` is determined automatically from the ``uname``
#     system command using ``FIND_PROGRAM(uname)``.  The value of
#     ``BUILD_DIR_NAME`` is expected to be set in each specific CTest -S
#     driver script.
#
#   .. _CTEST_NOTES_FILES:
#
#   ``CTEST_NOTES_FILES="<filepath1>;<filepath2>;..."``
#
#     Built-in CTest variable that specifies a semi-colon separated list of
#     files that will get uploaded to CDash as "notes files".  This function
#     will also add notes files as well such as the file
#     ``CMakeCache.clean.txt`` (cleaned-up version of the CMakeCache.txt
#     file), the file ``Updates.txt`` (lists new git commits pulled in all the
#     git repos), the file ``UpdateCommandsOutput.txt`` (list of commands and
#     their output which are run by ``ctest_update()`` in the base git repo),
#     and the file ``${PROJECT_NAME}RepoVersion.txt`` (gives version of all
#     the git repos being tested).
#
# .. _Specifying where the results go to CDash (TRIBITS_CTEST_DRIVER()):
#
# **Specifying where the results go to CDash (TRIBITS_CTEST_DRIVER()):**
#
# By default, the target CDash server and CDash project are specified by the
# variables set in the file `<projectDir>/CTestConfig.cmake`_; specifically,
# ``CTEST_DROP_SITE``, ``CTEST_PROJECT_NAME``, and ``CTEST_DROP_LOCATION``.
# If these are set using `SET_DEFAULT_AND_FROM_ENV()`_, as shown in the
# example ``TribitsExampleProject/CTestConfig.cmake`` file, then they can be
# overridden with ``SET()`` statements in the CTest -S script or as env vars;
# simple enough.
#
# In addition, results can be sent to a second CDash site using the variables:
#
#   ``TRIBITS_2ND_CTEST_DROP_SITE``
#
#     CDash drop site for second upload of results.  If empty, then
#     ``CTEST_DROP_SITE`` is used.
#
#   ``TRIBITS_2ND_CTEST_DROP_LOCATION``
#
#     Location for the second drop site.  If empty, then
#     ``CTEST_DROP_LOCATION`` is used.
#
# At lease one of these vars must be set to non empty or a second submit will
# not be performed.  For more details, see `TRIBITS_2ND_CTEST_DROP_SITE`_ and
# `TRIBITS_2ND_CTEST_DROP_LOCATION`_.
#
# .. _Determining what TriBITS repositories are included (TRIBITS_CTEST_DRIVER()):
#
# **Determining what TriBITS repositories are included (TRIBITS_CTEST_DRIVER()):**
#
# This script is set up to process extra VC and TriBITS repos that contribute
# additional TriBITS packages to the base TriBITS project.  This set of extra
# repos is determined using the following vars (which can be set in the CTest
# -S script or overridden with env vars of the same name):
#
#   ``${PROJECT_NAME}_EXTRAREPOS_FILE=<extrarepos-file-path>``
#
#     Points to a file that lists the extra VC and TriBITS repos. If not
#     explicitly set, then by default it will read from the file
#     `<projectDir>/cmake/ExtraRepositoriesList.cmake`_ unless
#     ``${PROJECT_NAME}_SKIP_EXTRAREPOS_FILE=TRUE`` is set in the
#     ``ProjectName.cmake`` file in which case no extra repos file is read in.
#     See `<Project>_EXTRAREPOS_FILE`_.
#
#   ``${PROJECT_NAME}_ENABLE_KNOWN_EXTERNAL_REPOS_TYPE=[Nightly|Continuous|Experimental]``
#
#     The category of extra repos to process from the file
#     ``${PROJECT_NAME}_EXTRAREPOS_FILE`` (see
#     `<Project>_ENABLE_KNOWN_EXTERNAL_REPOS_TYPE`_).
#
#   ``${PROJECT_NAME}_PRE_REPOSITORIES=<reponame1>,<reponame2>,...``
#
#     Subset of "pre" extra repos specified in the file
#     ``${PROJECT_NAME}_EXTRAREPOS_FILE`` to process (see
#     `<Project>_PRE_REPOSITORIES`_).
#
#   ``${PROJECT_NAME}_EXTRA_REPOSITORIES=<reponame1>,<reponame2>,...``
#
#     Subset of "post" extra repos specified in the file
#     ``${PROJECT_NAME}_EXTRAREPOS_FILE`` to process (see
#     `<Project>_EXTRA_REPOSITORIES`_).
#
# The behavior for selecting extra repos using these variables is determined
# as described in:
#
# * `Enabling extra repositories through a file`_
#
# .. _All-at-once versus package-by-package mode (TRIBITS_CTEST_DRIVER()):
#
# **All-at-once versus package-by-package mode (TRIBITS_CTEST_DRIVER()):**
#
# This function supports driving the configure, build, testing, and submitting
# to CDash of the packages in the TriBITS project either all-at-once or
# package-by-package, based on the vars (which can be set in the CTest -S
# script and overridden by env vars):
#
#   ``${PROJECT_NAME}_CTEST_DO_ALL_AT_ONCE=[TRUE|FALSE]``
#
#     If ``TRUE``, then single calls to ``CTEST_CONFIGURE()``,
#     ``CTEST_BUILD()`` and ``CTEST_TEST()`` are made for all of the packages
#     to be tested all at once with ``CTEST_SUBMIT()`` called after each of
#     these.  If ``FALSE`` then ``CTEST_CONFIGURE()``, ``CTEST_BUILD()`` and
#     ``CTEST_TEST()`` and ``CTEST_SUBMIT()`` are called in a loop, once for
#     each package to be explicitly tested. 
#
# Both the all-at-once mode and the package-by-package mode should produce
# equivalent builds of the project and submits to CDash (for correctly
# constructed TriBITS projects and packages).  But the package-by-package mode
# will disable packages with failing library builds when processing downstream
# packages, and therefore reduce the propagation of failures to downstream
# packages and therefore is more robust.  But the package-by-package mode is
# more expensive in several respects for many projects.
#
# For versions of CMake 3.10.0 and above and newer versions of CDash, the
# CDash server for the all-at-once mode will break down build and test results
# on a package-by-package basis on CDash together.
#
# **NOTE:** It has been confirmed that older versions of CDash can accept and
# display results from newer CMake/CTest versions when
# ``${PROJECT_NAME}_CTEST_USE_NEW_AAO_FEATURES`` set to ``TRUE``.  It is just
# that for older versions of CDash that it will not break down results on a
# package-by-package basis on CDash and all of the build warnings and errors
# and tests will be all globed together on CDash.
#
# .. _Mutiple ctest -S invocations (TRIBITS_CTEST_DRIVER()):
#
# **Mutiple ctest -S invocations (TRIBITS_CTEST_DRIVER()):**
#
# By default, this function is meant to be used in a single invocation of the
# ``ctest -S <script>.cmake`` command in order to do everything from the
# beginning and submit to CDash.  But there are times when one needs to do the
# various steps in multiple ``ctest -S`` invocations that all send data to the
# same CDash build.  For example, on some clusters, configure and build must
# be done on "compile nodes" but the tests must be run on "compute nodes".
# Typically, these types of machines have a shared file system.  On a system
# like this, one would use two different invocations as::
#
#   # Start new dashboard, update, configure, and build on compile node
#   env CTEST_DO_TEST=OFF \
#     ctest -S <script>.cmake
#
#   # Run tests only on compute node
#   <run-on-compute-node> \
#     env CTEST_DO_NEW_START=OFF CTEST_DO_UPDATES=OFF \
#       CTEST_DO_CONFIGURE=OFF CTEST_DO_BUILD=OFF \
#       CTEST_DO_TEST=ON \
#     ctest -S <script>.cmake
#
# Above, `CTEST_DO_NEW_START`_ ``= OFF`` is needed to ensure that the test
# results go to the same CDash build.  (NOTE: A CDash build is uniquely
# determined by the site name, build name and build stamp.)
#
# This approach works for both the all-at-once mode and the package-by-package
# mode.
#
# Also, one can run each of the basic steps in its own ``ctest -S`` invocation
# starting with ``CTEST_DO_NEW_START = ON``, then `CTEST_DO_UPDATES`_ ``=
# ON``, then `CTEST_DO_CONFIGURE`_ ``= ON``, then `CTEST_DO_BUILD`_ ``= ON``,
# then then `CTEST_DO_TEST`_ ``= ON``, etc.  While there is typically no
# reason to split things up to this level of granularity, CTest and this
# ``TRIBITS_CTEST_DRIVER()`` function will support such usage.  All that is
# required is that those steps be performed in that order.  For example, one
# cannot do a build in one ``ctest -S`` invocation and then try to do a
# configure in the next because the build will fail because a valid
# configuration has not been performed yet.  And one cannot run just tests if
# there is not a valid configuration and build already in place.
#
# .. _Repository Updates (TRIBITS_CTEST_DRIVER()):
#
# **Repository Updates (TRIBITS_CTEST_DRIVER()):**
#
# Like the rest of TriBITS, ``ctest -S`` scripts written using this function
# support a collection of extra repositories in addition to the base git
# repository.
#
# Whether the local repos are updated (or left as is) is determined by the
# variable:
#
#  .. _CTEST_DO_UPDATES:
#
#  ``CTEST_DO_UPDATES=[TRUE|FALSE]``
#
#    If set to ``TRUE``, then each of the git repos will be cloned if they do
#    not already exist and if already present will be updated as described
#    below (and will wipe out any local changes).  If set to ``FALSE``, then
#    the git repos will be left alone and must therefore already be cloned and
#    updated at the desired state.  For example, this should be set to
#    ``FALSE`` when running against a local development repo (e.g. the `make
#    dashboard`_ target sets this to ``FALSE`` automatically) or when other
#    logic is used to setup the source directories. **WARNING:** If you are
#    running against a local repo with local changes and you don't set to
#    ``FALSE``, then your local uncommitted changes will be wiped out and the
#    local branch will be hard reset to the remote tracking branch!  The
#    default value is ``TRUE``.
#
# **WARNING:** If you don't want local changes in your git repos to get blown
# away, then set ``CTEST_DO_UPDATES`` to ``FALSE``!
#
# If the base repo pointed to by ``${CTEST_SOURCE_DIRECTORY}`` is missing, it
# cloned inside of the ``CTEST_START()`` function using the custom command::
#
#   git clone [-b ${${PROJECT_NAME}_BRANCH}] \
#     -o ${${PROJECT_NAME}_GIT_REPOSITORY_REMOTE} \
#     ${${PROJECT_NAME}_REPOSITORY_LOCATION}
#
# where:
#
#   .. _${PROJECT_NAME}_REPOSITORY_LOCATION:
#
#   ``${PROJECT_NAME}_REPOSITORY_LOCATION=<repo-url>``
#
#     The URL of the base git repo ``<repo-url>`` to clone inside of
#     ``CTEST_START()``.  The default is
#     ``${${PROJECT_NAME}_REPOSITORY_LOCATION_NIGHTLY_DEFAULT}`` when
#     ``CTEST_TEST_TYPE=Nightly`` and otherwise the default is
#     ``${${PROJECT_NAME}_REPOSITORY_LOCATION_DEFAULT}``.
#
#   .. _${PROJECT_NAME}_GIT_REPOSITORY_REMOTE:
#
#   ``${PROJECT_NAME}_GIT_REPOSITORY_REMOTE=<remote-name>``
#
#     The git remote name given to the cloned repo.  This is needed for robust
#     git operations as described below (Default 'origin').  If a repo is
#     already cloned, then a remote in the already existing repo must exist
#     with this name or 
#
#   .. _${PROJECT_NAME}_BRANCH:
#
#   ``${PROJECT_NAME}_BRANCH=<branch>``
#
#     The branch of the base repo to explicitly checkout after clone (and on
#     each update).  The value of empty "" is allowed which results in the
#     default branch being checked out on clone (and the ``-b <branch>``
#     argument to be omitted from the ``git clone`` command).  The default
#     value determined by the variable
#     ``${${PROJECT_NAME}_REPOSITORY_BRANCH}}``.  The default value for
#     ``${PROJECT_NAME}_REPOSITORY_BRANCH`` is empty.
#
# If the base repo already exists, no initial clone is performed and it is
# assumed that it is in a state to allow it to be updated as described below.
#
# After the base repo is cloned, any missing extra git repositories are cloned
# using CMake/CTest code in this ``TRIBITS_CTEST_DRIVER()`` function (raw
# CTest does not support cloning a list of extra repos) using the command::
#
#   git clone [-b ${${PROJECT_NAME}_EXTRAREPO_BRANCH}] \
#     -o ${${PROJECT_NAME}_GIT_REPOSITORY_REMOTE} \
#     <extrarepo_url>
#
# where:
#
#   .. _${PROJECT_NAME}_EXTRAREPOS_BRANCH:
#
#   ``${PROJECT_NAME}_EXTRAREPOS_BRANCH=<extrarepo-branch>``
#
#     The branch ``<extrarepo-branch>`` that each extra VC repo that is
#     checked out.  The default value is set to ``${${PROJECT_NAME}_BRANCH}``.
#     If empty "", then the ``-b <branch>`` argument is omitted from the ``git
#     clone`` command.  (NOTE: Checking out a separate branch on the extra
#     repos from the base repo was needed for backward compatibility for the
#     Trilinos project and is not recommended usage as it violates the "single
#     branch" approach for using `gitdist`_.)
#
#   ``<extrarepo_url>``
#
#     The git repo remote URL given in the file
#     `${PROJECT_NAME}_EXTRAREPOS_FILE`_.
#
# When ``CTEST_DO_UPDATES=TRUE`` (after a possible initial clone), the
# function ``CTEST_UPDATE()`` is called to update the base git repo.  The base
# git repo is updated with the custom git commands executed inside of the
# ``CTEST_UPDATE()`` using::
#
#   $ git fetch ${${PROJECT_NAME}_GIT_REPOSITORY_REMOTE}
#   $ git clean -fdx         # Remove untracked ignored files
#   $ git reset --hard HEAD  # Clean files and set ORIG_HEAD to HEAD
#   $ git checkout -B ${${PROJECT_NAME}_BRANCH} \
#       --track origin/${${PROJECT_NAME}_BRANCH}   # Sets HEAD
#
# The above set of commands are the maximally robust way to update a git repo.
# They will correct any local state of the local repo and will put the local
# repo on the requested local tracking branch.  It can handled hard-reset
# remote branches, previous tracking branch now missing, etc.  The only
# requirement is that the remote repo pointed to at
# ``${${PROJECT_NAME}_GIT_REPOSITORY_REMOTE}`` is valid and has not changed
# since the repo was first cloned.  (NOTE: A future version of TriBITS may
# automate the update of this git remote.)
#
# If ``${PROJECT_NAME}_BRANCH`` is empty "", the last ``git checkout -B
# <branch> ...`` command is replaced with the git command::
#
#   $ git reset --hard @{u}  # Sets HEAD
#
# After the base git repo is updated inside of ``CTEST_UPDATE()`` as described
# above, each of the extra repos is updated using a similar set of git
# commands::
#
#   $ git fetch ${${PROJECT_NAME}_GIT_REPOSITORY_REMOTE}
#   $ git clean -fdx         # Remove untracked ignored files
#   $ git reset --hard HEAD  # Clean files and set ORIG_HEAD to HEAD
#   $ git checkout -B ${${PROJECT_NAME}_EXTRAREPO_BRANCH} \
#       --track origin/${${PROJECT_NAME}_EXTRAREPO_BRANCH}  # Sets HEAD
#
# where if ``${PROJECT_NAME}_EXTRAREPO_BRANCH`` is empty, the last ``git
# checkout -B <branch> ...`` command replaced with::
#
#   $ git reset --hard @{u}
#
# **WARNING:** This version of the ``git checkout -B <branch> ...`` command
# is not supported in older versions of git.  Therefore, a newer version of
# git is required when using named branches.
#
# The command ``git clone -fdx`` removes any untracked ignored files that may
# have been created since the last update (either by the build process or by
# someone messing around in that local git repository).  The command ``git
# reset --hard HEAD`` removes any untracked non-ignored files, any modified
# tracked files, and sets ``ORIG_HEAD`` to the current ``HEAD``.  This sets
# ``ORIG_HEAD`` after the initial clone (which is needed since ``ORIG_HEAD``
# is not set after the initial ``git clone`` command).  This allows using the
# range ``ORIG_HEAD..HEAD`` with ``git diff`` and ``git log`` commands even
# after the initial clone.  (Directly after the initial clone, the range
# ``ORIG_HEAD..HEAD`` will be empty). The git commands ``git checkout -B
# <branch> <remote>/<branch>`` or ``git reset --hard @{u}`` are used to update
# the local repo to match the remote tracking branch.  This is done to deal
# with a possible forced push of the remote tracking branch or even changing
# to different tracking branch (when using an explicit ``<branch>`` name).
#
# Note that the repository updating approach described above using non-empty
# ``${PROJECT_NAME}_BRANCH`` is more robust, because it can recover from a
# state where someone may have put a repo on a detached head or checked out a
# different branch.  One of these repos might get into this state when a
# person is messing around in the Nightly build and source directories to try
# to figure out what happened and forgot to put the repos back on the correct
# tracking branch.  Therefore, it is recommended to always set an explicit
# ``${PROJECT_NAME}_BRANCH`` to a non-null value like ``master`` or
# ``develop`` for the git repos, even if this branch is the default repo
# branch.
#
# .. _Other CTest Driver options (TRIBITS_CTEST_DRIVER()):
#
# **Other CTest Driver options (TRIBITS_CTEST_DRIVER()):**
#
# Other miscellaneous vars that can be set in the CTest -S script or as env
# vars are given below.
#
#   .. _CTEST_CMAKE_GENERATOR:
#
#   ``CTEST_CMAKE_GENERATOR="[Unix Makefiles|Ninja|..]"``
#
#     Built-in CTest variable that determines the CMake generator used in the
#     inner configure.  If an existing ``CMakeCache.txt`` file exists, then
#     the default value for the generator will be read out of that file.
#     Otherwise, the default generator is selected to be ``Unix Makefiles``.
#     Another popular option is ``Ninja``.  The value of this variable
#     determines the type of generator used in the inner CMake configure done
#     by the command ``ctest_configure(...)`` called in this function.  This
#     is done implicitly by CTest.  The selected generator has an impact on
#     what flags can be used in `CTEST_BUILD_FLAGS`_ since ``make`` and
#     ``ninja`` accept different arguments in some cases.
#
#   ``${PROJECT_NAME}_ENABLE_DEVELOPMENT_MODE=[TRUE|FALSE]``
#
#     Puts TriBITS configure into development mode (vs. release mode) in the
#     outer CTest -S script.  The default is provided by
#     ``${${PROJECT_NAME}_ENABLE_DEVELOPMENT_MODE_DEFAULT}}`` (which is
#     typically set in the `<projectDir>/Version.cmake`_ file).  See
#     `<Project>_ENABLE_DEVELOPMENT_MODE`_.
#
#   ``${PROJECT_NAME}_VERBOSE_CONFIGURE=[TRUE|FALSE]``
#
#     Make TriBITS run in verbose mode.  (Useful for debugging hard problems.)
#     See `<Project>_VERBOSE_CONFIGURE`_.
#
#   ``CTEST_CONFIGURATION_UNIT_TESTING=[TRUE|FALSE]``
#
#     If set to ``TRUE``, then ``TRIBITS_CTEST_DRIVER()`` is put in unit
#     testing mode and does not actually drive configure, build, test, and
#     submit.  This is used to drive automated testing of the code in
#     ``TRIBITS_CTEST_DRIVER()``.
#
# .. _Return value (TRIBITS_CTEST_DRIVER()):
#
# **Return value (TRIBITS_CTEST_DRIVER()):**
#
# Currently, the ctest -S script will return 0 if all of the requested
# operations completed without failure.  That is, the update, configure,
# build, tests, coverage, dynamic analysis and submits must pass with no CMake
# errors in order for a 0 return code to be returned.  Therefore, the return
# code from the ctest -S script can be used to drive other automated processes
# that require all passing builds and tests.
#
# ToDo: Add another mode that will return 0 if no errors are reported in the
# ctest -S driver script but ignore configure, build, and test failures that
# are submitted to a CDash site (and therefore will be reported there).
#
FUNCTION(TRIBITS_CTEST_DRIVER)

  MESSAGE("")
  MESSAGE("******************************")
  MESSAGE("*** TRIBITS_CTEST_DRIVER() ***")
  MESSAGE("******************************")
  MESSAGE("")

  INITIALIZE_ERROR_QUEUE()

  # The name of the source directory. Defaults to project name, but
  # can be overridden by the environment for cases in which the source
  # directory name does not match the project name.
  SET_DEFAULT_AND_FROM_ENV(CTEST_SOURCE_NAME ${PROJECT_NAME})

  MESSAGE(
    "\n***"
    "\n*** Setting input options to default and reading from env ..."
    "\n***\n")

  SET_DEFAULT_AND_FROM_ENV( CTEST_CONFIGURATION_UNIT_TESTING OFF )

  # The type of test (e.g. Nightly, Experimental, Continuous)
  SET_DEFAULT_AND_FROM_ENV( CTEST_TEST_TYPE Experimental )

  # The default track to send the build to. This can be changed to send
  # the data to a different nightly grouping on the dashboard.
  # If the test type is set to Experimental though the track is forced
  # to "Experimental" this is so that we can have experimental tests
  # on branches.
  IF(${PROJECT_NAME}_TESTING_TRACK)
    SET(${PROJECT_NAME}_TRACK_DEFAULT ${${PROJECT_NAME}_TESTING_TRACK})
  ELSE()
    SET(${PROJECT_NAME}_TRACK_DEFAULT "")
  ENDIF()
  print_var(${PROJECT_NAME}_TRACK_DEFAULT)
  SET_DEFAULT_AND_FROM_ENV(${PROJECT_NAME}_TRACK "${${PROJECT_NAME}_TRACK_DEFAULT}")
  IF(CTEST_TEST_TYPE STREQUAL "Experimental" OR CTEST_TEST_TYPE STREQUAL "EXPERIMENTAL")
    SET(${PROJECT_NAME}_TRACK "Experimental")
    MESSAGE("-- Test type is Experimental. Forcing ${PROJECT_NAME}_TRACK to Experimental")
    PRINT_VAR(${PROJECT_NAME}_TRACK)
  ENDIF()

  # The name of the site in the dashboard (almost never need to override this)
  SET_DEFAULT_AND_FROM_ENV( CTEST_SITE ${CTEST_SITE_DEFAULT} )

  # The root of the dashboard where ${PROJECT_NAME} will be cloned and the
  # BUILD directory will be create (only override for separate testing)
  SET_DEFAULT_AND_FROM_ENV( CTEST_DASHBOARD_ROOT "" )
  IF (CTEST_DASHBOARD_ROOT STREQUAL "PWD")
    SET(CTEST_DASHBOARD_ROOT ${CMAKE_CURRENT_BINARY_DIR})
    PRINT_VAR(CTEST_DASHBOARD_ROOT)
  ENDIF()

  # Verobse configure or now
  SET_DEFAULT_AND_FROM_ENV( ${PROJECT_NAME}_VERBOSE_CONFIGURE OFF )

  # Set the default compiler version
  SET_DEFAULT_AND_FROM_ENV(COMPILER_VERSION UNKNOWN)

  # The name of the build that appears in the dashboard
  SET_DEFAULT_AND_FROM_ENV( CTEST_BUILD_NAME
    "${HOST_TYPE}-${COMPILER_VERSION}-${BUILD_DIR_NAME}" )

  # Remove the entire build directory if it exists or not
  SET_DEFAULT_AND_FROM_ENV( CTEST_START_WITH_EMPTY_BINARY_DIRECTORY TRUE )

  # Call CTEST_START(...) to start a new CDash build case or not
  SET_DEFAULT_AND_FROM_ENV( CTEST_DO_NEW_START TRUE )

  # Remove an existing CMakeCache.txt file or not
  SET_DEFAULT_AND_FROM_ENV( CTEST_WIPE_CACHE TRUE )

  # Extra notes files suggested by user
  SET_DEFAULT_AND_FROM_ENV( CTEST_NOTES_FILES "" )
  SET(CTEST_NOTES_FILES_INPUT_BY_USER "${CTEST_NOTES_FILES}")

  # Select a default generator.
  SELECT_DEFAULT_GENERATOR()
  SET_DEFAULT_AND_FROM_ENV( CTEST_CMAKE_GENERATOR ${DEFAULT_GENERATOR})

  # Do the Git updates or not
  SET_DEFAULT_AND_FROM_ENV( CTEST_DO_UPDATES TRUE )

  # Generate the XML dependency output files or not in the inner CMake
  # configure.  There is really no reason to do this.  This option is
  # maintained for backward compatibility.
  SET_DEFAULT_AND_FROM_ENV( CTEST_GENERATE_DEPS_XML_OUTPUT_FILE FALSE )

  # Flags used on git when doing a Git update
  SET_DEFAULT_AND_FROM_ENV( CTEST_UPDATE_ARGS "")

  # Flags used on update when doing a Git update
  SET_DEFAULT_AND_FROM_ENV( CTEST_UPDATE_OPTIONS "")

  # If doing all-at-one approach, use new CMake/CTest/CDash features to allow
  # it to split out results into different rows on CDash like the
  # package-by-packages approach.
  SET_DEFAULT_AND_FROM_ENV( ${PROJECT_NAME}_CTEST_USE_NEW_AAO_FEATURES  FALSE )
 
  # Do all-at-once configure, build, test and submit (or package-by-package)
  IF ("${${PROJECT_NAME}_CTEST_DO_ALL_AT_ONCE_DEFAULT}" STREQUAL "")
    SET(${PROJECT_NAME}_CTEST_DO_ALL_AT_ONCE_DEFAULT FALSE)
  ENDIF()
  SET_DEFAULT_AND_FROM_ENV( ${PROJECT_NAME}_CTEST_DO_ALL_AT_ONCE
    ${${PROJECT_NAME}_CTEST_DO_ALL_AT_ONCE_DEFAULT} )

  # Extra inner CMake configure options that override everything
  SET_DEFAULT_AND_FROM_ENV(${PROJECT_NAME}_EXTRA_CONFIGURE_OPTIONS "")

  # Call CTEST_CONFIGURE(...) or not
  SET_DEFAULT_AND_FROM_ENV( CTEST_DO_CONFIGURE TRUE )

  # Flags passed to 'make'
  IF("${CTEST_CMAKE_GENERATOR}" MATCHES "Unix Makefiles")
    SET_DEFAULT_AND_FROM_ENV( CTEST_BUILD_FLAGS "-j2")
  ELSE()
    SET_DEFAULT_AND_FROM_ENV( CTEST_BUILD_FLAGS "")
  ENDIF()

  # Generate version date files or not
  SET_DEFAULT_AND_FROM_ENV(${PROJECT_NAME}_GENERATE_VERSION_DATE_FILES "")

  # Call CTEST_BUILD(...) or not
  SET_DEFAULT_AND_FROM_ENV( CTEST_DO_BUILD TRUE )

  # Call CTEST_BUILD( ... install ... ) or not
  SET_DEFAULT_AND_FROM_ENV( CTEST_DO_INSTALL FALSE )

  # Do the tests or not (Note: must be true for coverage testing)
  SET_DEFAULT_AND_FROM_ENV( CTEST_DO_TEST TRUE )

  # Pass through
  SET_DEFAULT_AND_FROM_ENV( ${PROJECT_NAME}_INNER_ENABLE_TESTS ON )

  # Pass through
  SET_DEFAULT_AND_FROM_ENV( ${PROJECT_NAME}_SKIP_CTEST_ADD_TEST FALSE )

  # Maximum number of procs an mpi test can request (if more are requested,
  # the test will be skipped).  Value of 0 means no override (determined
  # internally).
  SET_DEFAULT_AND_FROM_ENV( MPI_EXEC_MAX_NUMPROCS 0 )

  # How many tests ctest will spawn simultaneously
  SET_DEFAULT_AND_FROM_ENV( CTEST_PARALLEL_LEVEL 1 )

  # Turn off or change warnings-as-errors flag(s) (i.e. -Werror)
  SET_DEFAULT_AND_FROM_ENV( ${PROJECT_NAME}_WARNINGS_AS_ERRORS_FLAGS "" )

  # Do coverage testing or not
  SET_DEFAULT_AND_FROM_ENV( CTEST_DO_COVERAGE_TESTING FALSE )

  # Command to run to get coverage results
  SET_DEFAULT_AND_FROM_ENV( CTEST_COVERAGE_COMMAND gcov )

  # Do memory testing (i.e. valgrind) or not
  SET_DEFAULT_AND_FROM_ENV( CTEST_DO_MEMORY_TESTING FALSE )

  # Command used to perform the memory testing (i.e. valgrind)
  FIND_PROGRAM(VALGRIND_EXE NAMES valgrind)
  PRINT_VAR(VALGRIND_EXE)
  IF (VALGRIND_EXE)
    SET(CTEST_MEMORYCHECK_COMMAND_DEFAULT "${VALGRIND_EXE}")
  ELSE()
    SET(CTEST_MEMORYCHECK_COMMAND_DEFAULT)
  ENDIF()
  SET_DEFAULT_AND_FROM_ENV( CTEST_MEMORYCHECK_COMMAND "${CTEST_MEMORYCHECK_COMMAND_DEFAULT}" )

  # Set the default options
  SET_DEFAULT_AND_FROM_ENV( CTEST_MEMORYCHECK_COMMAND_OPTIONS "")

  # Generate the basic package dependencies XML file in the outer CTest
  # program.  This XML file is used to match up modified files with changed
  # TriBITS packages.  This file only needs to be generated in CI iterations
  # and is not needed in Nightly testing.  Turning off its generation can also
  # speed up local manual testing for large projects with lots of TriBITS
  # packages.
  SET_DEFAULT_AND_FROM_ENV( CTEST_GENERATE_OUTER_DEPS_XML_OUTPUT_FILE TRUE )

  # Generate and submit the CDash subprojects XML file
  SET_DEFAULT_AND_FROM_ENV( CTEST_SUBMIT_CDASH_SUBPROJECTS_DEPS_FILE TRUE )

  # Submit the results to the dashboard or not
  SET_DEFAULT_AND_FROM_ENV( CTEST_DO_SUBMIT TRUE )

  # Control the number of submit retries and the delay
  SET_DEFAULT_AND_FROM_ENV( CTEST_SUBMIT_RETRY_COUNT 5 ) # Default defined by ctest 
  SET_DEFAULT_AND_FROM_ENV( CTEST_SUBMIT_RETRY_DELAY 3 ) # Default defined by ctest?

  IF ("${${PROJECT_NAME}_ENABLE_SECONDARY_TESTED_CODE_DEFAULT}" STREQUAL "")
    SET(${PROJECT_NAME}_ENABLE_SECONDARY_TESTED_CODE_DEFAULT OFF)
  ENDIF()
  SET_DEFAULT_AND_FROM_ENV( ${PROJECT_NAME}_ENABLE_SECONDARY_TESTED_CODE
    ${${PROJECT_NAME}_ENABLE_SECONDARY_TESTED_CODE_DEFAULT} )

  # List of additional packages that will be enabled over the current set of
  # all packages (that would be set by ${PROJECT_NAME}_ENABLE_ALL_PACKAGES).
  SET_DEFAULT_AND_FROM_ENV( ${PROJECT_NAME}_ADDITIONAL_PACKAGES "" )

  # List of packages to not directly process.  .
  SET_DEFAULT_AND_FROM_ENV( ${PROJECT_NAME}_EXCLUDE_PACKAGES "" )
  STRING(REPLACE "," ";" ${PROJECT_NAME}_EXCLUDE_PACKAGES
    "${${PROJECT_NAME}_EXCLUDE_PACKAGES}" )

  IF(CTEST_TEST_TYPE STREQUAL "Nightly")
    SET_DEFAULT_AND_FROM_ENV(${PROJECT_NAME}_REPOSITORY_LOCATION
       "${${PROJECT_NAME}_REPOSITORY_LOCATION_NIGHTLY_DEFAULT}")
  ELSE()
    SET_DEFAULT_AND_FROM_ENV(${PROJECT_NAME}_REPOSITORY_LOCATION
       "${${PROJECT_NAME}_REPOSITORY_LOCATION_DEFAULT}")
  ENDIF()

  SET_DEFAULT_AND_FROM_ENV( ${PROJECT_NAME}_GIT_REPOSITORY_REMOTE "origin" )

  IF(${PROJECT_NAME}_REPOSITORY_BRANCH)
    SET(${PROJECT_NAME}_BRANCH_DEFAULT ${${PROJECT_NAME}_REPOSITORY_BRANCH})
  ELSE()
    SET(${PROJECT_NAME}_BRANCH_DEFAULT "")
  ENDIF()
  SET_DEFAULT_AND_FROM_ENV( ${PROJECT_NAME}_BRANCH "${${PROJECT_NAME}_BRANCH_DEFAULT}" )

  SET_DEFAULT_AND_FROM_ENV( ${PROJECT_NAME}_EXTRAREPOS_BRANCH "${${PROJECT_NAME}_BRANCH}" )

  SET_DEFAULT_AND_FROM_ENV( ${PROJECT_NAME}_ENABLE_DEVELOPMENT_MODE "${${PROJECT_NAME}_ENABLE_DEVELOPMENT_MODE_DEFAULT}" )

  # Select the ${PROJECT_NAME} packages to enable (empty means to select all
  # available).  This will override any disabled packages but not those
  # disabled by ${PROJECT_NAME}_EXCLUDE_PACKAGES.
  SET_DEFAULT_AND_FROM_ENV( ${PROJECT_NAME}_PACKAGES "" )
  SET(${PROJECT_NAME}_PACKAGES_USER_SELECTED ${${PROJECT_NAME}_PACKAGES})
  SPLIT("${${PROJECT_NAME}_PACKAGES_USER_SELECTED}" ","
    ${PROJECT_NAME}_PACKAGES_USER_SELECTED)
  SET(${PROJECT_NAME}_PACKAGES "")
  # Note: above, we have to keep the name ${PROJECT_NAME}_PACKAGES to maintain
  # backward compatibility of this CTest script but we want to let
  # ${PROJECT_NAME}_PACKAGES always be the full set of packages as defined by
  # the basic readin process.

  # Set the file that the extra repos will be read from
  #
  # NOTE: Here, we have no choice but to point into the "driver"
  # ${PROJECT_NAME} source tree because the local ${PROJECT_NAME} sources have
  # not even been checked out yet!  Unless, of course, we are unit testing in
  # which case we will use whatever has been passed in.

  IF (${PROJECT_NAME}_SKIP_EXTRAREPOS_FILE)
    SET(${PROJECT_NAME}_EXTRAREPOS_FILE_DEFAULT)
  ELSE()
    SET(${PROJECT_NAME}_EXTRAREPOS_FILE_DEFAULT
      "${TRIBITS_PROJECT_ROOT}/cmake/${${PROJECT_NAME}_EXTRA_EXTERNAL_REPOS_FILE_NAME}")
  ENDIF()
  SET_DEFAULT_AND_FROM_ENV(${PROJECT_NAME}_EXTRAREPOS_FILE
    "${${PROJECT_NAME}_EXTRAREPOS_FILE_DEFAULT}")

  # Select the set of extra external repos to add in packages.
  # These are the same types as CTEST_TEST_TYPE (e.g. 'Continuous' and
  # 'Nightly').  This is set by default to ${CTEST_TEST_TYPE} can be
  # overridden independent of ${CTEST_TEST_TYPE} also.
  #
  # If in release mode generally we do not want any external repositories
  # even though the CTEST_TEST_TYPE is set to "Nightly" for most release
  # builds.
  ASSERT_DEFINED(${PROJECT_NAME}_ENABLE_DEVELOPMENT_MODE)
  IF(${PROJECT_NAME}_ENABLE_DEVELOPMENT_MODE)
    SET(${PROJECT_NAME}_ENABLE_KNOWN_EXTERNAL_REPOS_TYPE_DEFAULT ${CTEST_TEST_TYPE})
  ELSE()
    SET(${PROJECT_NAME}_ENABLE_KNOWN_EXTERNAL_REPOS_TYPE_DEFAULT "None")
  ENDIF()
  SET_DEFAULT_AND_FROM_ENV( ${PROJECT_NAME}_ENABLE_KNOWN_EXTERNAL_REPOS_TYPE
     "${${PROJECT_NAME}_ENABLE_KNOWN_EXTERNAL_REPOS_TYPE_DEFAULT}" )

  SET_DEFAULT_AND_FROM_ENV(${PROJECT_NAME}_PRE_REPOSITORIES "")
  SPLIT("${${PROJECT_NAME}_PRE_REPOSITORIES}"  "," ${PROJECT_NAME}_PRE_REPOSITORIES)

  SET_DEFAULT_AND_FROM_ENV(${PROJECT_NAME}_EXTRA_REPOSITORIES "")
  SPLIT("${${PROJECT_NAME}_EXTRA_REPOSITORIES}"  "," ${PROJECT_NAME}_EXTRA_REPOSITORIES)

  # Set as part of CI testing in order to only enable modified packages
  SET_DEFAULT_AND_FROM_ENV( CTEST_ENABLE_MODIFIED_PACKAGES_ONLY OFF )

  # Set if implicitly enabled packages should be explicitly processed in
  # package-by-package mode.
  IF (CTEST_ENABLE_MODIFIED_PACKAGES_ONLY AND NOT CTEST_START_WITH_EMPTY_BINARY_DIRECTORY)
    SET( CTEST_EXPLICITLY_ENABLE_IMPLICITLY_ENABLED_PACKAGES_DEFAULT FALSE )
  ELSE()
    SET( CTEST_EXPLICITLY_ENABLE_IMPLICITLY_ENABLED_PACKAGES_DEFAULT TRUE )
  ENDIF()
  SET_DEFAULT_AND_FROM_ENV( CTEST_EXPLICITLY_ENABLE_IMPLICITLY_ENABLED_PACKAGES
    ${CTEST_EXPLICITLY_ENABLE_IMPLICITLY_ENABLED_PACKAGES_DEFAULT})

  IF (CTEST_ENABLE_MODIFIED_PACKAGES_ONLY)
    SET(${PROJECT_NAME}_ENABLE_ALL_FORWARD_DEP_PACKAGES_DEFAULT TRUE)
  ELSE()
    SET(${PROJECT_NAME}_ENABLE_ALL_FORWARD_DEP_PACKAGES_DEFAULT FALSE)
  ENDIF()
  SET_DEFAULT_AND_FROM_ENV( ${PROJECT_NAME}_ENABLE_ALL_FORWARD_DEP_PACKAGES
    ${${PROJECT_NAME}_ENABLE_ALL_FORWARD_DEP_PACKAGES_DEFAULT})

  # Set if we should disable enabled fwd packages based on disabled required deps.
  # To make testing robust, we need to do this.
  IF ("${${PROJECT_NAME}_DISABLE_ENABLED_FORWARD_DEP_PACKAGES_DEFAULT}" STREQUAL "")
    SET(${PROJECT_NAME}_DISABLE_ENABLED_FORWARD_DEP_PACKAGES_DEFAULT ON)
  ENDIF()
  SET_DEFAULT_AND_FROM_ENV(${PROJECT_NAME}_DISABLE_ENABLED_FORWARD_DEP_PACKAGES
    ${${PROJECT_NAME}_DISABLE_ENABLED_FORWARD_DEP_PACKAGES_DEFAULT})

  # Set second drop site and location
  SET_DEFAULT_AND_FROM_ENV( TRIBITS_2ND_CTEST_DROP_SITE "" )
  SET_DEFAULT_AND_FROM_ENV( TRIBITS_2ND_CTEST_DROP_LOCATION "" )

  MESSAGE(
    "\n***"
    "\n*** Setting unit testing input options to default and reading from env ..."
    "\n***\n")

  SET_DEFAULT_AND_FROM_ENV( CTEST_DEPENDENCY_HANDLING_UNIT_TESTING FALSE )

  SET_DEFAULT_AND_FROM_ENV( CTEST_UPDATE_UNIT_TESTING_MODE
    ${CTEST_DEPENDENCY_HANDLING_UNIT_TESTING} )

  SET_DEFAULT_AND_FROM_ENV( CTEST_UPDATE_RETURN_VAL 0 )

  IF (CTEST_DEPENDENCY_HANDLING_UNIT_TESTING)
    SET(GIT_EXECUTABLE /somebasedir/git)
  ENDIF()


  MESSAGE(
    "\n***"
    "\n*** Misc setup ..."
    "\n***\n")

  #
  # Setup and create the base dashboard directory if it is not created yet.
  #

  # NOTE: This is only used in general testing dashboard mode, not in local
  # experimental testing mode.

  IF (CTEST_DASHBOARD_ROOT)
    SET( CTEST_BINARY_NAME BUILD )
    SET( CTEST_SOURCE_DIRECTORY "${CTEST_DASHBOARD_ROOT}/${CTEST_SOURCE_NAME}")
    SET( CTEST_BINARY_DIRECTORY "${CTEST_DASHBOARD_ROOT}/${CTEST_BINARY_NAME}")
    IF (NOT EXISTS "${CTEST_DASHBOARD_ROOT}")
      MESSAGE("Creating the dashboard root directory \"${CTEST_DASHBOARD_ROOT}\" ...")
      FILE(MAKE_DIRECTORY "${CTEST_DASHBOARD_ROOT}")
    ENDIF()
  ENDIF()
  PRINT_VAR(CTEST_SOURCE_DIRECTORY)
  PRINT_VAR(CTEST_BINARY_DIRECTORY)

  SET(PROJECT_SOURCE_DIR "${CTEST_SOURCE_DIRECTORY}")
  SET(PROJECT_BINARY_DIR "${CTEST_BINARY_DIRECTORY}")
  PRINT_VAR(PROJECT_SOURCE_DIR)
  PRINT_VAR(PROJECT_BINARY_DIR)

  # Set override hook for unit testing
  SET_DEFAULT_AND_FROM_ENV( ${PROJECT_NAME}_SOURCE_DIRECTORY ${CTEST_SOURCE_DIRECTORY} )

  # Must be set here after CTEST_BINARY_DIRECTORY is set!
  SET(FAILED_PACKAGES_FILE_NAME "${CTEST_BINARY_DIRECTORY}/failedPackages.txt")

  #
  # Some platform-independent setup
  #

  INCLUDE("${TRIBITS_PROJECT_ROOT}/CTestConfig.cmake")
  SET(CTEST_USE_LAUNCHERS 1)

  # For coverage dashboards, send results to specialized dashboard if
  # requested
  IF (CTEST_DO_COVERAGE_TESTING)
    # Allow override of CDash drop site but use standard by default
    SET_DEFAULT(CTEST_DROP_SITE_COVERAGE_DEFAULT
      ${CTEST_DROP_SITE})
    SET_DEFAULT_AND_FROM_ENV(CTEST_DROP_SITE_COVERAGE
      "${CTEST_DROP_SITE_COVERAGE_DEFAULT}")
    SET(CTEST_DROP_SITE "${CTEST_DROP_SITE_COVERAGE}" )
    # Allow override of CDash drop location but use standard by default
    SET_DEFAULT(CTEST_DROP_LOCATION_COVERAGE_DEFAULT
      ${CTEST_DROP_LOCATION})
    SET_DEFAULT_AND_FROM_ENV(CTEST_DROP_LOCATION_COVERAGE
      "${CTEST_DROP_LOCATION_COVERAGE_DEFAULT}")
    SET(CTEST_DROP_LOCATION "${CTEST_DROP_LOCATION_COVERAGE}" )

    # NOTE: You must set these down below the include of
    # CTestConfig.cmake so that CTEST_DROP_SITE and CTEST_DROP_LOCATION read
    # from that file will set the defaults for the coverage options.

  ENDIF()

  #
  # Setup for the VC update
  #

  SET(CREATE_VC_UPDATE_FILE FALSE)

  SET(CTEST_UPDATE_COMMANDS_OUTPUT_FILE
    "${CTEST_BINARY_DIRECTORY}/UpdateCommandsOutput.txt")

  IF (CTEST_DO_UPDATES)

    SET(UPDATE_TYPE "git")
    MESSAGE("UPDATE_TYPE = '${UPDATE_TYPE}'")

    #
    # Set the initial clone command for if the local repo is missing
    #

    IF (${PROJECT_NAME}_BRANCH) 
      SET(CHECKOUT_BRANCH_ARG "-b ${${PROJECT_NAME}_BRANCH} ")
    ELSE()
      SET(CHECKOUT_BRANCH_ARG)
    ENDIF()

    SET( _CTEST_CHECKOUT_COMMAND
      "\"${GIT_EXECUTABLE}\" clone ${CHECKOUT_BRANCH_ARG}-o ${${PROJECT_NAME}_GIT_REPOSITORY_REMOTE} ${CTEST_UPDATE_ARGS} ${${PROJECT_NAME}_REPOSITORY_LOCATION}" )
    MESSAGE("CTEST_CHECKOUT_COMMAND=${_CTEST_CHECKOUT_COMMAND}")

    IF(NOT EXISTS "${CTEST_SOURCE_DIRECTORY}")
      MESSAGE("${CTEST_SOURCE_DIRECTORY} does not exist so setting up for an initial checkout")
      SET( CTEST_CHECKOUT_COMMAND "${_CTEST_CHECKOUT_COMMAND}")
      # NOTE: Just to be safe, only set CTEST_CHECKOUT_COMMAND to do a clone
      # if the repo does not already exist!
    ELSE()
      MESSAGE("${CTEST_SOURCE_DIRECTORY} exists so skipping the initial checkout.")
      SET(CREATE_VC_UPDATE_FILE TRUE)
    ENDIF()

    #
    # Set the git update command for an already cloned repo
    #

    # CTest always needs the raw git command in order to do stuff like get the
    # version of the repo before and after the update, even if you provide a
    # custom update command.
    SET(CTEST_GIT_COMMAND "${GIT_EXECUTABLE}") 
    MESSAGE("CTEST_GIT_COMMAND=${CTEST_GIT_COMMAND}")
    # NOTE: You can't put the above command "${GIT_EXECUTABLE}" in quotes like
    # "'${GIT_EXECUTABLE}'" or "\"${GIT_EXECUTABLE}\"" or it will not work and
    # ctest_update() will return failed!

    # Provide a custom command to do the update

    SET(CTEST_GIT_UPDATE_CUSTOM
      "${CMAKE_COMMAND}"
      -DGIT_EXE=${GIT_EXECUTABLE}
      -DREMOTE_NAME=${${PROJECT_NAME}_GIT_REPOSITORY_REMOTE}
      -DBRANCH=${${PROJECT_NAME}_BRANCH}
      -DUNIT_TEST_MODE=${CTEST_DEPENDENCY_HANDLING_UNIT_TESTING}
      -DOUTPUT_FILE=${CTEST_UPDATE_COMMANDS_OUTPUT_FILE}
      -P ${THIS_CMAKE_CURRENT_LIST_DIR}/tribits_ctest_update_commands_wrapper.cmake
      )
    MESSAGE("CTEST_GIT_UPDATE_CUSTOM=${CTEST_GIT_UPDATE_CUSTOM}")

  ENDIF()

  #
  # This hack is a workaround for a bug in CMake. Since we're calling
  # ctest_start() inside a function scope, CTEST_RUN_CURRENT_SCRIPT doesn't
  # get set in the root scope, and setting it manually at the root or via
  # PARENT_SCOPE isn't scalable since ctest_start() is nested inside several
  # layers of functions in some cases. So, instead, we just turn CTEST_COMMAND
  # into a no-op.
  #

  SET(CTEST_SOURCE_DIRECTORY ${CTEST_SOURCE_DIRECTORY} CACHE INTERNAL "")
  SET(CTEST_BINARY_DIRECTORY ${CTEST_BINARY_DIRECTORY} CACHE INTERNAL "")
  IF ("${CTEST_COMMAND}" STREQUAL "")
    SET(CTEST_COMMAND "${CMAKE_COMMAND} -E echo")
  ENDIF()
  SET(CTEST_COMMAND ${CTEST_COMMAND} CACHE INTERNAL "")

  #
  # Empty out the binary directory
  #

  IF (CTEST_START_WITH_EMPTY_BINARY_DIRECTORY AND NOT CTEST_DO_NEW_START)
    MESSAGE("\nSkipping calling ctest_empty_binary_directory() even though"
      "CTEST_START_WITH_EMPTY_BINARY_DIRECTORY='${CTEST_START_WITH_EMPTY_BINARY_DIRECTORY}'"
      " because CTEST_DO_NEW_START='${CTEST_DO_NEW_START}'!"
      "  You can't empty the binary directory unless you will be starting"
      " a new dashboard!")
  ELSEIF (CTEST_START_WITH_EMPTY_BINARY_DIRECTORY)
    MESSAGE("\nCleaning out binary directory '${CTEST_BINARY_DIRECTORY}' ...")
    CTEST_EMPTY_BINARY_DIRECTORY("${CTEST_BINARY_DIRECTORY}")
  ENDIF()
  # NOTE: The above command will *not* delete the build directory unless there
  # is a CMakeLists.txt file in this directory.  I think Kitware put in this
  # check to avoid accidentally deleting the wrong directory by accident.
  # Also note that you have to delete the build directory before any commands
  # are run that would write files to them (and many of the steps in this
  # process do write files to the binary directory other than just CMake).

  MESSAGE(
    "\n***"
    "\n*** Read in the set of extra repos ..."
    "\n***\n")

  TRIBITS_SETUP_EXTRAREPOS()

  # NOTE: You have to set up the set of extra repos before you can read the
  # Dependencies.cmake files since the extra repos must be cloned first.

  MESSAGE(
    "\n***"
    "\n*** Start up a new dashboard calling ctest_start(...) ..."
    "\n***\n")

  SET(CTEST_TESTING_TAG_FILE "${CTEST_BINARY_DIRECTORY}/Testing/TAG")

  PRINT_VAR(CTEST_TEST_TYPE)
  PRINT_VAR(${PROJECT_NAME}_TRACK)
  
  SET(CTEST_START_ARGS ${CTEST_TEST_TYPE})
  IF(${PROJECT_NAME}_TRACK)
    LIST(APPEND CTEST_START_ARGS TRACK ${${PROJECT_NAME}_TRACK})
  ENDIF()

  IF (CTEST_DO_NEW_START)

    MESSAGE(
      "\n***"
      "\n*** Start up a new dashboard calling ctest_start(...) ..."
      "\n***\n")

    # NOTE: If the source directory does not yet exist, then CTEST_START()
    # will clone it!
  
  ELSE()

    MESSAGE(
      "\n***"
      "\n*** Use previous dashboard calling ctest_start(... APPEND) due to CTEST_DO_NEW_START='${CTEST_DO_NEW_START}' ..."
      "\n***\n")

    IF (EXISTS "${CTEST_TESTING_TAG_FILE}")
      FILE(READ "${CTEST_TESTING_TAG_FILE}" TAG_FILE_CONTENTS_STR)
      MESSAGE(
	"\nPrevious file:"
	"\n"
	"\n  '${CTEST_TESTING_TAG_FILE}'"
	"\n"
	"\nexists with contents:\n"
	"\n"
	"${TAG_FILE_CONTENTS_STR}\n")
    ELSE()
      MESSAGE(FATAL_ERROR
	"ERROR: Previous file '${CTEST_TESTING_TAG_FILE}' does NOT exist!"
	"  A previous ctest_start() was not called.  Please call again"
	" this time setting CTEST_DO_NEW_START=TRUE")
    ENDIF()

    LIST(APPEND CTEST_START_ARGS APPEND)

  ENDIF()

  MESSAGE("\nCalling ctest_start(${CTEST_START_ARGS})... \n\n")
  CTEST_START(${CTEST_START_ARGS})

  TRIBITS_REMEMBER_IF_CONFIGURE_ATTEMPTED()

  MESSAGE(
    "\n***"
    "\n*** Update the source code repositories ..."
    "\n***\n")

  SET(UPDATE_FAILED FALSE)

  IF (CTEST_DO_UPDATES)

    IF(NOT EXISTS "${CTEST_SOURCE_DIRECTORY}")
      QUEUE_ERROR("error: source directory does not exist just prior to CTEST_UPDATE call -- initial checkout did not work")
      REPORT_QUEUED_ERRORS()
      RETURN()
    ENDIF()

    MESSAGE("\nCalling CTEST_UPDATE() to update base source repo '${CTEST_SOURCE_DIRECTORY}' ...")
    CTEST_UPDATE_WRAPPER( SOURCE "${CTEST_SOURCE_DIRECTORY}"
      RETURN_VALUE  CTEST_UPDATE_RETURN_VAL)
    MESSAGE("CTEST_UPDATE(...) returned '${CTEST_UPDATE_RETURN_VAL}' [ rtn >= 0: num files; rnt == -1: error ]")

    IF ("${CTEST_UPDATE_RETURN_VAL}" STREQUAL "-1")
      SET(UPDATE_FAILED TRUE)
    ENDIF()

    # Print the output from the git commands called in ctest_update()
    IF (EXISTS "${CTEST_UPDATE_COMMANDS_OUTPUT_FILE}")
      FILE(READ "${CTEST_UPDATE_COMMANDS_OUTPUT_FILE}" CTEST_UPDATE_COMMANDS_OUTPUT_STR)
      MESSAGE("\n------------------------------------------------------------------------")
      MESSAGE("${CTEST_UPDATE_COMMANDS_OUTPUT_STR}")
      MESSAGE("------------------------------------------------------------------------\n")
    ENDIF()

    TRIBITS_CLONE_OR_UPDATE_EXTRA_REPOS(${CTEST_UPDATE_RETURN_VAL}  LOC_UPDATE_FAILED)
    IF (LOC_UPDATE_FAILED)
      SET(UPDATE_FAILED TRUE)
    ENDIF()

    IF (CREATE_VC_UPDATE_FILE)
      TRIBITS_CREATE_REPO_UPDATES_FILE()
      # NOTE: We can only create the Updates.txt file using `gitdist
      # ... ORIG_HEAD..HEAD` when doing an update and not after the initial
      # clone.  That is because ORIG_HEAD will not exist for the base git repo
      # after the initial clone.
    ENDIF()

    IF (UPDATE_FAILED)
      MESSAGE("Update FAILED!")
    ENDIF()

  ELSE()

     MESSAGE("Skipping the update by request!")

  ENDIF()


  MESSAGE(
    "\n***"
    "\n*** Read in the set of packages and their dependencies ..."
    "\n***\n")

  # NOTE: You must read the Dependencies.cmake files *after* you have cloned
  # (or updated) all of the code!

  TRIBITS_SETUP_PACKAGES()

  SET(CDASH_SUBPROJECT_XML_FILE
    "${CTEST_BINARY_DIRECTORY}/${${PROJECT_NAME}_CDASH_SUBPROJECT_DEPS_XML_FILE_NAME}")
  PRINT_VAR(CDASH_SUBPROJECT_XML_FILE)

  MESSAGE(
    "\n***"
    "\n*** Disabling packages based on what was set in ${PROJECT_NAME}_EXCLUDE_PACKAGES ..."
    "\n***\n")

  DISABLE_EXCLUDED_PACKAGES()

  IF (NOT CTEST_ENABLE_MODIFIED_PACKAGES_ONLY)
    MESSAGE(
      "\n***"
      "\n*** Determining what packages to enable based what was set in ${PROJECT_NAME}_PACKAGES by the user ..."
      "\n***\n")
    ENABLE_USER_SELECTED_PACKAGES()
  ELSE()
    MESSAGE(
      "\n***"
      "\n*** Determining what packages to enable based on what changed (and failed last CI iteration) ..."
      "\n***\n")
    ENABLE_ONLY_MODIFIED_PACKAGES()
  ENDIF()


  MESSAGE(
    "\n***"
    "\n*** Adjust the package dependencies to enable upstream and"
    " (optionally) downstream packages ..."
    "\n***"
    )

  SET(${PROJECT_NAME}_ENABLE_TESTS ON)
  SET(${PROJECT_NAME}_ENABLE_EXAMPLES ON)
  SET(${PROJECT_NAME}_ENABLE_ALL_OPTIONAL_PACKAGES ON)
  SET(DO_PROCESS_MPI_ENABLES FALSE) # Should not be needed but CMake is messing up
  TRIBITS_ADJUST_AND_PRINT_PACKAGE_DEPENDENCIES()
  # Above sets ${PROJECT_NAME}_NUM_ENABLED_PACKAGES

  SELECT_FINAL_SET_OF_PACKAGES_TO_DIRECTLY_TEST()
  # Above sets ${PROJECT_NAME}_PACKAGES_TO_DIRECTLY_TEST

  TRIBITS_PRINT_ENABLED_PACKAGES_LIST_FROM_VAR( ${PROJECT_NAME}_PACKAGES_TO_DIRECTLY_TEST
    "\nFinal set of packages to be explicitly processed by CTest/CDash" ON FALSE)

  MESSAGE(
    "\n***"
    "\n*** Determine if to go ahead with configure, build, test ..."
    "\n***")

  IF (CTEST_ENABLE_MODIFIED_PACKAGES_ONLY
    AND ${PROJECT_NAME}_NUM_ENABLED_PACKAGES GREATER 0
    AND MODIFIED_PACKAGES_LIST
    )
    MESSAGE("\nMODIFIED_PACKAGES_LIST='${MODIFIED_PACKAGES_LIST}'"
      ":  Found modified packages, processing enabled packages!\n")
  ELSE()
    MESSAGE(
      "\nCTEST_ENABLE_MODIFIED_PACKAGES_ONLY=${CTEST_ENABLE_MODIFIED_PACKAGES_ONLY}"
      "  Running in regular mode, processing all enabled packages!\n")
  ENDIF()

  IF (${PROJECT_NAME}_NUM_ENABLED_PACKAGES GREATER 0)
    MESSAGE(
      "\n${PROJECT_NAME}_NUM_ENABLED_PACKAGES=${${PROJECT_NAME}_NUM_ENABLED_PACKAGES}:"
      "  Configuring packages!\n")
  ELSE()
    MESSAGE(
      "\n${PROJECT_NAME}_NUM_ENABLED_PACKAGES=${${PROJECT_NAME}_NUM_ENABLED_PACKAGES}:"
      "  Exiting the script!\n")
    REPORT_QUEUED_ERRORS()
    RETURN()
  ENDIF()

  #
  # Delete the CMakeCache.txt file and the CMakeFiles directory for a clean
  # reconfigure.
  #

  IF (CTEST_DO_CONFIGURE AND CTEST_WIPE_CACHE)
    SET(CACHE_FILE_NAME "${CTEST_BINARY_DIRECTORY}/CMakeCache.txt")
    IF (EXISTS "${CACHE_FILE_NAME}")
      MESSAGE("Removing existing cache file '${CACHE_FILE_NAME}' ...")
      FILE(REMOVE "${CACHE_FILE_NAME}")
    ENDIF()
    SET(CMAKE_FILES_DIR "${CTEST_BINARY_DIRECTORY}/CMakeFiles/")
    IF (EXISTS "${CMAKE_FILES_DIR}")
      MESSAGE("Removing existing '${CMAKE_FILES_DIR}' ...")
      FILE(REMOVE_RECURSE "${CMAKE_FILES_DIR}")
    ENDIF()
  ENDIF()
  # NOTE: Above, we have to delete the CMakeCache.txt file only after we are
  # sure we are going to be configuring packages.  There must be a
  # CMakeCache.txt file present in the binary directory or the
  # CTEST_EMPTY_BINARY_DIRECTORY() command will *not* actually delete the
  # build directory!  Also, with updated versions of CMake (2.8.10 and above)
  # you have to delete the CMakeFiles directory in addition to the
  # CMakeCache.txt file or it will not configure correctly (due to Fortran/C
  # linkage tests for one).

  MESSAGE(
    "\n***"
    "\n*** Uploading update, notes, and the subproject dependencies XML files ..."
    "\n***\n"
    )

  # Set up a list of notes files that don't include the CMakeCache.clean.txt
  # file which will change for every submit in the package-by-package mode.

  SET(CTEST_NOTES_FILES_WO_CACHE)

  SET(REPO_VERSION_FILE "${CTEST_BINARY_DIRECTORY}/${PROJECT_NAME}RepoVersion.txt")

  SET(MULTIREPO_GIT_UPDATES_FILE "${CTEST_BINARY_DIRECTORY}/Updates.txt" )
  IF (EXISTS "${MULTIREPO_GIT_UPDATES_FILE}")
    LIST(APPEND CTEST_NOTES_FILES_WO_CACHE "${MULTIREPO_GIT_UPDATES_FILE}")
  ENDIF()

  IF (EXISTS "${CTEST_UPDATE_COMMANDS_OUTPUT_FILE}")
    LIST(APPEND CTEST_NOTES_FILES_WO_CACHE "${CTEST_UPDATE_COMMANDS_OUTPUT_FILE}" )
  ENDIF()

  # Tack on any notes files that the client might have set to the end of these
  print_var(CTEST_NOTES_FILES_INPUT_BY_USER)
  IF (NOT "${CTEST_NOTES_FILES_INPUT_BY_USER}" STREQUAL "")
    LIST(APPEND CTEST_NOTES_FILES_WO_CACHE "${CTEST_NOTES_FILES_INPUT_BY_USER}")
  ENDIF()

  PRINT_VAR(CTEST_NOTES_FILES_WO_CACHE)

  # Note: We must only do the submit after we have decided if there are any
  # packages to enable or not and otherwise exit the script!

  IF (UPDATE_FAILED)
    MESSAGE(SEND_ERROR
      "The VC update failed so submitting update so don't perform any extra actions!")
    IF (CTEST_DO_SUBMIT)
      SET(CTEST_NOTES_FILES "${CTEST_NOTES_FILES_WO_CACHE}")
      TRIBITS_CTEST_SUBMIT( PARTS update notes )
    ENDIF()
  ENDIF()

  IF (CTEST_DO_SUBMIT AND EXISTS ${CDASH_SUBPROJECT_XML_FILE})
    TRIBITS_CTEST_SUBMIT( FILES ${CDASH_SUBPROJECT_XML_FILE})
    MESSAGE("\nSubmitted subproject dependencies XML file!")
  ELSE()
    MESSAGE("\nSkipping submitted subproject dependencies XML file on request!")
  ENDIF()

  MESSAGE(
    "\n***"
    "\n*** Configure, build, test, and submit results for ${PROJECT_NAME} packages:"
    "\n***")

  SET(CMAKE_CACHE_CLEAN_FILE "${CTEST_BINARY_DIRECTORY}/CMakeCache.clean.txt")
  SET(${PROJECT_NAME}_FAILED_PACKAGES)

  IF (UPDATE_FAILED)

    MESSAGE("\nUpdate failed so skipping any further actions!\n")

  ELSEIF(
    CTEST_DO_CONFIGURE
    OR
    CTEST_DO_BUILD
    OR
    CTEST_DO_TEST
    OR
    CTEST_DO_MEMORY_TESTING
    )

    IF (${PROJECT_NAME}_CTEST_DO_ALL_AT_ONCE)

      TRIBITS_CTEST_ALL_AT_ONCE()

    ELSE()

      TRIBITS_CTEST_PACKAGE_BY_PACKAGE()

    ENDIF()

  ELSE()

    MESSAGE("\nSkipping processing anything else since not requested to"
      " configure, build, test, or run memory tests!\n")

  ENDIF()

  IF(${PROJECT_NAME}_FAILED_PACKAGES)
    MESSAGE(
      "\nFinal set of packages that had any failures:"
        " '${${PROJECT_NAME}_FAILED_PACKAGES}'")
  ENDIF()

  # Write a file listing the packages that failed.  This will be read in on the next CI
  # iteration since these packages must be enabled
  FILE(WRITE "${FAILED_PACKAGES_FILE_NAME}" "${${PROJECT_NAME}_FAILED_PACKAGES}\n")

  REPORT_QUEUED_ERRORS()

  STRING(REPLACE "submit.php"
       "index.php" CDASH_PROJECT_LOCATION
       "${CTEST_DROP_LOCATION}")
  MULTILINE_SET( SEE_CDASH_LINK_STR
    "\nSee results for:\n"
    "  Site: ${CTEST_SITE}\n"
    "  Build Name: ${CTEST_BUILD_NAME}\n"
    "at:\n"
    "  http://${CTEST_DROP_SITE}${CDASH_PROJECT_LOCATION}&display=project\n"
    )
  # ToDo: Above: We would love to provide the buildID to point to the exact
  # URL but CTest does not currently give that to you.

  IF ((NOT UPDATE_FAILED) AND ("${${PROJECT_NAME}_FAILED_PACKAGES}" STREQUAL ""))
    MESSAGE(
      "${SEE_CDASH_LINK_STR}\n"
      "TRIBITS_CTEST_DRIVER: OVERALL: ALL PASSED\n")
  ELSE()
    # ToDo: Find out why other breaking tests don't fail when FATAL_ERROR is
    # removed!
    MESSAGE(FATAL_ERROR
      "${SEE_CDASH_LINK_STR}\n"
      "TRIBITS_CTEST_DRIVER: OVERALL: ALL FAILED\n")
    # NOTE: FATAL_ERROR is needed so that the ctest -S script returns != 0
    # Also, it is critical to display the "See results" in this
    # MESSAGE(FATAL_ERROR ...) command in order for it to be printed last.
    # Otherwise, if you run with ctest -V -S, then the output from
    # CTEST_TEST() will be printed last :-(
  ENDIF()

ENDFUNCTION()<|MERGE_RESOLUTION|>--- conflicted
+++ resolved
@@ -1013,26 +1013,15 @@
 #
 #     Determines the model for build.  This value is passed in as the first
 #     argument to the built-in CTest function ``CTEST_START()``.  Valid values
-<<<<<<< HEAD
-#     include ``Nightly``, ``Continuous``, and ``Experimental``.  As far a
-#     CTest is concerned, the only real impact this CTest "Model" has is on
-#     setting the time stamp in the build stamp (which is stored in the file
-#     ``Testing/TAG``).  For the model ``Nightly``, the time stamp in the
-=======
 #     include ``Nightly``, ``Continuous``, and ``Experimental``.  As far as
 #     CTest is concerned, the only real impact this CTest "Model" has is on
 #     setting the time stamp in the build stamp field (which is stored in the
 #     file ``Testing/TAG``).  For the model ``Nightly``, the time stamp in the
->>>>>>> 614d11f3
 #     build stamp is taken from the variable ``CTEST_NIGHTLY_START_TIME`` read
 #     in from the file `<projectDir>/CTestConfig.cmake`_ file.  Otherwise, the
 #     time stamp used is the current build start time.  (The reason this is
 #     significant is that builds on CDash that have the same site, buildname,
-<<<<<<< HEAD
-#     and buildstamp are considered the same build and will combine results.)
-=======
 #     and build stamp are considered the same build and will combine results.)
->>>>>>> 614d11f3
 #     This also defines the default value for `${PROJECT_NAME}_TRACK`_ (see
 #     below) as well as defines the default value for
 #     ``${PROJECT_NAME}_ENABLE_KNOWN_EXTERNAL_REPOS_TYPE``.  The default value
@@ -1050,18 +1039,10 @@
 #     However, if ``CTEST_TEST_TYPE==Experimental`` (or ``EXPERIMENTAL``),
 #     then ``${PROJECT_NAME}_TRACK`` is forced to ``Experimental``, even if it
 #     was set to a different value.  The default value can also be set in the
-<<<<<<< HEAD
-#     ctest -S driver script itself by setting by setting
-#     ``SET(${PROJECT_NAME}_TRACK <cdash-group>)``.  And, of course, if the
-#     environment variable ``export <Project>_TRACK=<cdash-group>`` is set,
-#     then that value will be used for the CDash Track/Group to submit results
-#     to.
-=======
 #     ctest -S driver script itself by setting ``SET(${PROJECT_NAME}_TRACK
 #     <cdash-group>)``.  And, of course, if the environment variable ``export
 #     <Project>_TRACK=<cdash-group>`` is set, then that value will be used for
 #     the CDash Track/Group to submit results to.
->>>>>>> 614d11f3
 #
 #   .. _CTEST_SITE:
 #

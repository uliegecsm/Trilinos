#!/usr/bin/env python

# @HEADER
# ************************************************************************
#
#            TriBITS: Tribal Build, Integrate, and Test System
#                    Copyright 2013 Sandia Corporation
#
# Under the terms of Contract DE-AC04-94AL85000 with Sandia Corporation,
# the U.S. Government retains certain rights in this software.
#
# Redistribution and use in source and binary forms, with or without
# modification, are permitted provided that the following conditions are
# met:
#
# 1. Redistributions of source code must retain the above copyright
# notice, this list of conditions and the following disclaimer.
#
# 2. Redistributions in binary form must reproduce the above copyright
# notice, this list of conditions and the following disclaimer in the
# documentation and/or other materials provided with the distribution.
#
# 3. Neither the name of the Corporation nor the names of the
# contributors may be used to endorse or promote products derived from
# this software without specific prior written permission.
#
# THIS SOFTWARE IS PROVIDED BY SANDIA CORPORATION "AS IS" AND ANY
# EXPRESS OR IMPLIED WARRANTIES, INCLUDING, BUT NOT LIMITED TO, THE
# IMPLIED WARRANTIES OF MERCHANTABILITY AND FITNESS FOR A PARTICULAR
# PURPOSE ARE DISCLAIMED. IN NO EVENT SHALL SANDIA CORPORATION OR THE
# CONTRIBUTORS BE LIABLE FOR ANY DIRECT, INDIRECT, INCIDENTAL, SPECIAL,
# EXEMPLARY, OR CONSEQUENTIAL DAMAGES (INCLUDING, BUT NOT LIMITED TO,
# PROCUREMENT OF SUBSTITUTE GOODS OR SERVICES; LOSS OF USE, DATA, OR
# PROFITS; OR BUSINESS INTERRUPTION) HOWEVER CAUSED AND ON ANY THEORY OF
# LIABILITY, WHETHER IN CONTRACT, STRICT LIABILITY, OR TORT (INCLUDING
# NEGLIGENCE OR OTHERWISE) ARISING IN ANY WAY OUT OF THE USE OF THIS
# SOFTWARE, EVEN IF ADVISED OF THE POSSIBILITY OF SUCH DAMAGE.
#
# ************************************************************************
# @HEADER

from TribitsPackageFilePathUtils import *


#
# Read in the command-line arguments
#

usageHelp = \
r"""filter-packages-list.py --deps-xml-file=<PROJECT_DEPS_FILE> \
  --input-packages-list=<P1>,<P2>,... --keep-test-test-categories=<T1>,<T2>,...

This script takes in a comma-separated list of TriBITS package names in
--input-packages-list='<P1>,<P2>,...' and then filters out the names for
packages that don't match the set categories listed in
--keep-test-test-categories='<T1>,<T2>,...' (where each package's test test
category is given the input TriBITS-generated project dependencies file
--deps-xml-file=<PROJECT_DEPS_FILE>).  The filtered list of packages is
printed to STDOUT as a comma-separated list.

For example, to keep only the Primary Tested (PT) packages, use:

  filter-packages-list.py --keep-test-test-categories=PT [other args]

To keep both Primary Tested and Secondary Tested packages, use:

  filter-packages-list.py --keep-test-test-categories=PT,ST [other args]

To keep all packages, use:

  filter-packages-list.py --keep-test-test-categories=PT,ST,EX [other args]

<<<<<<< HEAD
(or don't both running the script).
=======
(or don't bother running the script).
>>>>>>> 8a9a1979
"""

from optparse import OptionParser

clp = OptionParser(usage=usageHelp)

clp.add_option(
  "--deps-xml-file", dest="depsXmlFile", type="string",
  help="TriBITS generated XML file containing the listing of packages, dir names, dependencies, etc.")

clp.add_option(
  "--input-packages-list", dest="inputPackagesList", type="string", default="",
  help="Comma-seprated List of packages that needs to be filtered (i.e. \"P1,P2,...\")." )

clp.add_option(
  "--keep-test-test-categories", dest="keepTestTestCategories", type="string", default="",
  help="List of package types to keep (i.e. \"PT,ST,EX\"." )

(options, args) = clp.parse_args()

trilinosDependencies = getProjectDependenciesFromXmlFile(options.depsXmlFile)

inputPackagesList = options.inputPackagesList.split(",")
keepTestTestCategoriesList = options.keepTestTestCategories.split(",")
outputPackagesList = \
  trilinosDependencies.filterPackageNameList(inputPackagesList, keepTestTestCategoriesList)
print ','.join(outputPackagesList)<|MERGE_RESOLUTION|>--- conflicted
+++ resolved
@@ -70,11 +70,7 @@
 
   filter-packages-list.py --keep-test-test-categories=PT,ST,EX [other args]
 
-<<<<<<< HEAD
-(or don't both running the script).
-=======
 (or don't bother running the script).
->>>>>>> 8a9a1979
 """
 
 from optparse import OptionParser

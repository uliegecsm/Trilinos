--- conflicted
+++ resolved
@@ -40,10 +40,6 @@
 
 existing_gitdist=`which gitdist 2> /dev/null`
 if [[ "${existing_gitdist}" == "" ]] ; then
-<<<<<<< HEAD
-  #echo "Setting alias gitdist=${SCRIPT_DIR}/gitdist"
-=======
->>>>>>> 614d11f3
   alias gitdist=${SCRIPT_DIR}/gitdist
 fi
 

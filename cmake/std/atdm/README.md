--- conflicted
+++ resolved
@@ -1657,15 +1657,9 @@
 recommended variables are:
 
 * `ATDM_COMPILER` (uppercase)
-<<<<<<< HEAD
-* `ATDM_KOKKOS_ARCH_JOB_NAME_KEYS` (uppercase and seprated by `_`)
-* `ATDM_NODE_TYPE` (values `CUDA`, `OPENMP`, `SERIAL`)
-* `ATDM_KOKKOS_ARCH` (uppercase and seprated by `,`)
-=======
 * `ATDM_KOKKOS_ARCH_JOB_NAME_KEYS` (uppercase and separated by `_`)
 * `ATDM_NODE_TYPE` (values `CUDA`, `OPENMP`, `SERIAL`)
 * `ATDM_KOKKOS_ARCH` (uppercase and separated by `,`)
->>>>>>> 6cbdc809
 * `ATDM_CUDA_RDC` (`ON`/`OFF`)
 * `ATDM_FPIC` (`ON`/`OFF`)
 * `ATDM_COMPLEX` (`ON`/`OFF`),

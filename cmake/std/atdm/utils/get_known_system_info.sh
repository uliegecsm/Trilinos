--- conflicted
+++ resolved
@@ -45,11 +45,7 @@
     echo
   fi
   realHostname=${ATDM_CONFIG_GET_KNOW_SYSTEM_INFO_REAL_HOSTNAME_OVERRIDE_FOR_UNIT_TESTING}
-<<<<<<< HEAD
-  hostNameOverride=true
-=======
   ATDM_CONFIG_HOSTNAME_OVERRIDE=true
->>>>>>> 13cc64a3
 fi
 #echo "Hostname = '$realHostname'"
 
@@ -187,11 +183,7 @@
   echo "Don't call get-platform on 'astra' systems" > /dev/null
   # Above logic avoids an 'ERROR: Unrecognized cluster <name>' on these systems
 elif [[ -f /projects/sems/modulefiles/utils/get-platform &&
-<<<<<<< HEAD
-        -z $hostNameOverride ]] ; then
-=======
         -z $ATDM_CONFIG_HOSTNAME_OVERRIDE ]] ; then
->>>>>>> 13cc64a3
   ATDM_SYSTEM_NAME=`source /projects/sems/modulefiles/utils/get-platform`
   if [[ $ATDM_SYSTEM_NAME == "rhel6-x86_64" ]] ; then
     systemNameTypeMatchedList+=(sems-rhel6)

--- conflicted
+++ resolved
@@ -104,15 +104,6 @@
 set (TPL_Scotch_INCLUDE_DIRS "$ENV{SEMS_SCOTCH_INCLUDE_PATH}" CACHE PATH "Set by default for PR testing")
 set (Scotch_LIBRARY_DIRS "$ENV{SEMS_SCOTCH_LIBRARY_PATH}" CACHE PATH "Set by default for PR testing")
 
-<<<<<<< HEAD
-# Add build stats (#7376)
-set(Trilinos_ENABLE_BUILD_STATS ON CACHE BOOL "Set in PullRequestLinuxCommonTestingSettings.cmake")
-# NOTE: Above, we directly set the cache var instead of the non-cache default
-# Trilinos_ENABLE_BUILD_STATS_DEFAULT because setting a non-cache var in an
-# *.cmake file included with the -C option does not seem to get picked up in
-# the CMake project itself :-(
-=======
 # Build stats compiler wrappers (#7376)
 set(Trilinos_ENABLE_BUILD_STATS OFF CACHE BOOL "Set in PullRequestLinuxCommonTestingSettings.cmake")
-# Turn them off for now in all PR builds until more review can be done.
->>>>>>> 1d57a927
+# Turn them off for now in all PR builds until more review can be done.
--- conflicted
+++ resolved
@@ -39,13 +39,9 @@
   # first do the operation
   # this must be first, as it generates the output file
   (csv_map, returncode) = \
-<<<<<<< HEAD
-     WrapperOpTimer.time_op(op=wcp.op,
-=======
      WrapperOpTimer.time_op(
        base_build_dir=wcp.base_build_dir,
        op=wcp.op,
->>>>>>> dc93bd98
        op_output_file=wcp.op_output_file,
        output_stats_file=wcp.output_stats_file,
        op_args=wcp.op_args)
@@ -65,19 +61,11 @@
     # make sure to quote csv columns
     write_csv_map(wcp.output_stats_file, csv_map)
 
-<<<<<<< HEAD
-  # NOTE: Above, we don't even write the *.timing file if the build failued
-  # because the ouptut target file may not exist!  And we don't want an CSV
-  # file entry that does not have all of the fields.  ToDo: I might be nice to
-  # have an entry for files that don't build and just put in empty values for
-  # NM data so we can display that with the other stats
-=======
   # NOTE: Above, we don't write the *.timing file if the build failed because
   # the output target file may not exist!  And we don't want a CSV file entry
   # that does not have all of the fields.  ToDo: It might be nice to have an
   # entry for files that don't build and just put in empty values for NM data
   # so we can display that with the other stats
->>>>>>> dc93bd98
 
   return returncode
 

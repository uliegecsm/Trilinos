--- conflicted
+++ resolved
@@ -170,8 +170,6 @@
     # FileSize
     csv_row['FileSize'] = WrapperOpTimer.get_file_size(op_output_file)
 
-<<<<<<< HEAD
-=======
     # FileName
     if base_build_dir:
       abs_base_build_dir = os.path.abspath(base_build_dir)
@@ -183,7 +181,6 @@
       rel_op_output_file = op_output_file
     csv_row['FileName'] = rel_op_output_file
 
->>>>>>> dc93bd98
     # Remove the build stats output file if the build failed
     if returncode != 0 and os.path.exists(output_stats_file):
       os.remove(output_stats_file)
